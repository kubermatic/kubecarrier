/*
Copyright 2019 The KubeCarrier Authors.

Licensed under the Apache License, Version 2.0 (the "License");
you may not use this file except in compliance with the License.
You may obtain a copy of the License at

    http://www.apache.org/licenses/LICENSE-2.0

Unless required by applicable law or agreed to in writing, software
distributed under the License is distributed on an "AS IS" BASIS,
WITHOUT WARRANTIES OR CONDITIONS OF ANY KIND, either express or implied.
See the License for the specific language governing permissions and
limitations under the License.
*/

package ferry

import (
	"fmt"
	"time"

	"github.com/go-logr/logr"
	"github.com/spf13/cobra"
	corev1 "k8s.io/api/core/v1"
	apiextensionsv1 "k8s.io/apiextensions-apiserver/pkg/apis/apiextensions/v1"
	"k8s.io/apimachinery/pkg/runtime"
	clientgoscheme "k8s.io/client-go/kubernetes/scheme"
	"k8s.io/client-go/rest"
	"k8s.io/client-go/tools/clientcmd"
	ctrl "sigs.k8s.io/controller-runtime"

	corev1alpha1 "github.com/kubermatic/kubecarrier/pkg/apis/core/v1alpha1"
	"github.com/kubermatic/kubecarrier/pkg/ferry/internal/controllers"
	"github.com/kubermatic/kubecarrier/pkg/internal/util"
)

var (
	masterScheme  = runtime.NewScheme()
	serviceScheme = runtime.NewScheme()
)

type flags struct {
	providerNamespace                string
	enableLeaderElection             bool
	serviceClusterStatusUpdatePeriod time.Duration

	// master
	masterMetricsAddr string

	// service
	serviceMetricsAddr string
	serviceKubeConfig  string
	serviceMaster      string
	serviceClusterName string
}

func init() {
	_ = apiextensionsv1.AddToScheme(serviceScheme)
	_ = clientgoscheme.AddToScheme(serviceScheme)
	_ = clientgoscheme.AddToScheme(masterScheme)
	_ = corev1alpha1.AddToScheme(masterScheme)
}

func NewFerryCommand(log logr.Logger) *cobra.Command {
	flags := &flags{}
	cmd := &cobra.Command{
		Args:  cobra.NoArgs,
		Use:   "ferry",
		Short: "ServiceClusterRegistration controller manager",
		RunE: func(cmd *cobra.Command, args []string) error {
			return runE(flags, log)
		},
	}

	cmd.Flags().StringVar(&flags.providerNamespace, "provider-namespace", "", "Name of the providers namespace in the master cluster.")
	cmd.Flags().BoolVar(&flags.enableLeaderElection, "enable-leader-election", true,
		"Enable leader election for controller manager. Enabling this will ensure there is only one active controller manager.")
	cmd.Flags().DurationVar(&flags.serviceClusterStatusUpdatePeriod, "service-cluster-status-update-period", 10*time.Second, "Specifies how often the ferry posts service cluster status to master. Note: must work with service-cluster-monitor-grace-period in kubecarrier-controller-manager.")

	// master
	cmd.Flags().StringVar(&flags.masterMetricsAddr, "master-metrics-addr", ":8080", "The address the metric endpoint binds to.")

	// service cluster client settings
	cmd.Flags().StringVar(&flags.serviceMetricsAddr, "service-cluster-metrics-addr", ":8081", "The address the metric endpoint binds to.")
	cmd.Flags().StringVar(&flags.serviceKubeConfig, "service-cluster-kubeconfig", "", "Path to the Service Cluster kubeconfig.")
	cmd.Flags().StringVar(&flags.serviceClusterName, "service-cluster-name", "", "Name of the Service Cluster the ferry is operating on.")
	for _, flagName := range []string{
		"provider-namespace",
		"service-cluster-name",
		"service-cluster-kubeconfig",
	} {
		if err := cmd.MarkFlagRequired(flagName); err != nil {
			panic(fmt.Errorf("req flag %s: %w", flagName, err))
		}

	}
	return util.CmdLogMixin(cmd)
}

func runE(flags *flags, log logr.Logger) error {
	// KubeCarrier cluster manager
	masterCfg := ctrl.GetConfigOrDie()
	var serviceCfg *rest.Config
	if flags.serviceKubeConfig == "" {
		log.Info("no serviceKubeConfig given, asuming same-cluster")
		serviceCfg = masterCfg
	} else {
		var err error
		serviceCfg, err = clientcmd.BuildConfigFromFlags(flags.serviceMaster, flags.serviceKubeConfig)
		if err != nil {
			return fmt.Errorf("unable to set up service cluster client config: %w", err)
		}
	}

	// Service cluster setup
	serviceMgr, err := ctrl.NewManager(serviceCfg, ctrl.Options{
		Scheme:             serviceScheme,
		MetricsBindAddress: flags.serviceMetricsAddr,
	})
	if err != nil {
		return fmt.Errorf("unable to start manager for service cluster: %w", err)
	}

	// Master cluster setup
	masterMgr, err := ctrl.NewManager(masterCfg, ctrl.Options{
		Scheme:                  masterScheme,
		MetricsBindAddress:      flags.masterMetricsAddr,
		LeaderElection:          flags.enableLeaderElection,
		LeaderElectionNamespace: flags.providerNamespace,
		LeaderElectionID:        "ferry-" + flags.serviceClusterName,
		Namespace:               flags.providerNamespace,
	})
	if err != nil {
		return fmt.Errorf("unable to start manager for master cluster: %w", err)
	}

	if err := util.AddOwnerReverseFieldIndex(
		serviceMgr.GetFieldIndexer(),
		log.WithName("reverseIndex").WithName("namespace"),
		&corev1.Namespace{},
	); err != nil {
		return fmt.Errorf("cannot add Namespace owner field indexer: %w", err)
	}

<<<<<<< HEAD
	if err := (&controllers.ServiceClusterReconciler{
		Log:                log.WithName("controllers").WithName("ServiceCluster"),
		MasterClient:       masterMgr.GetClient(),
		ServiceClient:      serviceMgr.GetClient(),
		ProviderNamespace:  flags.providerNamespace,
		ServiceClusterName: flags.serviceClusterName,
		StatusUpdatePeriod: flags.serviceClusterStatusUpdatePeriod,
	}).SetupWithManagers(serviceMgr, masterMgr); err != nil {
		return fmt.Errorf("cannot add %s controller: %w", "ServiceCluster", err)
	}

	var shutdownWG sync.WaitGroup
	shutdownWG.Add(3)
	signalHandler := ctrl.SetupSignalHandler()
	ctx, cancel := context.WithCancel(context.Background())
	go func() {
		defer shutdownWG.Done()

		select {
		case <-signalHandler:
			cancel()
		case <-ctx.Done():
		}
	}()

	go func() {
		defer shutdownWG.Done()

		log.Info("starting manager for master cluster")
		if err := masterMgr.Start(ctx.Done()); err != nil {
			log.Error(err, "problem running master cluster manager")
			cancel()
		}
	}()

	go func() {
		defer shutdownWG.Done()

		log.Info("starting manager for service cluster")
		if err := serviceMgr.Start(ctx.Done()); err != nil {
			log.Error(err, "problem running service cluster manager")
			cancel()
		}
	}()
=======
	if err := masterMgr.Add(serviceMgr); err != nil {
		return fmt.Errorf("cannot add service mgr: %w", err)
	}
>>>>>>> f00744a3

	if err := masterMgr.Start(ctrl.SetupSignalHandler()); err != nil {
		return fmt.Errorf("error running component: %w", err)
	}
	return nil
}<|MERGE_RESOLUTION|>--- conflicted
+++ resolved
@@ -143,7 +143,6 @@
 		return fmt.Errorf("cannot add Namespace owner field indexer: %w", err)
 	}
 
-<<<<<<< HEAD
 	if err := (&controllers.ServiceClusterReconciler{
 		Log:                log.WithName("controllers").WithName("ServiceCluster"),
 		MasterClient:       masterMgr.GetClient(),
@@ -155,44 +154,9 @@
 		return fmt.Errorf("cannot add %s controller: %w", "ServiceCluster", err)
 	}
 
-	var shutdownWG sync.WaitGroup
-	shutdownWG.Add(3)
-	signalHandler := ctrl.SetupSignalHandler()
-	ctx, cancel := context.WithCancel(context.Background())
-	go func() {
-		defer shutdownWG.Done()
-
-		select {
-		case <-signalHandler:
-			cancel()
-		case <-ctx.Done():
-		}
-	}()
-
-	go func() {
-		defer shutdownWG.Done()
-
-		log.Info("starting manager for master cluster")
-		if err := masterMgr.Start(ctx.Done()); err != nil {
-			log.Error(err, "problem running master cluster manager")
-			cancel()
-		}
-	}()
-
-	go func() {
-		defer shutdownWG.Done()
-
-		log.Info("starting manager for service cluster")
-		if err := serviceMgr.Start(ctx.Done()); err != nil {
-			log.Error(err, "problem running service cluster manager")
-			cancel()
-		}
-	}()
-=======
 	if err := masterMgr.Add(serviceMgr); err != nil {
 		return fmt.Errorf("cannot add service mgr: %w", err)
 	}
->>>>>>> f00744a3
 
 	if err := masterMgr.Start(ctrl.SetupSignalHandler()); err != nil {
 		return fmt.Errorf("error running component: %w", err)
