--- conflicted
+++ resolved
@@ -38,31 +38,20 @@
 			e2e.ServiceExternalKubeconfigPath = cfg.serviceExternalKubeconfigFile
 			e2e.ServiceInternalKubeconfigPath = cfg.serviceInternalKubeconfigFile
 
-<<<<<<< HEAD
-			log.Info("installing kubecarrier in the master cluster")
-			c := exec.Command("anchor", "setup", "--kubeconfig", e2e.MasterExternalKubeconfigPath)
-			c.Stdout = os.Stdout
-			c.Stderr = os.Stderr
-=======
 			log.Info("running \"anchor setup\" to install KubeCarrier in the master cluster")
 			c := exec.Command("anchor", "setup", "--kubeconfig", e2e.MasterExternalKubeconfigPath)
 			c.Stdout = cmd.OutOrStdout()
 			c.Stderr = cmd.ErrOrStderr()
->>>>>>> c3a72c96
 			if err := c.Run(); err != nil {
 				log.Error(err, "cannot install kubecarrier in the master cluster")
 				os.Exit(2)
 			}
 			log.Info("installed kubecarrier in the master cluster")
-<<<<<<< HEAD
-
 			if err := setupE2EOperator(log, e2e.ServiceExternalKubeconfigPath, "joke-operator", cmd.OutOrStdout()); err != nil {
 				log.Error(err, "cannot install joke e2e operator in the service cluster")
 				os.Exit(3)
 			}
-
-=======
->>>>>>> c3a72c96
+			log.Info("installed joke e2e operator in the service cluster")
 			testing.Main(func(pat, str string) (b bool, e error) {
 				return true, nil
 			}, e2e.AllTests, nil, nil)
