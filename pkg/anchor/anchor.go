--- conflicted
+++ resolved
@@ -17,38 +17,8 @@
 package anchor
 
 import (
-<<<<<<< HEAD
-	"github.com/go-logr/logr"
-	"github.com/spf13/cobra"
-
-	"github.com/kubermatic/kubecarrier/pkg/anchor/cmd/completion"
-	e2e_test "github.com/kubermatic/kubecarrier/pkg/anchor/cmd/e2e-test"
-
-	"github.com/kubermatic/kubecarrier/pkg/anchor/cmd/version"
-)
-
-// NewAnchor creates the root command for the anchor CLI.
-func NewAnchor(log logr.Logger) *cobra.Command {
-	cmd := &cobra.Command{
-		Use:   "anchor",
-		Short: "Anchor is the CLI tool for managing Kubecarrier",
-		Long: `Anchor is a CLI library for managing Kubecarrier,
-Documentation is available in the project's repository:
-https://github.com/kubermatic/kubecarrier`,
-	}
-
-	cmd.AddCommand(
-		version.NewCommand(log),
-		e2e_test.NewCommand(log),
-		completion.NewCommand(log),
-	)
-
-	return cmd
-}
-=======
 	"github.com/kubermatic/kubecarrier/pkg/anchor/internal/cmd"
 )
 
 // NewAnchor returns the Anchor root command with all subcommands initialized.
-var NewAnchor = cmd.NewAnchor
->>>>>>> 1063fc0c
+var NewAnchor = cmd.NewAnchor