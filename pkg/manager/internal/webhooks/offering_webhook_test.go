/*
Copyright 2019 The KubeCarrier Authors.

Licensed under the Apache License, Version 2.0 (the "License");
you may not use this file except in compliance with the License.
You may obtain a copy of the License at

    http://www.apache.org/licenses/LICENSE-2.0

Unless required by applicable law or agreed to in writing, software
distributed under the License is distributed on an "AS IS" BASIS,
WITHOUT WARRANTIES OR CONDITIONS OF ANY KIND, either express or implied.
See the License for the specific language governing permissions and
limitations under the License.
*/

package webhooks

import (
	"testing"

	"github.com/stretchr/testify/assert"
	metav1 "k8s.io/apimachinery/pkg/apis/meta/v1"

	catalogv1alpha1 "github.com/kubermatic/kubecarrier/pkg/apis/catalog/v1alpha1"
	"github.com/kubermatic/kubecarrier/pkg/testutil"
)

<<<<<<< HEAD
=======
func TestOfferingValidatingCreate(t *testing.T) {
	offeringWebhookHandler := OfferingWebhookHandler{
		Log: testutil.NewLogger(t),
	}

	tests := []struct {
		name          string
		object        *catalogv1alpha1.Offering
		expectedError bool
	}{
		{
			name: "offering data missing",
			object: &catalogv1alpha1.Offering{
				ObjectMeta: metav1.ObjectMeta{
					Name:      "test-offering",
					Namespace: "test-namespace",
				},
			},
			expectedError: true,
		},
		{
			name: "metadata missing",
			object: &catalogv1alpha1.Offering{
				ObjectMeta: metav1.ObjectMeta{
					Name:      "test-offering",
					Namespace: "test-namespace",
				},
				Spec: catalogv1alpha1.OfferingSpec{
					Provider: catalogv1alpha1.ObjectReference{
						Name: "Provider",
					},
				},
			},
			expectedError: true,
		},
		{
			name: "metadata description missing",
			object: &catalogv1alpha1.Offering{
				ObjectMeta: metav1.ObjectMeta{
					Name:      "test-offering",
					Namespace: "test-namespace",
				},
				Spec: catalogv1alpha1.OfferingSpec{
					Metadata: catalogv1alpha1.OfferingMetadata{
						DisplayName: "Test Offering",
					},
					Provider: catalogv1alpha1.ObjectReference{
						Name: "Provider",
					},
				},
			},
			expectedError: true,
		},
		{
			name: "metadata displayName missing",
			object: &catalogv1alpha1.Offering{
				ObjectMeta: metav1.ObjectMeta{
					Name:      "test-offering",
					Namespace: "test-namespace",
				},
				Spec: catalogv1alpha1.OfferingSpec{
					Metadata: catalogv1alpha1.OfferingMetadata{
						DisplayName: "Test Offering",
					},
					Provider: catalogv1alpha1.ObjectReference{
						Name: "Provider",
					},
				},
			},
			expectedError: true,
		},
		{
			name: "provider missing",
			object: &catalogv1alpha1.Offering{
				ObjectMeta: metav1.ObjectMeta{
					Name:      "test-offering",
					Namespace: "test-namespace",
				},
				Spec: catalogv1alpha1.OfferingSpec{
					Metadata: catalogv1alpha1.OfferingMetadata{
						Description: "Test Offering",
						DisplayName: "Test Offering",
					},
				},
			},
			expectedError: true,
		},
		{
			name: "can pass validating create",
			object: &catalogv1alpha1.Offering{
				ObjectMeta: metav1.ObjectMeta{
					Name:      "test-offering",
					Namespace: "test-namespace",
				},
				Spec: catalogv1alpha1.OfferingSpec{
					Metadata: catalogv1alpha1.OfferingMetadata{
						Description: "Test Offering",
						DisplayName: "Test Offering",
					},
					Provider: catalogv1alpha1.ObjectReference{
						Name: "Provider",
					},
				},
			},
			expectedError: false,
		},
	}

	for _, test := range tests {
		t.Run(test.name, func(t *testing.T) {
			assert.Equal(t, test.expectedError, offeringWebhookHandler.validateCreate(test.object) != nil)
		})
	}
}

>>>>>>> e978992a
func TestOfferingValidatingUpdate(t *testing.T) {
	offeringWebhookHandler := OfferingWebhookHandler{
		Log: testutil.NewLogger(t),
	}

	oldObj := &catalogv1alpha1.Offering{
		ObjectMeta: metav1.ObjectMeta{
			Name:      "test-offering",
			Namespace: "test-namespace",
		},
		Spec: catalogv1alpha1.OfferingSpec{
			Metadata: catalogv1alpha1.OfferingMetadata{
				Description: "Test Offering",
				DisplayName: "Test Offering",
			},
			Provider: catalogv1alpha1.ObjectReference{
				Name: "Provider",
			},
		},
	}

	tests := []struct {
		name          string
		object        *catalogv1alpha1.Offering
		expectedError bool
	}{
		{
			name: "provider immutable",
			object: &catalogv1alpha1.Offering{
				ObjectMeta: metav1.ObjectMeta{
					Name:      "test-offering",
					Namespace: "test-namespace",
				},
				Spec: catalogv1alpha1.OfferingSpec{
					Metadata: catalogv1alpha1.OfferingMetadata{
						Description: "Test Offering",
						DisplayName: "Test Offering",
					},
					Provider: catalogv1alpha1.ObjectReference{
						Name: "Provider2",
					},
				},
			},
			expectedError: true,
		},
		{
			name: "can pass validating update",
			object: &catalogv1alpha1.Offering{
				ObjectMeta: metav1.ObjectMeta{
					Name:      "test-offering",
					Namespace: "test-namespace",
				},
				Spec: catalogv1alpha1.OfferingSpec{
					Metadata: catalogv1alpha1.OfferingMetadata{
						Description: "Test Offering",
						DisplayName: "Test Offering new displayName",
					},
					Provider: catalogv1alpha1.ObjectReference{
						Name: "Provider",
					},
				},
			},
			expectedError: false,
		},
	}

	for _, test := range tests {
		t.Run(test.name, func(t *testing.T) {
			assert.Equal(t, test.expectedError, offeringWebhookHandler.validateUpdate(test.object, oldObj) != nil)
		})
	}
}<|MERGE_RESOLUTION|>--- conflicted
+++ resolved
@@ -26,124 +26,6 @@
 	"github.com/kubermatic/kubecarrier/pkg/testutil"
 )
 
-<<<<<<< HEAD
-=======
-func TestOfferingValidatingCreate(t *testing.T) {
-	offeringWebhookHandler := OfferingWebhookHandler{
-		Log: testutil.NewLogger(t),
-	}
-
-	tests := []struct {
-		name          string
-		object        *catalogv1alpha1.Offering
-		expectedError bool
-	}{
-		{
-			name: "offering data missing",
-			object: &catalogv1alpha1.Offering{
-				ObjectMeta: metav1.ObjectMeta{
-					Name:      "test-offering",
-					Namespace: "test-namespace",
-				},
-			},
-			expectedError: true,
-		},
-		{
-			name: "metadata missing",
-			object: &catalogv1alpha1.Offering{
-				ObjectMeta: metav1.ObjectMeta{
-					Name:      "test-offering",
-					Namespace: "test-namespace",
-				},
-				Spec: catalogv1alpha1.OfferingSpec{
-					Provider: catalogv1alpha1.ObjectReference{
-						Name: "Provider",
-					},
-				},
-			},
-			expectedError: true,
-		},
-		{
-			name: "metadata description missing",
-			object: &catalogv1alpha1.Offering{
-				ObjectMeta: metav1.ObjectMeta{
-					Name:      "test-offering",
-					Namespace: "test-namespace",
-				},
-				Spec: catalogv1alpha1.OfferingSpec{
-					Metadata: catalogv1alpha1.OfferingMetadata{
-						DisplayName: "Test Offering",
-					},
-					Provider: catalogv1alpha1.ObjectReference{
-						Name: "Provider",
-					},
-				},
-			},
-			expectedError: true,
-		},
-		{
-			name: "metadata displayName missing",
-			object: &catalogv1alpha1.Offering{
-				ObjectMeta: metav1.ObjectMeta{
-					Name:      "test-offering",
-					Namespace: "test-namespace",
-				},
-				Spec: catalogv1alpha1.OfferingSpec{
-					Metadata: catalogv1alpha1.OfferingMetadata{
-						DisplayName: "Test Offering",
-					},
-					Provider: catalogv1alpha1.ObjectReference{
-						Name: "Provider",
-					},
-				},
-			},
-			expectedError: true,
-		},
-		{
-			name: "provider missing",
-			object: &catalogv1alpha1.Offering{
-				ObjectMeta: metav1.ObjectMeta{
-					Name:      "test-offering",
-					Namespace: "test-namespace",
-				},
-				Spec: catalogv1alpha1.OfferingSpec{
-					Metadata: catalogv1alpha1.OfferingMetadata{
-						Description: "Test Offering",
-						DisplayName: "Test Offering",
-					},
-				},
-			},
-			expectedError: true,
-		},
-		{
-			name: "can pass validating create",
-			object: &catalogv1alpha1.Offering{
-				ObjectMeta: metav1.ObjectMeta{
-					Name:      "test-offering",
-					Namespace: "test-namespace",
-				},
-				Spec: catalogv1alpha1.OfferingSpec{
-					Metadata: catalogv1alpha1.OfferingMetadata{
-						Description: "Test Offering",
-						DisplayName: "Test Offering",
-					},
-					Provider: catalogv1alpha1.ObjectReference{
-						Name: "Provider",
-					},
-				},
-			},
-			expectedError: false,
-		},
-	}
-
-	for _, test := range tests {
-		t.Run(test.name, func(t *testing.T) {
-			assert.Equal(t, test.expectedError, offeringWebhookHandler.validateCreate(test.object) != nil)
-		})
-	}
-}
-
->>>>>>> e978992a
 func TestOfferingValidatingUpdate(t *testing.T) {
 	offeringWebhookHandler := OfferingWebhookHandler{
 		Log: testutil.NewLogger(t),
