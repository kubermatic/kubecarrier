/*
Copyright 2019 The KubeCarrier Authors.

Licensed under the Apache License, Version 2.0 (the "License");
you may not use this file except in compliance with the License.
You may obtain a copy of the License at

    http://www.apache.org/licenses/LICENSE-2.0

Unless required by applicable law or agreed to in writing, software
distributed under the License is distributed on an "AS IS" BASIS,
WITHOUT WARRANTIES OR CONDITIONS OF ANY KIND, either express or implied.
See the License for the specific language governing permissions and
limitations under the License.
*/

package controllers

import (
	"context"
	"testing"

	"github.com/stretchr/testify/assert"
	"github.com/stretchr/testify/require"
	corev1 "k8s.io/api/core/v1"
	apiextensionsv1 "k8s.io/apiextensions-apiserver/pkg/apis/apiextensions/v1"
	metav1 "k8s.io/apimachinery/pkg/apis/meta/v1"
	"k8s.io/apimachinery/pkg/types"
	fakeclient "sigs.k8s.io/controller-runtime/pkg/client/fake"
	"sigs.k8s.io/controller-runtime/pkg/reconcile"
	"sigs.k8s.io/yaml"

	catalogv1alpha1 "github.com/kubermatic/kubecarrier/pkg/apis/catalog/v1alpha1"
	operatorv1alpha1 "github.com/kubermatic/kubecarrier/pkg/apis/operator/v1alpha1"
	"github.com/kubermatic/kubecarrier/pkg/internal/owner"
	"github.com/kubermatic/kubecarrier/pkg/testutil"
)

func Test_DerivedCustomResourceReconciler(t *testing.T) {
	provider := &catalogv1alpha1.Provider{
		ObjectMeta: metav1.ObjectMeta{
			Name: "dcr",
		},
		Status: catalogv1alpha1.ProviderStatus{
			NamespaceName: "provider-dcr",
		},
	}

	baseCRD := &apiextensionsv1.CustomResourceDefinition{
		ObjectMeta: metav1.ObjectMeta{
			Name: "catapults.test.kubecarrier.io",
			Labels: map[string]string{
				"kubecarrier.io/service-cluster":  "eu-west-1",
				"kubecarrier.io/origin-namespace": provider.Status.NamespaceName,
			},
		},
		Spec: apiextensionsv1.CustomResourceDefinitionSpec{
			Group: "test.kubecarrier.io",
			Names: apiextensionsv1.CustomResourceDefinitionNames{
				Kind:     "Catapult",
				ListKind: "CatapultList",
				Plural:   "catapults",
				Singular: "catapult",
			},
			Scope: apiextensionsv1.NamespaceScoped,
			Versions: []apiextensionsv1.CustomResourceDefinitionVersion{
				{
					Name:    "v1alpha1",
					Served:  true,
					Storage: true,
					Schema: &apiextensionsv1.CustomResourceValidation{
						OpenAPIV3Schema: &apiextensionsv1.JSONSchemaProps{
							Properties: map[string]apiextensionsv1.JSONSchemaProps{
								"apiVersion": {Type: "string"},
								"kind":       {Type: "string"},
								"metadata":   {Type: "object"},
								"spec": {
									Type: "object",
									Properties: map[string]apiextensionsv1.JSONSchemaProps{
										"prop1": {Type: "string"},
										"prop2": {Type: "string"},
									},
								},
							},
							Type: "object",
						},
					},
				},
			},
		},
	}
	baseCRD.Status.AcceptedNames = baseCRD.Spec.Names

<<<<<<< HEAD
	provider := &catalogv1alpha1.Account{
		ObjectMeta: metav1.ObjectMeta{
			Name: "dcr",
		},
		Spec: catalogv1alpha1.AccountSpec{
			Roles: []catalogv1alpha1.AccountRole{
				catalogv1alpha1.ProviderRole,
			},
		},
		Status: catalogv1alpha1.AccountStatus{
			NamespaceName: "dcr",
		},
	}

	providerNS := &corev1.Namespace{ObjectMeta: metav1.ObjectMeta{Name: provider.Name}}
	owner.SetOwnerReference(provider, providerNS, testScheme)

=======
>>>>>>> 4dfe1e5b
	derivedCR := &catalogv1alpha1.DerivedCustomResource{
		ObjectMeta: metav1.ObjectMeta{
			Name:      "test",
			Namespace: provider.Status.NamespaceName,
		},
		Spec: catalogv1alpha1.DerivedCustomResourceSpec{
			BaseCRD: catalogv1alpha1.ObjectReference{
				Name: baseCRD.Name,
			},
			KindOverride: "TestResource",
			Expose: []catalogv1alpha1.VersionExposeConfig{
				{
					Versions: []string{
						"v1alpha1",
					},
					Fields: []catalogv1alpha1.FieldPath{
						{JSONPath: ".spec.prop1"},
					},
				},
			},
		},
	}

	t.Run("Reconcile", func(t *testing.T) {
		derivedCR := derivedCR.DeepCopy()

		client := fakeclient.NewFakeClientWithScheme(testScheme, baseCRD, provider, derivedCR, providerNS)
		log := testutil.NewLogger(t)
		r := &DerivedCustomResourceReconciler{
			Client: client,
			Log:    log,
			Scheme: testScheme,
		}
		ctx := context.Background()

		// 1st Reconcile call
		// creating the derived CRD
		_, err := r.Reconcile(reconcile.Request{
			NamespacedName: types.NamespacedName{
				Name:      derivedCR.Name,
				Namespace: derivedCR.Namespace,
			},
		})
		require.NoError(t, err)

		// Check CRD
		checkDerivedCR := &apiextensionsv1.CustomResourceDefinition{}
		require.NoError(t, client.Get(ctx, types.NamespacedName{
			Name: "testresources.eu-west-1.dcr",
		}, checkDerivedCR))

		schemaYaml, _ := yaml.Marshal(checkDerivedCR.Spec.Versions[0].Schema.OpenAPIV3Schema)
		assert.Equal(t, `properties:
  apiVersion:
    type: string
  kind:
    type: string
  metadata:
    type: object
  spec:
    properties:
      prop1:
        type: string
    type: object
type: object
`, string(schemaYaml))

		assert.Equal(t, "eu-west-1.dcr", checkDerivedCR.Spec.Group)
		assert.Equal(t, "TestResource", checkDerivedCR.Spec.Names.Kind)
		assert.Equal(t, "testresources", checkDerivedCR.Spec.Names.Plural)
		assert.Equal(t, "testresource", checkDerivedCR.Spec.Names.Singular)

		// check ready condition
		require.NoError(t, client.Get(ctx, types.NamespacedName{
			Name:      derivedCR.Name,
			Namespace: derivedCR.Namespace,
		}, derivedCR))

		readyCond, ok := derivedCR.Status.GetCondition(catalogv1alpha1.DerivedCustomResourceReady)
		if assert.True(t, ok, "ready condition should be set") {
			assert.Equal(t, catalogv1alpha1.ConditionFalse, readyCond.Status)
			assert.Equal(t, "CRDNotEstablished", readyCond.Reason)
		}
		crdCond, ok := derivedCR.Status.GetCondition(catalogv1alpha1.DerivedCustomResourceEstablished)
		if assert.True(t, ok, "ready condition should be set") {
			assert.Equal(t, catalogv1alpha1.ConditionFalse, crdCond.Status)
			assert.Equal(t, "Establishing", crdCond.Reason)
		}

		// 2nd Reconcile call
		// after CRD is established
		checkDerivedCR.Status.AcceptedNames = checkDerivedCR.Spec.Names
		checkDerivedCR.Status.Conditions = []apiextensionsv1.CustomResourceDefinitionCondition{
			{
				Type:   apiextensionsv1.Established,
				Status: apiextensionsv1.ConditionTrue,
			},
		}
		require.NoError(t, client.Status().Update(ctx, checkDerivedCR))

		_, err = r.Reconcile(reconcile.Request{
			NamespacedName: types.NamespacedName{
				Name:      derivedCR.Name,
				Namespace: derivedCR.Namespace,
			},
		})
		require.NoError(t, err)

		// check ready condition
		require.NoError(t, client.Get(ctx, types.NamespacedName{
			Name:      derivedCR.Name,
			Namespace: derivedCR.Namespace,
		}, derivedCR))

		readyCond, ok = derivedCR.Status.GetCondition(catalogv1alpha1.DerivedCustomResourceEstablished)
		if assert.True(t, ok, "ready condition should be set") {
			assert.Equal(t, catalogv1alpha1.ConditionTrue, readyCond.Status)
			assert.Equal(t, "Established", readyCond.Reason)
		}

		// Check Elevator
		checkElevator := &operatorv1alpha1.Elevator{}
		require.NoError(t, client.Get(ctx, types.NamespacedName{
			Name:      derivedCR.Name,
			Namespace: derivedCR.Namespace,
		}, checkElevator))
		assert.Equal(t, operatorv1alpha1.ElevatorSpec{
			ProviderCRD: operatorv1alpha1.CRDReference{
				Kind:    "Catapult",
				Version: "v1alpha1",
				Group:   "test.kubecarrier.io",
				Plural:  "catapults",
			},
			TenantCRD: operatorv1alpha1.CRDReference{
				Kind:    "TestResource",
				Version: "v1alpha1",
				Group:   "eu-west-1.dcr",
				Plural:  "testresources",
			},
			DerivedCR: operatorv1alpha1.ObjectReference{
				Name: derivedCR.Name,
			},
		}, checkElevator.Spec)

		// 3rd Reconcile call
		// after Elevator is ready
		checkElevator.Status.Conditions = []operatorv1alpha1.ElevatorCondition{
			{
				Type:   operatorv1alpha1.ElevatorReady,
				Status: operatorv1alpha1.ConditionTrue,
			},
		}
		require.NoError(t, client.Status().Update(ctx, checkElevator))

		_, err = r.Reconcile(reconcile.Request{
			NamespacedName: types.NamespacedName{
				Name:      derivedCR.Name,
				Namespace: derivedCR.Namespace,
			},
		})
		require.NoError(t, err)

		// check ready condition
		require.NoError(t, client.Get(ctx, types.NamespacedName{
			Name:      derivedCR.Name,
			Namespace: derivedCR.Namespace,
		}, derivedCR))

		controllerCond, ok := derivedCR.Status.GetCondition(catalogv1alpha1.DerivedCustomResourceControllerReady)
		if assert.True(t, ok, "ready condition should be set") {
			assert.Equal(t, catalogv1alpha1.ConditionTrue, controllerCond.Status)
			assert.Equal(t, "Ready", controllerCond.Reason)
		}
		readyCond, ok = derivedCR.Status.GetCondition(catalogv1alpha1.DerivedCustomResourceReady)
		if assert.True(t, ok, "ready condition should be set") {
			assert.Equal(t, catalogv1alpha1.ConditionTrue, readyCond.Status)
			assert.Equal(t, "ComponentsReady", readyCond.Reason)
		}
		crdCond, ok = derivedCR.Status.GetCondition(catalogv1alpha1.DerivedCustomResourceEstablished)
		if assert.True(t, ok, "ready condition should be set") {
			assert.Equal(t, catalogv1alpha1.ConditionTrue, crdCond.Status)
			assert.Equal(t, "Established", crdCond.Reason)
		}
	})
}

func Test_dummyObject(t *testing.T) {
	t.Run("IsArray", func(t *testing.T) {
		assert.True(t, dummyObject{
			arrayKey: {},
		}.IsArray(), "IsArray should be true")
	})
}

const testObjectSchema string = `
properties:
  apiVersion:
    type: string
  kind:
    type: string
  spec:
    type: object
    properties:
      prop1:
        type: string
      prop2:
        type: string
  status:
    type: object
    properties:
      phase:
        type: string
      conditions:
        type: array
        items:
          properties:
            message:
              type: string
            reason:
              type: string
`

func Test_walkDummyObject(t *testing.T) {
	schema := apiextensionsv1.JSONSchemaProps{}
	require.NoError(t, yaml.Unmarshal([]byte(testObjectSchema), &schema), "unmarshal schema yaml")

	obj := dummyObject{}
	walkDummyObject(schema, obj)

	assert.Equal(t, dummyObject{
		"apiVersion": {},
		"kind":       {},
		"spec": {
			"prop1": {},
			"prop2": {},
		},
		"status": {
			"phase": {},
			"conditions": {
				arrayKey: {
					"message": {},
					"reason":  {},
				},
			},
		},
	}, obj)
}

func Test_filterSchema(t *testing.T) {
	schema := apiextensionsv1.JSONSchemaProps{}
	require.NoError(t, yaml.Unmarshal([]byte(testObjectSchema), &schema), "unmarshal schema yaml")

	exposeConfig := catalogv1alpha1.VersionExposeConfig{
		Fields: []catalogv1alpha1.FieldPath{
			{JSONPath: ".spec.prop1"},
			{JSONPath: ".status.phase"},
			{JSONPath: ".status.conditions[].message"},
		},
	}

	filteredSchema, err := filterSchema(schema, exposeConfig)
	require.NoError(t, err)

	filteredSchameYaml, err := yaml.Marshal(filteredSchema)
	require.NoError(t, err, "remarshal filtered schema")

	assert.Equal(t, `properties:
  apiVersion:
    type: string
  kind:
    type: string
  spec:
    properties:
      prop1:
        type: string
    type: object
  status:
    properties:
      conditions:
        items:
          properties:
            message:
              type: string
        type: array
      phase:
        type: string
    type: object
`, string(filteredSchameYaml))
}

func Test_markDummyObject(t *testing.T) {
	exposeConfig := catalogv1alpha1.VersionExposeConfig{
		Fields: []catalogv1alpha1.FieldPath{
			{JSONPath: ".kind"},
			{JSONPath: ".status.phase"},
			{JSONPath: ".status.conditions[].message"},
		},
	}
	marked, err := markDummyObject(exposeConfig, dummyObject{
		"apiVersion": {},
		"kind":       {},
		"metadata":   {},
		"status": {
			"phase": {},
			"conditions": {
				arrayKey: {
					"message": {},
					"reason":  {},
				},
			},
		},
	})
	require.NoError(t, err)

	assert.Equal(t, dummyObject{
		"apiVersion": nil,
		"kind":       nil,
		"metadata":   nil,
		"status": {
			"phase": nil,
			"conditions": {
				arrayKey: {
					"message": nil,
					"reason":  {},
				},
			},
		},
	}, marked)
}<|MERGE_RESOLUTION|>--- conflicted
+++ resolved
@@ -37,15 +37,22 @@
 )
 
 func Test_DerivedCustomResourceReconciler(t *testing.T) {
-	provider := &catalogv1alpha1.Provider{
+	provider := &catalogv1alpha1.Account{
 		ObjectMeta: metav1.ObjectMeta{
 			Name: "dcr",
 		},
-		Status: catalogv1alpha1.ProviderStatus{
-			NamespaceName: "provider-dcr",
+		Spec: catalogv1alpha1.AccountSpec{
+			Roles: []catalogv1alpha1.AccountRole{
+				catalogv1alpha1.ProviderRole,
+			},
+		},
+		Status: catalogv1alpha1.AccountStatus{
+			NamespaceName: "dcr",
 		},
 	}
 
+	providerNS := &corev1.Namespace{ObjectMeta: metav1.ObjectMeta{Name: provider.Name}}
+	owner.SetOwnerReference(provider, providerNS, testScheme)
 	baseCRD := &apiextensionsv1.CustomResourceDefinition{
 		ObjectMeta: metav1.ObjectMeta{
 			Name: "catapults.test.kubecarrier.io",
@@ -91,26 +98,6 @@
 	}
 	baseCRD.Status.AcceptedNames = baseCRD.Spec.Names
 
-<<<<<<< HEAD
-	provider := &catalogv1alpha1.Account{
-		ObjectMeta: metav1.ObjectMeta{
-			Name: "dcr",
-		},
-		Spec: catalogv1alpha1.AccountSpec{
-			Roles: []catalogv1alpha1.AccountRole{
-				catalogv1alpha1.ProviderRole,
-			},
-		},
-		Status: catalogv1alpha1.AccountStatus{
-			NamespaceName: "dcr",
-		},
-	}
-
-	providerNS := &corev1.Namespace{ObjectMeta: metav1.ObjectMeta{Name: provider.Name}}
-	owner.SetOwnerReference(provider, providerNS, testScheme)
-
-=======
->>>>>>> 4dfe1e5b
 	derivedCR := &catalogv1alpha1.DerivedCustomResource{
 		ObjectMeta: metav1.ObjectMeta{
 			Name:      "test",
