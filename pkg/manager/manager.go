/*
Copyright 2019 The KubeCarrier Authors.

Licensed under the Apache License, Version 2.0 (the "License");
you may not use this file except in compliance with the License.
You may obtain a copy of the License at

    http://www.apache.org/licenses/LICENSE-2.0

Unless required by applicable law or agreed to in writing, software
distributed under the License is distributed on an "AS IS" BASIS,
WITHOUT WARRANTIES OR CONDITIONS OF ANY KIND, either express or implied.
See the License for the specific language governing permissions and
limitations under the License.
*/

package manager

import (
	"fmt"
	"os"

	"github.com/go-logr/logr"
	"github.com/spf13/cobra"
	apiextensionsv1 "k8s.io/apiextensions-apiserver/pkg/apis/apiextensions/v1"
	"k8s.io/apimachinery/pkg/runtime"
	clientgoscheme "k8s.io/client-go/kubernetes/scheme"
	_ "k8s.io/client-go/plugin/pkg/client/auth/gcp"
	ctrl "sigs.k8s.io/controller-runtime"

	catalogv1alpha1 "github.com/kubermatic/kubecarrier/pkg/apis/catalog/v1alpha1"
	"github.com/kubermatic/kubecarrier/pkg/internal/util"
	"github.com/kubermatic/kubecarrier/pkg/manager/internal/controllers"
)

type flags struct {
	kubeCarrierSystemNamespace string
	metricsAddr                string
	enableLeaderElection       bool
}

var (
	scheme = runtime.NewScheme()
)

func init() {
	_ = clientgoscheme.AddToScheme(scheme)
	_ = catalogv1alpha1.AddToScheme(scheme)
	_ = apiextensionsv1.AddToScheme(scheme)
}

const (
	componentManager = "manager"
)

func NewManagerCommand() *cobra.Command {
	log := ctrl.Log.WithName("manager")
	flags := &flags{}
	cmd := &cobra.Command{
		Args:  cobra.NoArgs,
		Use:   componentManager,
		Short: "deploy kubecarrier controller manager",
		RunE: func(cmd *cobra.Command, args []string) error {
			return run(flags, log)
		},
	}
	cmd.Flags().StringVar(&flags.metricsAddr, "metrics-addr", ":8080", "The address the metric endpoint binds to.")
	cmd.Flags().BoolVar(&flags.enableLeaderElection, "enable-leader-election", false,
		"Enable leader election for controller manager. Enabling this will ensure there is only one active controller manager.")
	cmd.Flags().StringVar(&flags.kubeCarrierSystemNamespace, "kubecarrier-system-namespace", os.Getenv("KUBECARRIER_NAMESPACE"), "The namespace that KubeCarrier controller manager deploys to.")
	return util.CmdLogMixin(cmd)
}

func run(flags *flags, log logr.Logger) error {
	mgr, err := ctrl.NewManager(ctrl.GetConfigOrDie(), ctrl.Options{
		Scheme:             scheme,
		MetricsBindAddress: flags.metricsAddr,
		LeaderElection:     flags.enableLeaderElection,
		Port:               9443,
	})
	if err != nil {
		return fmt.Errorf("starting manager: %w", err)
	}

	if flags.kubeCarrierSystemNamespace == "" {
		return fmt.Errorf("-kubecarrier-system-namespace or ENVVAR KUBECARRIER_NAMESPACE must be set")
	}

	if err = (&controllers.TenantReconciler{
		Client:                     mgr.GetClient(),
		Log:                        log.WithName("controllers").WithName("Tenant"),
		Scheme:                     mgr.GetScheme(),
		KubeCarrierSystemNamespace: flags.kubeCarrierSystemNamespace,
	}).SetupWithManager(mgr); err != nil {
		return fmt.Errorf("creating Tenant controller: %w", err)
	}

	if err = (&controllers.ProviderReconciler{
		Client: mgr.GetClient(),
		Log:    log.WithName("controllers").WithName("Provider"),
		Scheme: mgr.GetScheme(),
	}).SetupWithManager(mgr); err != nil {
		return fmt.Errorf("creating Provider controller: %w", err)
	}

<<<<<<< HEAD
	if err = (&controllers.CatalogReconciler{
		Client: mgr.GetClient(),
		Log:    log.WithName("controllers").WithName("Catalog"),
		Scheme: mgr.GetScheme(),
	}).SetupWithManager(mgr); err != nil {
		return fmt.Errorf("creating Catalog controller: %w", err)
=======
	// Register a field index for Provider.Status.NamespaceName
	if err := catalogv1alpha1.RegisterProviderNamespaceFieldIndex(mgr); err != nil {
		return fmt.Errorf("registering ProviderNamespace field index: %w", err)
	}

	if err = (&controllers.CatalogEntryReconciler{
		Client:                     mgr.GetClient(),
		Log:                        log.WithName("controllers").WithName("CatalogEntry"),
		Scheme:                     mgr.GetScheme(),
		KubeCarrierSystemNamespace: flags.kubeCarrierSystemNamespace,
	}).SetupWithManager(mgr); err != nil {
		return fmt.Errorf("creating CatalogEntry controller: %w", err)
>>>>>>> cb57bc25
	}

	log.Info("starting manager")
	if err := mgr.Start(ctrl.SetupSignalHandler()); err != nil {
		return fmt.Errorf("running manager: %w", err)
	}
	return nil
}<|MERGE_RESOLUTION|>--- conflicted
+++ resolved
@@ -103,14 +103,6 @@
 		return fmt.Errorf("creating Provider controller: %w", err)
 	}
 
-<<<<<<< HEAD
-	if err = (&controllers.CatalogReconciler{
-		Client: mgr.GetClient(),
-		Log:    log.WithName("controllers").WithName("Catalog"),
-		Scheme: mgr.GetScheme(),
-	}).SetupWithManager(mgr); err != nil {
-		return fmt.Errorf("creating Catalog controller: %w", err)
-=======
 	// Register a field index for Provider.Status.NamespaceName
 	if err := catalogv1alpha1.RegisterProviderNamespaceFieldIndex(mgr); err != nil {
 		return fmt.Errorf("registering ProviderNamespace field index: %w", err)
@@ -123,7 +115,14 @@
 		KubeCarrierSystemNamespace: flags.kubeCarrierSystemNamespace,
 	}).SetupWithManager(mgr); err != nil {
 		return fmt.Errorf("creating CatalogEntry controller: %w", err)
->>>>>>> cb57bc25
+	}
+
+	if err = (&controllers.CatalogReconciler{
+		Client: mgr.GetClient(),
+		Log:    log.WithName("controllers").WithName("Catalog"),
+		Scheme: mgr.GetScheme(),
+	}).SetupWithManager(mgr); err != nil {
+		return fmt.Errorf("creating Catalog controller: %w", err)
 	}
 
 	log.Info("starting manager")
