/*
Copyright 2019 The KubeCarrier Authors.

Licensed under the Apache License, Version 2.0 (the "License");
you may not use this file except in compliance with the License.
You may obtain a copy of the License at

    http://www.apache.org/licenses/LICENSE-2.0

Unless required by applicable law or agreed to in writing, software
distributed under the License is distributed on an "AS IS" BASIS,
WITHOUT WARRANTIES OR CONDITIONS OF ANY KIND, either express or implied.
See the License for the specific language governing permissions and
limitations under the License.
*/

package manager

import (
	"fmt"
	"os"

	"github.com/go-logr/logr"
	"github.com/spf13/cobra"
	apiextensionsv1 "k8s.io/apiextensions-apiserver/pkg/apis/apiextensions/v1"
	"k8s.io/apimachinery/pkg/runtime"
	clientgoscheme "k8s.io/client-go/kubernetes/scheme"
	ctrl "sigs.k8s.io/controller-runtime"
	"sigs.k8s.io/controller-runtime/pkg/webhook"

	catalogv1alpha1 "github.com/kubermatic/kubecarrier/pkg/apis/catalog/v1alpha1"
	corev1alpha1 "github.com/kubermatic/kubecarrier/pkg/apis/core/v1alpha1"
	"github.com/kubermatic/kubecarrier/pkg/internal/util"
	utilwebhook "github.com/kubermatic/kubecarrier/pkg/internal/util/webhook"
	"github.com/kubermatic/kubecarrier/pkg/manager/internal/controllers"
	"github.com/kubermatic/kubecarrier/pkg/manager/internal/webhooks"
)

type flags struct {
	kubeCarrierSystemNamespace string
	metricsAddr                string
	enableLeaderElection       bool
}

var (
	scheme = runtime.NewScheme()
)

func init() {
	_ = clientgoscheme.AddToScheme(scheme)
	_ = catalogv1alpha1.AddToScheme(scheme)
	_ = corev1alpha1.AddToScheme(scheme)
	_ = apiextensionsv1.AddToScheme(scheme)
}

const (
	componentManager = "manager"
)

func NewManagerCommand() *cobra.Command {
	log := ctrl.Log.WithName("manager")
	flags := &flags{}
	cmd := &cobra.Command{
		Args:  cobra.NoArgs,
		Use:   componentManager,
		Short: "deploy kubecarrier controller manager",
		RunE: func(cmd *cobra.Command, args []string) error {
			return run(flags, log)
		},
	}
	cmd.Flags().StringVar(&flags.metricsAddr, "metrics-addr", ":8080", "The address the metric endpoint binds to.")
	cmd.Flags().BoolVar(&flags.enableLeaderElection, "enable-leader-election", false,
		"Enable leader election for controller manager. Enabling this will ensure there is only one active controller manager.")
	cmd.Flags().StringVar(&flags.kubeCarrierSystemNamespace, "kubecarrier-system-namespace", os.Getenv("KUBECARRIER_NAMESPACE"), "The namespace that KubeCarrier controller manager deploys to.")
	return util.CmdLogMixin(cmd)
}

func run(flags *flags, log logr.Logger) error {
	mgr, err := ctrl.NewManager(ctrl.GetConfigOrDie(), ctrl.Options{
		Scheme:             scheme,
		MetricsBindAddress: flags.metricsAddr,
		LeaderElection:     flags.enableLeaderElection,
		Port:               9443,
	})
	if err != nil {
		return fmt.Errorf("starting manager: %w", err)
	}

	if flags.kubeCarrierSystemNamespace == "" {
		return fmt.Errorf("-kubecarrier-system-namespace or ENVVAR KUBECARRIER_NAMESPACE must be set")
	}

	if err = (&controllers.TenantReconciler{
		Client:                     mgr.GetClient(),
		Log:                        log.WithName("controllers").WithName("Tenant"),
		Scheme:                     mgr.GetScheme(),
		KubeCarrierSystemNamespace: flags.kubeCarrierSystemNamespace,
	}).SetupWithManager(mgr); err != nil {
		return fmt.Errorf("creating Tenant controller: %w", err)
	}

	if err = (&controllers.ProviderReconciler{
		Client: mgr.GetClient(),
		Log:    log.WithName("controllers").WithName("Provider"),
		Scheme: mgr.GetScheme(),
	}).SetupWithManager(mgr); err != nil {
		return fmt.Errorf("creating Provider controller: %w", err)
	}

	// Register a field index for Provider.Status.NamespaceName
	if err := catalogv1alpha1.RegisterProviderNamespaceFieldIndex(mgr); err != nil {
		return fmt.Errorf("registering ProviderNamespace field index: %w", err)
	}

	// Register Owner field indexes
	fieldIndexerLog := ctrl.Log.WithName("fieldindex")
	if err := util.AddOwnerReverseFieldIndex(
		mgr.GetFieldIndexer(), fieldIndexerLog.WithName("Offering"), &catalogv1alpha1.Offering{},
	); err != nil {
		return fmt.Errorf("registering Offering owner field index: %w", err)
	}
	if err := util.AddOwnerReverseFieldIndex(mgr.GetFieldIndexer(), fieldIndexerLog.WithName("CRD"), &apiextensionsv1.CustomResourceDefinition{}); err != nil {
		return fmt.Errorf("registering CRD owner field index: %w", err)
	}
	if err := util.AddOwnerReverseFieldIndex(
		mgr.GetFieldIndexer(), fieldIndexerLog.WithName("ProviderReference"), &catalogv1alpha1.ProviderReference{},
	); err != nil {
		return fmt.Errorf("registering ProviderReference owner field indexer: %w", err)
	}
	if err := util.AddOwnerReverseFieldIndex(
		mgr.GetFieldIndexer(), fieldIndexerLog.WithName("ServiceClusterReference"), &catalogv1alpha1.ServiceClusterReference{},
	); err != nil {
		return fmt.Errorf("registering ServiceCluster owner field index: %w", err)
	}

	if err = (&controllers.CatalogEntryReconciler{
		Client:                     mgr.GetClient(),
		Log:                        log.WithName("controllers").WithName("CatalogEntry"),
		Scheme:                     mgr.GetScheme(),
		KubeCarrierSystemNamespace: flags.kubeCarrierSystemNamespace,
	}).SetupWithManager(mgr); err != nil {
		return fmt.Errorf("creating CatalogEntry controller: %w", err)
	}

	if err = (&controllers.CatalogReconciler{
		Client:                     mgr.GetClient(),
		Log:                        log.WithName("controllers").WithName("Catalog"),
		Scheme:                     mgr.GetScheme(),
		KubeCarrierSystemNamespace: flags.kubeCarrierSystemNamespace,
	}).SetupWithManager(mgr); err != nil {
		return fmt.Errorf("creating Catalog controller: %w", err)
	}

	if err = (&controllers.DerivedCustomResourceDefinitionReconciler{
		Client:                     mgr.GetClient(),
		Log:                        log.WithName("controllers").WithName("DerivedCustomResourceDefinition"),
		Scheme:                     mgr.GetScheme(),
		KubeCarrierSystemNamespace: flags.kubeCarrierSystemNamespace,
	}).SetupWithManager(mgr); err != nil {
		return fmt.Errorf("creating DerivedCustomResourceDefinition controller: %w", err)
	}

<<<<<<< HEAD
	if err = (&controllers.CustomResourceDefinitionDiscoveryReconciler{
		Client:         mgr.GetClient(),
		Log:            log.WithName("controllers").WithName("CustomResourceDefinitionDiscovery"),
		Scheme:         mgr.GetScheme(),
		ProviderGetter: controllers.NewDefaultProviderGetter(flags.kubeCarrierSystemNamespace),
	}).SetupWithManager(mgr); err != nil {
		return fmt.Errorf("creating CustomResourceDefinitionDiscovery controller: %w", err)
	}
=======
	// Register webhooks as handlers
	wbh := mgr.GetWebhookServer()

	// validating webhooks
	wbh.Register(utilwebhook.GenerateValidateWebhookPath(&catalogv1alpha1.DerivedCustomResourceDefinition{}, mgr.GetScheme()),
		&webhook.Admission{Handler: &webhooks.DerivedCustomResourceDefinitionWebhookHandler{
			Log: log.WithName("validating webhooks").WithName("DerivedCustomResourceDefinition"),
		}})
	wbh.Register(utilwebhook.GenerateValidateWebhookPath(&catalogv1alpha1.Offering{}, mgr.GetScheme()),
		&webhook.Admission{Handler: &webhooks.OfferingWebhookHandler{
			Log: log.WithName("validating webhooks").WithName("Offering"),
		}})
	wbh.Register(utilwebhook.GenerateValidateWebhookPath(&catalogv1alpha1.Provider{}, mgr.GetScheme()),
		&webhook.Admission{Handler: &webhooks.ProviderWebhookHandler{
			Log: log.WithName("validating webhooks").WithName("Provider"),
		}})
	wbh.Register(utilwebhook.GenerateValidateWebhookPath(&catalogv1alpha1.ProviderReference{}, mgr.GetScheme()),
		&webhook.Admission{Handler: &webhooks.ProviderReferenceWebhookHandler{
			Log: log.WithName("validating webhooks").WithName("ProviderReference"),
		}})
	wbh.Register(utilwebhook.GenerateValidateWebhookPath(&catalogv1alpha1.ServiceClusterReference{}, mgr.GetScheme()),
		&webhook.Admission{Handler: &webhooks.ServiceClusterReferenceWebhookHandler{
			Log: log.WithName("validating webhooks").WithName("ServiceClusterReference"),
		}})
	wbh.Register(utilwebhook.GenerateValidateWebhookPath(&catalogv1alpha1.Tenant{}, mgr.GetScheme()),
		&webhook.Admission{Handler: &webhooks.TenantWebhookHandler{
			Log: log.WithName("validating webhooks").WithName("Tenant"),
		}})
	wbh.Register(utilwebhook.GenerateValidateWebhookPath(&catalogv1alpha1.TenantReference{}, mgr.GetScheme()),
		&webhook.Admission{Handler: &webhooks.TenantReferenceWebhookHandler{
			Log: log.WithName("validating webhooks").WithName("TenantReference"),
		}})

	// mutating webhooks
	wbh.Register(utilwebhook.GenerateMutateWebhookPath(&catalogv1alpha1.CatalogEntry{}, mgr.GetScheme()),
		&webhook.Admission{Handler: &webhooks.CatalogEntryWebhookHandler{
			KubeCarrierNamespace: flags.kubeCarrierSystemNamespace,
			ProviderLabel:        controllers.ProviderLabel,
			Log:                  log.WithName("mutating webhooks").WithName("CatalogEntry"),
		}})
>>>>>>> fd543e67

	log.Info("starting manager")
	if err := mgr.Start(ctrl.SetupSignalHandler()); err != nil {
		return fmt.Errorf("running manager: %w", err)
	}
	return nil
}<|MERGE_RESOLUTION|>--- conflicted
+++ resolved
@@ -160,16 +160,6 @@
 		return fmt.Errorf("creating DerivedCustomResourceDefinition controller: %w", err)
 	}
 
-<<<<<<< HEAD
-	if err = (&controllers.CustomResourceDefinitionDiscoveryReconciler{
-		Client:         mgr.GetClient(),
-		Log:            log.WithName("controllers").WithName("CustomResourceDefinitionDiscovery"),
-		Scheme:         mgr.GetScheme(),
-		ProviderGetter: controllers.NewDefaultProviderGetter(flags.kubeCarrierSystemNamespace),
-	}).SetupWithManager(mgr); err != nil {
-		return fmt.Errorf("creating CustomResourceDefinitionDiscovery controller: %w", err)
-	}
-=======
 	// Register webhooks as handlers
 	wbh := mgr.GetWebhookServer()
 
@@ -210,7 +200,6 @@
 			ProviderLabel:        controllers.ProviderLabel,
 			Log:                  log.WithName("mutating webhooks").WithName("CatalogEntry"),
 		}})
->>>>>>> fd543e67
 
 	log.Info("starting manager")
 	if err := mgr.Start(ctrl.SetupSignalHandler()); err != nil {
