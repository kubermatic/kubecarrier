--- conflicted
+++ resolved
@@ -124,16 +124,10 @@
 	}
 
 	if err = (&controllers.CatalogReconciler{
-<<<<<<< HEAD
-		Client: mgr.GetClient(),
-		Log:    log.WithName("controllers").WithName("Catalog"),
-		Scheme: mgr.GetScheme(),
-=======
 		Client:                     mgr.GetClient(),
 		Log:                        log.WithName("controllers").WithName("Catalog"),
 		Scheme:                     mgr.GetScheme(),
 		KubeCarrierSystemNamespace: flags.kubeCarrierSystemNamespace,
->>>>>>> c6375fbe
 	}).SetupWithManager(mgr); err != nil {
 		return fmt.Errorf("creating Catalog controller: %w", err)
 	}
