/*
Copyright 2020 The KubeCarrier Authors.

Licensed under the Apache License, Version 2.0 (the "License");
you may not use this file except in compliance with the License.
You may obtain a copy of the License at

    http://www.apache.org/licenses/LICENSE-2.0

Unless required by applicable law or agreed to in writing, software
distributed under the License is distributed on an "AS IS" BASIS,
WITHOUT WARRANTIES OR CONDITIONS OF ANY KIND, either express or implied.
See the License for the specific language governing permissions and
limitations under the License.
*/

package v1

import (
	"context"
	"encoding/json"
	"fmt"
	"strings"

	"github.com/golang/protobuf/ptypes"
	"google.golang.org/grpc/codes"
	"google.golang.org/grpc/status"
	"k8s.io/apimachinery/pkg/api/meta"
	metav1 "k8s.io/apimachinery/pkg/apis/meta/v1"
	"k8s.io/apimachinery/pkg/apis/meta/v1/unstructured"
<<<<<<< HEAD
	"k8s.io/apimachinery/pkg/labels"
	"k8s.io/apimachinery/pkg/runtime"
=======
>>>>>>> b8fc37e0
	"k8s.io/apimachinery/pkg/runtime/schema"
	"k8s.io/apimachinery/pkg/types"
	"k8s.io/client-go/dynamic"
	"sigs.k8s.io/controller-runtime/pkg/client"

	"github.com/golang/protobuf/ptypes/empty"

	v1 "github.com/kubermatic/kubecarrier/pkg/apiserver/api/v1"
)

type instanceServer struct {
	client        client.Client
	mapper        meta.RESTMapper
	dynamicClient dynamic.Interface
	scheme        *runtime.Scheme
}

var _ v1.InstancesServiceServer = (*instanceServer)(nil)

func NewInstancesServer(c client.Client, dynamicClient dynamic.Interface, mapper meta.RESTMapper, scheme *runtime.Scheme) v1.InstancesServiceServer {
	return &instanceServer{
		client:        c,
		dynamicClient: dynamicClient,
		mapper:        mapper,
		scheme:        scheme,
	}
}
func (o instanceServer) Create(ctx context.Context, req *v1.InstanceCreateRequest) (res *v1.Instance, err error) {
	obj := &unstructured.Unstructured{}

	gvk, err := o.gvkFromOffering(req.Offering, req.Version)
	if err != nil {
		return nil, status.Errorf(codes.InvalidArgument, "creating instance: unable to get Kind: %s", err.Error())
	}
	obj.SetGroupVersionKind(gvk)
	val := map[string]interface{}{}
	rawObject, err := v1.NewRawObject(req.Spec.Spec.Encoding, req.Spec.Spec.Data)
	if err != nil {
		return nil, status.Errorf(codes.InvalidArgument, "creating instance: spec format: %s", err.Error())
	}
	if err := rawObject.Unmarshal(&val); err != nil {
		return nil, status.Error(codes.Internal, "creating instance: spec should be type of map[string]intreface{}")
	}
	if err := unstructured.SetNestedMap(obj.Object, val, "spec"); err != nil {
		return nil, status.Errorf(codes.Internal, fmt.Sprintf("creating instances: %s", err.Error()))
	}
	// force account from request
	req.Spec.Metadata.Account = req.Account
	if err := SetMetadata(obj, req.Spec.Metadata); err != nil {
		return nil, status.Errorf(codes.Internal, fmt.Sprintf("creating instances: %s", err.Error()))
	}
	if err := o.client.Create(ctx, obj); err != nil {
		return nil, status.Errorf(codes.Internal, fmt.Sprintf("creating instances: %s", err.Error()))
	}
	res, err = o.convertInstance(obj)
	if err != nil {
		return nil, status.Errorf(codes.Internal, fmt.Sprintf("converting Instance: %s", err.Error()))
	}
	res.Offering = req.Offering
	return
}

func (o instanceServer) List(ctx context.Context, req *v1.InstanceListRequest) (res *v1.InstanceList, err error) {
	listOptions, err := req.GetListOptions()
	if err != nil {
		return nil, status.Errorf(codes.InvalidArgument, err.Error())
	}
	obj := &unstructured.UnstructuredList{}
	gvk, err := o.gvkFromOffering(req.Offering, req.Version)
	if err != nil {
		return nil, status.Errorf(codes.Internal, "listing instance: unable to get Kind: %s", err.Error())
	}
	obj.SetGroupVersionKind(gvk)
	if err := o.client.List(ctx, obj, listOptions); err != nil {
		return nil, status.Errorf(codes.Internal, fmt.Sprintf("listing instances: %s", err.Error()))
	}

	res, err = o.convertInstanceList(obj, req.Offering)
	if err != nil {
		return nil, status.Errorf(codes.Internal, fmt.Sprintf("converting InstanceList: %s", err.Error()))
	}
	return
}

func (o instanceServer) Get(ctx context.Context, req *v1.InstanceGetRequest) (res *v1.Instance, err error) {
	obj := &unstructured.Unstructured{}
	gvk, err := o.gvkFromOffering(req.Offering, req.Version)
	if err != nil {
		return nil, status.Errorf(codes.Internal, "getting instance: unable to get Kind: %s", err.Error())
	}
	obj.SetGroupVersionKind(gvk)
	if err = o.client.Get(ctx, types.NamespacedName{
		Name:      req.Name,
		Namespace: req.Account,
	}, obj); err != nil {
		return nil, status.Errorf(codes.Internal, fmt.Sprintf("getting instance: %s", err.Error()))
	}
	res, err = o.convertInstance(obj)
	if err != nil {
		return nil, status.Errorf(codes.Internal, fmt.Sprintf("converting Instance: %s", err.Error()))
	}
	res.Offering = req.Offering
	return
}

func (o instanceServer) Delete(ctx context.Context, req *v1.InstanceDeleteRequest) (*empty.Empty, error) {
	obj := &unstructured.Unstructured{}
	gvk, err := o.gvkFromOffering(req.Offering, req.Version)
	if err != nil {
		return nil, status.Errorf(codes.Internal, "deleting instance: unable to get Kind: %s", err.Error())
	}
	obj.SetGroupVersionKind(gvk)
	obj.SetNamespace(req.Account)
	obj.SetName(req.Name)
	if err := o.client.Delete(ctx, obj); err != nil {
		return nil, status.Errorf(codes.Internal, fmt.Sprintf("delete instance: %s", err.Error()))
	}
	return &empty.Empty{}, nil
}

<<<<<<< HEAD
func (o instanceServer) Watch(req *v1.InstanceWatchRequest, stream v1.InstancesService_WatchServer) error {
	listOptions, err := o.validateWatchRequest(req)
	if err != nil {
		return status.Error(codes.InvalidArgument, err.Error())
	}
	gvr := o.gvrFromOffering(req.Offering, req.Version)
	watcher, err := o.dynamicClient.Resource(gvr).Namespace(req.Account).Watch(listOptions)
	if err != nil {
		return status.Errorf(codes.Internal, "watching service instances: %s", err.Error())
	}
	defer watcher.Stop()
	for {
		select {
		case <-stream.Context().Done():
			return stream.Context().Err()
		case event, ok := <-watcher.ResultChan():
			if !ok {
				return status.Error(codes.Internal, "watch event channel was closed")
			}
			obj := &unstructured.Unstructured{}
			if err := o.scheme.Convert(event.Object, obj, nil); err != nil {
				return status.Errorf(codes.Internal, "converting event.Object to service instance: %s", err.Error())
			}
			instance, err := o.convertInstance(obj)
			if err != nil {
				return status.Errorf(codes.Internal, "converting instance: %s", err.Error())
			}
			any, err := ptypes.MarshalAny(instance)
			if err != nil {
				return status.Errorf(codes.Internal, "marshalling instance to Any: %s", err.Error())
			}
			err = stream.Send(&v1.WatchEvent{
				Type:   string(event.Type),
				Object: any,
			})
			if grpcStatus, ok := status.FromError(err); ok {
				return grpcStatus.Err()
			} else if err != nil {
				return status.Errorf(codes.Internal, "sending instance stream: %s", err.Error())
			}
		}
	}
}

func (o instanceServer) gvrFromOffering(offering string, version string) schema.GroupVersionResource {
	parts := strings.SplitN(offering, ".", 2)
	gvr := schema.GroupVersionResource{
		Resource: parts[0],
		Group:    parts[1],
		Version:  version,
	}
	return gvr
}

func (o instanceServer) gvkFromOffering(offering string, version string) (schema.GroupVersionKind, error) {
	gvr := o.gvrFromOffering(offering, version)
	kind, err := o.mapper.KindFor(gvr)
	if err != nil {
		return schema.GroupVersionKind{}, err
	}
	return kind, nil
}

func (o instanceServer) validateDeleteRequest(req *v1.InstanceDeleteRequest) error {
	if req.Name == "" {
		return fmt.Errorf("missing name")
	}
	if req.Offering == "" {
		return fmt.Errorf("missing offering")
	}
	if len(strings.SplitN(req.Offering, ".", 2)) < 2 {
		return fmt.Errorf("offering should have format: {kind}.{apiGroup}")
	}
	if req.Version == "" {
		return fmt.Errorf("missing version")
	}
	if req.Account == "" {
		return fmt.Errorf("missing namespace")
	}
	return nil
}

func (o instanceServer) validateListRequest(req *v1.InstanceListRequest) ([]client.ListOption, error) {
	var listOptions []client.ListOption
	if req.Account == "" {
		return listOptions, fmt.Errorf("missing namespace")
	}
	if req.Version == "" {
		return listOptions, fmt.Errorf("missing version")
	}
	if req.Offering == "" {
		return listOptions, fmt.Errorf("missing offering")
	}
	if len(strings.SplitN(req.Offering, ".", 2)) < 2 {
		return listOptions, fmt.Errorf("offering should have format: {kind}.{apiGroup}")
	}
	listOptions = append(listOptions, client.InNamespace(req.Account))
	if req.Limit < 0 {
		return listOptions, fmt.Errorf("invalid limit: should not be negative number")
	}
	listOptions = append(listOptions, client.Limit(req.Limit))
	if req.LabelSelector != "" {
		selector, err := labels.Parse(req.LabelSelector)
		if err != nil {
			return listOptions, fmt.Errorf("invalid LabelSelector: %w", err)
		}
		listOptions = append(listOptions, client.MatchingLabelsSelector{
			Selector: selector,
		})
	}
	if req.Continue != "" {
		listOptions = append(listOptions, client.Continue(req.Continue))
	}
	return listOptions, nil
}

func (o instanceServer) validateGetRequest(req *v1.InstanceGetRequest) error {
	if req.Name == "" {
		return fmt.Errorf("missing name")
	}
	if req.Offering == "" {
		return fmt.Errorf("missing offering")
	}
	if len(strings.SplitN(req.Offering, ".", 2)) < 2 {
		return fmt.Errorf("offering should have format: {kind}.{apiGroup}")
	}
	if req.Version == "" {
		return fmt.Errorf("missing version")
	}
	if req.Account == "" {
		return fmt.Errorf("missing namespace")
	}
	return nil
}

func (o instanceServer) validateCreateRequest(req *v1.InstanceCreateRequest) error {
	if req.Offering == "" {
		return fmt.Errorf("missing offering")
	}
	if len(strings.SplitN(req.Offering, ".", 2)) < 2 {
		return fmt.Errorf("offering should have format: {kind}.{apiGroup}")
	}
	if req.Version == "" {
		return fmt.Errorf("missing version")
	}
	if req.Account == "" {
		return fmt.Errorf("missing namespace")
	}
	if req.Spec == nil {
		return fmt.Errorf("missing spec")
	}
	if req.Spec.Metadata == nil && req.Spec.Metadata.Name == "" {
		return fmt.Errorf("missing metadata name")
	}

	return nil
}

func (o instanceServer) validateWatchRequest(req *v1.InstanceWatchRequest) (metav1.ListOptions, error) {
	var listOptions metav1.ListOptions
	if req.Account == "" {
		return listOptions, fmt.Errorf("missing namespace")
	}
	if req.Offering == "" {
		return listOptions, fmt.Errorf("missing offering")
	}
	if len(strings.SplitN(req.Offering, ".", 2)) < 2 {
		return listOptions, fmt.Errorf("offering should have format: {kind}.{apiGroup}")
	}
	if req.Version == "" {
		return listOptions, fmt.Errorf("missing version")
	}
	if req.LabelSelector != "" {
		_, err := labels.Parse(req.LabelSelector)
		if err != nil {
			return listOptions, fmt.Errorf("invalid LabelSelector: %w", err)
		}
		listOptions.LabelSelector = req.LabelSelector
	}
	listOptions.ResourceVersion = req.ResourceVersion
	return listOptions, nil
}

=======
>>>>>>> b8fc37e0
func (o instanceServer) convertInstance(in *unstructured.Unstructured) (out *v1.Instance, err error) {
	metadata, err := FromUnstructured(in)
	if err != nil {
		return nil, err
	}
	out = &v1.Instance{Metadata: metadata}
	spec, _, err := unstructured.NestedMap(in.Object, "spec")
	if err != nil {
		return nil, err
	}
	data, err := json.Marshal(spec)
	if err != nil {
		return nil, err
	}
	out.Spec = v1.NewJSONRawObject(data)
	status, ok, err := unstructured.NestedMap(in.Object, "status")
	if err != nil {
		return nil, err
	}
	if ok {
		data, err = json.Marshal(status)
		if err != nil {
			return nil, err
		}
		out.Status = v1.NewJSONRawObject(data)
	}
	return
}

func (o instanceServer) convertInstanceList(in *unstructured.UnstructuredList, offering string) (out *v1.InstanceList, err error) {
	out = &v1.InstanceList{
		Metadata: &v1.ListMeta{
			Continue:        in.GetContinue(),
			ResourceVersion: in.GetResourceVersion(),
		},
	}
	for _, inInstance := range in.Items {
		instance, err := o.convertInstance(&inInstance)
		if err != nil {
			return nil, err
		}
		instance.Offering = offering
		out.Items = append(out.Items, instance)
	}
	return
}<|MERGE_RESOLUTION|>--- conflicted
+++ resolved
@@ -28,11 +28,8 @@
 	"k8s.io/apimachinery/pkg/api/meta"
 	metav1 "k8s.io/apimachinery/pkg/apis/meta/v1"
 	"k8s.io/apimachinery/pkg/apis/meta/v1/unstructured"
-<<<<<<< HEAD
 	"k8s.io/apimachinery/pkg/labels"
 	"k8s.io/apimachinery/pkg/runtime"
-=======
->>>>>>> b8fc37e0
 	"k8s.io/apimachinery/pkg/runtime/schema"
 	"k8s.io/apimachinery/pkg/types"
 	"k8s.io/client-go/dynamic"
@@ -153,7 +150,6 @@
 	return &empty.Empty{}, nil
 }
 
-<<<<<<< HEAD
 func (o instanceServer) Watch(req *v1.InstanceWatchRequest, stream v1.InstancesService_WatchServer) error {
 	listOptions, err := o.validateWatchRequest(req)
 	if err != nil {
@@ -217,101 +213,6 @@
 	return kind, nil
 }
 
-func (o instanceServer) validateDeleteRequest(req *v1.InstanceDeleteRequest) error {
-	if req.Name == "" {
-		return fmt.Errorf("missing name")
-	}
-	if req.Offering == "" {
-		return fmt.Errorf("missing offering")
-	}
-	if len(strings.SplitN(req.Offering, ".", 2)) < 2 {
-		return fmt.Errorf("offering should have format: {kind}.{apiGroup}")
-	}
-	if req.Version == "" {
-		return fmt.Errorf("missing version")
-	}
-	if req.Account == "" {
-		return fmt.Errorf("missing namespace")
-	}
-	return nil
-}
-
-func (o instanceServer) validateListRequest(req *v1.InstanceListRequest) ([]client.ListOption, error) {
-	var listOptions []client.ListOption
-	if req.Account == "" {
-		return listOptions, fmt.Errorf("missing namespace")
-	}
-	if req.Version == "" {
-		return listOptions, fmt.Errorf("missing version")
-	}
-	if req.Offering == "" {
-		return listOptions, fmt.Errorf("missing offering")
-	}
-	if len(strings.SplitN(req.Offering, ".", 2)) < 2 {
-		return listOptions, fmt.Errorf("offering should have format: {kind}.{apiGroup}")
-	}
-	listOptions = append(listOptions, client.InNamespace(req.Account))
-	if req.Limit < 0 {
-		return listOptions, fmt.Errorf("invalid limit: should not be negative number")
-	}
-	listOptions = append(listOptions, client.Limit(req.Limit))
-	if req.LabelSelector != "" {
-		selector, err := labels.Parse(req.LabelSelector)
-		if err != nil {
-			return listOptions, fmt.Errorf("invalid LabelSelector: %w", err)
-		}
-		listOptions = append(listOptions, client.MatchingLabelsSelector{
-			Selector: selector,
-		})
-	}
-	if req.Continue != "" {
-		listOptions = append(listOptions, client.Continue(req.Continue))
-	}
-	return listOptions, nil
-}
-
-func (o instanceServer) validateGetRequest(req *v1.InstanceGetRequest) error {
-	if req.Name == "" {
-		return fmt.Errorf("missing name")
-	}
-	if req.Offering == "" {
-		return fmt.Errorf("missing offering")
-	}
-	if len(strings.SplitN(req.Offering, ".", 2)) < 2 {
-		return fmt.Errorf("offering should have format: {kind}.{apiGroup}")
-	}
-	if req.Version == "" {
-		return fmt.Errorf("missing version")
-	}
-	if req.Account == "" {
-		return fmt.Errorf("missing namespace")
-	}
-	return nil
-}
-
-func (o instanceServer) validateCreateRequest(req *v1.InstanceCreateRequest) error {
-	if req.Offering == "" {
-		return fmt.Errorf("missing offering")
-	}
-	if len(strings.SplitN(req.Offering, ".", 2)) < 2 {
-		return fmt.Errorf("offering should have format: {kind}.{apiGroup}")
-	}
-	if req.Version == "" {
-		return fmt.Errorf("missing version")
-	}
-	if req.Account == "" {
-		return fmt.Errorf("missing namespace")
-	}
-	if req.Spec == nil {
-		return fmt.Errorf("missing spec")
-	}
-	if req.Spec.Metadata == nil && req.Spec.Metadata.Name == "" {
-		return fmt.Errorf("missing metadata name")
-	}
-
-	return nil
-}
-
 func (o instanceServer) validateWatchRequest(req *v1.InstanceWatchRequest) (metav1.ListOptions, error) {
 	var listOptions metav1.ListOptions
 	if req.Account == "" {
@@ -337,8 +238,6 @@
 	return listOptions, nil
 }
 
-=======
->>>>>>> b8fc37e0
 func (o instanceServer) convertInstance(in *unstructured.Unstructured) (out *v1.Instance, err error) {
 	metadata, err := FromUnstructured(in)
 	if err != nil {
