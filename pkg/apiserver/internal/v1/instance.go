/*
Copyright 2020 The KubeCarrier Authors.

Licensed under the Apache License, Version 2.0 (the "License");
you may not use this file except in compliance with the License.
You may obtain a copy of the License at

    http://www.apache.org/licenses/LICENSE-2.0

Unless required by applicable law or agreed to in writing, software
distributed under the License is distributed on an "AS IS" BASIS,
WITHOUT WARRANTIES OR CONDITIONS OF ANY KIND, either express or implied.
See the License for the specific language governing permissions and
limitations under the License.
*/

package v1

import (
	"context"
	"encoding/json"
	"fmt"

	"github.com/golang/protobuf/ptypes"
	"google.golang.org/grpc/codes"
	"google.golang.org/grpc/status"
	"k8s.io/apimachinery/pkg/api/meta"
	metav1 "k8s.io/apimachinery/pkg/apis/meta/v1"
	"k8s.io/apimachinery/pkg/apis/meta/v1/unstructured"
	"k8s.io/apimachinery/pkg/labels"
	"k8s.io/apimachinery/pkg/runtime"
	"k8s.io/apimachinery/pkg/runtime/schema"
	"k8s.io/apimachinery/pkg/types"
	"k8s.io/client-go/dynamic"
	"sigs.k8s.io/controller-runtime/pkg/client"

	"github.com/golang/protobuf/ptypes/empty"

	v1 "github.com/kubermatic/kubecarrier/pkg/apiserver/api/v1"
)

type instanceServer struct {
	client        client.Client
	mapper        meta.RESTMapper
	dynamicClient dynamic.Interface
	scheme        *runtime.Scheme
}

var _ v1.InstancesServiceServer = (*instanceServer)(nil)

func NewInstancesServer(c client.Client, dynamicClient dynamic.Interface, mapper meta.RESTMapper, scheme *runtime.Scheme) v1.InstancesServiceServer {
	return &instanceServer{
		client:        c,
		dynamicClient: dynamicClient,
		mapper:        mapper,
		scheme:        scheme,
	}
}
func (o instanceServer) Create(ctx context.Context, req *v1.InstanceCreateRequest) (res *v1.Instance, err error) {
	obj := &unstructured.Unstructured{}

<<<<<<< HEAD
	gvk, err := o.gvkFromOffering(req.Offering, req.Version)
=======
	gvk, err := o.getGVK(req)
>>>>>>> 5d884882
	if err != nil {
		return nil, status.Errorf(codes.InvalidArgument, "creating instance: unable to get Kind: %s", err.Error())
	}
	obj.SetGroupVersionKind(gvk)
	val := map[string]interface{}{}
	rawObject, err := v1.NewRawObject(req.Spec.Spec.Encoding, req.Spec.Spec.Data)
	if err != nil {
		return nil, status.Errorf(codes.InvalidArgument, "creating instance: spec format: %s", err.Error())
	}
	if err := rawObject.Unmarshal(&val); err != nil {
		return nil, status.Error(codes.Internal, "creating instance: spec should be type of map[string]intreface{}")
	}
	if err := unstructured.SetNestedMap(obj.Object, val, "spec"); err != nil {
		return nil, status.Errorf(codes.Internal, fmt.Sprintf("creating instances: %s", err.Error()))
	}
	// force account from request
	req.Spec.Metadata.Account = req.Account
	if err := SetMetadata(obj, req.Spec.Metadata); err != nil {
		return nil, status.Errorf(codes.Internal, fmt.Sprintf("creating instances: %s", err.Error()))
	}
	if err := o.client.Create(ctx, obj); err != nil {
		return nil, status.Errorf(codes.Internal, fmt.Sprintf("creating instances: %s", err.Error()))
	}
	res, err = o.convertInstance(obj)
	if err != nil {
		return nil, status.Errorf(codes.Internal, fmt.Sprintf("converting Instance: %s", err.Error()))
	}
	res.Offering = req.Offering
	return
}

func (o instanceServer) List(ctx context.Context, req *v1.InstanceListRequest) (res *v1.InstanceList, err error) {
	listOptions, err := req.GetListOptions()
	if err != nil {
		return nil, status.Errorf(codes.InvalidArgument, err.Error())
	}
	obj := &unstructured.UnstructuredList{}
<<<<<<< HEAD
	gvk, err := o.gvkFromOffering(req.Offering, req.Version)
=======
	gvk, err := o.getGVK(req)
>>>>>>> 5d884882
	if err != nil {
		return nil, status.Errorf(codes.Internal, "listing instance: unable to get Kind: %s", err.Error())
	}
	obj.SetGroupVersionKind(gvk)
	if err := o.client.List(ctx, obj, listOptions); err != nil {
		return nil, status.Errorf(codes.Internal, fmt.Sprintf("listing instances: %s", err.Error()))
	}

	res, err = o.convertInstanceList(obj, req.Offering)
	if err != nil {
		return nil, status.Errorf(codes.Internal, fmt.Sprintf("converting InstanceList: %s", err.Error()))
	}
	return
}

<<<<<<< HEAD
func (o instanceServer) Get(ctx context.Context, req *v1.InstanceGetRequest) (res *v1.Instance, err error) {
	obj := &unstructured.Unstructured{}
	gvk, err := o.gvkFromOffering(req.Offering, req.Version)
=======
func (o instanceServer) getGVK(req v1.OfferingVersionGetter) (schema.GroupVersionKind, error) {
	gvr := v1.GetOfferingGVR(req)
	kind, err := o.mapper.KindFor(gvr)
	if err != nil {
		return schema.GroupVersionKind{}, err
	}
	return kind, nil
}

func (o instanceServer) Get(ctx context.Context, req *v1.InstanceGetRequest) (res *v1.Instance, err error) {
	obj := &unstructured.Unstructured{}
	gvk, err := o.getGVK(req)
>>>>>>> 5d884882
	if err != nil {
		return nil, status.Errorf(codes.Internal, "getting instance: unable to get Kind: %s", err.Error())
	}
	obj.SetGroupVersionKind(gvk)
	if err = o.client.Get(ctx, types.NamespacedName{
		Name:      req.Name,
		Namespace: req.Account,
	}, obj); err != nil {
		return nil, status.Errorf(codes.Internal, fmt.Sprintf("getting instance: %s", err.Error()))
	}
	res, err = o.convertInstance(obj)
	if err != nil {
		return nil, status.Errorf(codes.Internal, fmt.Sprintf("converting Instance: %s", err.Error()))
	}
	res.Offering = req.Offering
	return
}

func (o instanceServer) Delete(ctx context.Context, req *v1.InstanceDeleteRequest) (*empty.Empty, error) {
	obj := &unstructured.Unstructured{}
<<<<<<< HEAD
	gvk, err := o.gvkFromOffering(req.Offering, req.Version)
=======
	gvk, err := o.getGVK(req)
>>>>>>> 5d884882
	if err != nil {
		return nil, status.Errorf(codes.Internal, "deleting instance: unable to get Kind: %s", err.Error())
	}
	obj.SetGroupVersionKind(gvk)
	obj.SetNamespace(req.Account)
	obj.SetName(req.Name)
	if err := o.client.Delete(ctx, obj); err != nil {
		return nil, status.Errorf(codes.Internal, fmt.Sprintf("delete instance: %s", err.Error()))
	}
	return &empty.Empty{}, nil
}

func (o instanceServer) Watch(req *v1.InstanceWatchRequest, stream v1.InstancesService_WatchServer) error {
	listOptions, err := o.validateWatchRequest(req)
	if err != nil {
		return status.Error(codes.InvalidArgument, err.Error())
	}
	gvr := o.gvrFromOffering(req.Offering, req.Version)
	watcher, err := o.dynamicClient.Resource(gvr).Namespace(req.Account).Watch(listOptions)
	if err != nil {
		return status.Errorf(codes.Internal, "watching service instances: %s", err.Error())
	}
	defer watcher.Stop()
	for {
		select {
		case <-stream.Context().Done():
			return stream.Context().Err()
		case event, ok := <-watcher.ResultChan():
			if !ok {
				return status.Error(codes.Internal, "watch event channel was closed")
			}
			obj := &unstructured.Unstructured{}
			if err := o.scheme.Convert(event.Object, obj, nil); err != nil {
				return status.Errorf(codes.Internal, "converting event.Object to service instance: %s", err.Error())
			}
			instance, err := o.convertInstance(obj)
			if err != nil {
				return status.Errorf(codes.Internal, "converting instance: %s", err.Error())
			}
			any, err := ptypes.MarshalAny(instance)
			if err != nil {
				return status.Errorf(codes.Internal, "marshalling instance to Any: %s", err.Error())
			}
			err = stream.Send(&v1.WatchEvent{
				Type:   string(event.Type),
				Object: any,
			})
			if grpcStatus, ok := status.FromError(err); ok {
				return grpcStatus.Err()
			} else if err != nil {
				return status.Errorf(codes.Internal, "sending instance stream: %s", err.Error())
			}
		}
	}
}

func (o instanceServer) gvrFromOffering(offering string, version string) schema.GroupVersionResource {
	parts := strings.SplitN(offering, ".", 2)
	gvr := schema.GroupVersionResource{
		Resource: parts[0],
		Group:    parts[1],
		Version:  version,
	}
	return gvr
}

func (o instanceServer) gvkFromOffering(offering string, version string) (schema.GroupVersionKind, error) {
	gvr := o.gvrFromOffering(offering, version)
	kind, err := o.mapper.KindFor(gvr)
	if err != nil {
		return schema.GroupVersionKind{}, err
	}
	return kind, nil
}

func (o instanceServer) validateWatchRequest(req *v1.InstanceWatchRequest) (metav1.ListOptions, error) {
	var listOptions metav1.ListOptions
	if req.Account == "" {
		return listOptions, fmt.Errorf("missing namespace")
	}
	if req.Offering == "" {
		return listOptions, fmt.Errorf("missing offering")
	}
	if len(strings.SplitN(req.Offering, ".", 2)) < 2 {
		return listOptions, fmt.Errorf("offering should have format: {kind}.{apiGroup}")
	}
	if req.Version == "" {
		return listOptions, fmt.Errorf("missing version")
	}
	if req.LabelSelector != "" {
		_, err := labels.Parse(req.LabelSelector)
		if err != nil {
			return listOptions, fmt.Errorf("invalid LabelSelector: %w", err)
		}
		listOptions.LabelSelector = req.LabelSelector
	}
	listOptions.ResourceVersion = req.ResourceVersion
	return listOptions, nil
}

func (o instanceServer) convertInstance(in *unstructured.Unstructured) (out *v1.Instance, err error) {
	metadata, err := FromUnstructured(in)
	if err != nil {
		return nil, err
	}
	out = &v1.Instance{Metadata: metadata}
	spec, _, err := unstructured.NestedMap(in.Object, "spec")
	if err != nil {
		return nil, err
	}
	data, err := json.Marshal(spec)
	if err != nil {
		return nil, err
	}
	out.Spec = v1.NewJSONRawObject(data)
	status, ok, err := unstructured.NestedMap(in.Object, "status")
	if err != nil {
		return nil, err
	}
	if ok {
		data, err = json.Marshal(status)
		if err != nil {
			return nil, err
		}
		out.Status = v1.NewJSONRawObject(data)
	}
	return
}

func (o instanceServer) convertInstanceList(in *unstructured.UnstructuredList, offering string) (out *v1.InstanceList, err error) {
	out = &v1.InstanceList{
		Metadata: &v1.ListMeta{
			Continue:        in.GetContinue(),
			ResourceVersion: in.GetResourceVersion(),
		},
	}
	for _, inInstance := range in.Items {
		instance, err := o.convertInstance(&inInstance)
		if err != nil {
			return nil, err
		}
		instance.Offering = offering
		out.Items = append(out.Items, instance)
	}
	return
}<|MERGE_RESOLUTION|>--- conflicted
+++ resolved
@@ -25,9 +25,7 @@
 	"google.golang.org/grpc/codes"
 	"google.golang.org/grpc/status"
 	"k8s.io/apimachinery/pkg/api/meta"
-	metav1 "k8s.io/apimachinery/pkg/apis/meta/v1"
 	"k8s.io/apimachinery/pkg/apis/meta/v1/unstructured"
-	"k8s.io/apimachinery/pkg/labels"
 	"k8s.io/apimachinery/pkg/runtime"
 	"k8s.io/apimachinery/pkg/runtime/schema"
 	"k8s.io/apimachinery/pkg/types"
@@ -59,11 +57,7 @@
 func (o instanceServer) Create(ctx context.Context, req *v1.InstanceCreateRequest) (res *v1.Instance, err error) {
 	obj := &unstructured.Unstructured{}
 
-<<<<<<< HEAD
-	gvk, err := o.gvkFromOffering(req.Offering, req.Version)
-=======
-	gvk, err := o.getGVK(req)
->>>>>>> 5d884882
+	gvk, err := o.getGVK(req)
 	if err != nil {
 		return nil, status.Errorf(codes.InvalidArgument, "creating instance: unable to get Kind: %s", err.Error())
 	}
@@ -101,11 +95,7 @@
 		return nil, status.Errorf(codes.InvalidArgument, err.Error())
 	}
 	obj := &unstructured.UnstructuredList{}
-<<<<<<< HEAD
-	gvk, err := o.gvkFromOffering(req.Offering, req.Version)
-=======
-	gvk, err := o.getGVK(req)
->>>>>>> 5d884882
+	gvk, err := o.getGVK(req)
 	if err != nil {
 		return nil, status.Errorf(codes.Internal, "listing instance: unable to get Kind: %s", err.Error())
 	}
@@ -121,11 +111,6 @@
 	return
 }
 
-<<<<<<< HEAD
-func (o instanceServer) Get(ctx context.Context, req *v1.InstanceGetRequest) (res *v1.Instance, err error) {
-	obj := &unstructured.Unstructured{}
-	gvk, err := o.gvkFromOffering(req.Offering, req.Version)
-=======
 func (o instanceServer) getGVK(req v1.OfferingVersionGetter) (schema.GroupVersionKind, error) {
 	gvr := v1.GetOfferingGVR(req)
 	kind, err := o.mapper.KindFor(gvr)
@@ -138,7 +123,6 @@
 func (o instanceServer) Get(ctx context.Context, req *v1.InstanceGetRequest) (res *v1.Instance, err error) {
 	obj := &unstructured.Unstructured{}
 	gvk, err := o.getGVK(req)
->>>>>>> 5d884882
 	if err != nil {
 		return nil, status.Errorf(codes.Internal, "getting instance: unable to get Kind: %s", err.Error())
 	}
@@ -159,11 +143,7 @@
 
 func (o instanceServer) Delete(ctx context.Context, req *v1.InstanceDeleteRequest) (*empty.Empty, error) {
 	obj := &unstructured.Unstructured{}
-<<<<<<< HEAD
-	gvk, err := o.gvkFromOffering(req.Offering, req.Version)
-=======
-	gvk, err := o.getGVK(req)
->>>>>>> 5d884882
+	gvk, err := o.getGVK(req)
 	if err != nil {
 		return nil, status.Errorf(codes.Internal, "deleting instance: unable to get Kind: %s", err.Error())
 	}
@@ -177,12 +157,12 @@
 }
 
 func (o instanceServer) Watch(req *v1.InstanceWatchRequest, stream v1.InstancesService_WatchServer) error {
-	listOptions, err := o.validateWatchRequest(req)
+	listOptions, err := req.GetListOptions()
 	if err != nil {
 		return status.Error(codes.InvalidArgument, err.Error())
 	}
-	gvr := o.gvrFromOffering(req.Offering, req.Version)
-	watcher, err := o.dynamicClient.Resource(gvr).Namespace(req.Account).Watch(listOptions)
+	gvr := v1.GetOfferingGVR(req)
+	watcher, err := o.dynamicClient.Resource(gvr).Namespace(req.Account).Watch(*listOptions.AsListOptions())
 	if err != nil {
 		return status.Errorf(codes.Internal, "watching service instances: %s", err.Error())
 	}
@@ -220,50 +200,6 @@
 	}
 }
 
-func (o instanceServer) gvrFromOffering(offering string, version string) schema.GroupVersionResource {
-	parts := strings.SplitN(offering, ".", 2)
-	gvr := schema.GroupVersionResource{
-		Resource: parts[0],
-		Group:    parts[1],
-		Version:  version,
-	}
-	return gvr
-}
-
-func (o instanceServer) gvkFromOffering(offering string, version string) (schema.GroupVersionKind, error) {
-	gvr := o.gvrFromOffering(offering, version)
-	kind, err := o.mapper.KindFor(gvr)
-	if err != nil {
-		return schema.GroupVersionKind{}, err
-	}
-	return kind, nil
-}
-
-func (o instanceServer) validateWatchRequest(req *v1.InstanceWatchRequest) (metav1.ListOptions, error) {
-	var listOptions metav1.ListOptions
-	if req.Account == "" {
-		return listOptions, fmt.Errorf("missing namespace")
-	}
-	if req.Offering == "" {
-		return listOptions, fmt.Errorf("missing offering")
-	}
-	if len(strings.SplitN(req.Offering, ".", 2)) < 2 {
-		return listOptions, fmt.Errorf("offering should have format: {kind}.{apiGroup}")
-	}
-	if req.Version == "" {
-		return listOptions, fmt.Errorf("missing version")
-	}
-	if req.LabelSelector != "" {
-		_, err := labels.Parse(req.LabelSelector)
-		if err != nil {
-			return listOptions, fmt.Errorf("invalid LabelSelector: %w", err)
-		}
-		listOptions.LabelSelector = req.LabelSelector
-	}
-	listOptions.ResourceVersion = req.ResourceVersion
-	return listOptions, nil
-}
-
 func (o instanceServer) convertInstance(in *unstructured.Unstructured) (out *v1.Instance, err error) {
 	metadata, err := FromUnstructured(in)
 	if err != nil {
