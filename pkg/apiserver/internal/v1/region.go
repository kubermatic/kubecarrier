--- conflicted
+++ resolved
@@ -46,9 +46,6 @@
 }
 
 func (o regionServer) List(ctx context.Context, req *v1.ListRequest) (res *v1.RegionList, err error) {
-<<<<<<< HEAD
-	listOptions, err := req.GetListOptions()
-=======
 	if err := o.authorizer.Authorize(ctx, &catalogv1alpha1.Region{}, authorizer.AuthorizationOption{
 		Namespace: req.Account,
 		Verb:      authorizer.RequestList,
@@ -70,9 +67,7 @@
 }
 
 func (o regionServer) handleListRequest(ctx context.Context, req *v1.ListRequest) (res *v1.RegionList, err error) {
-	var listOptions []client.ListOption
-	listOptions, err = validateListRequest(req)
->>>>>>> 0bb7b67f
+	listOptions, err := req.GetListOptions()
 	if err != nil {
 		return nil, status.Error(codes.InvalidArgument, err.Error())
 	}
@@ -88,14 +83,7 @@
 	return
 }
 
-<<<<<<< HEAD
-func (o regionServer) Get(ctx context.Context, req *v1.GetRequest) (res *v1.Region, err error) {
-=======
 func (o regionServer) handleGetRequest(ctx context.Context, req *v1.GetRequest) (res *v1.Region, err error) {
-	if err = validateGetRequest(req); err != nil {
-		return nil, status.Error(codes.InvalidArgument, err.Error())
-	}
->>>>>>> 0bb7b67f
 	region := &catalogv1alpha1.Region{}
 	if err = o.client.Get(ctx, types.NamespacedName{
 		Name:      req.Name,
