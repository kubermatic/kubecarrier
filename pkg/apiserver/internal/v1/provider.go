--- conflicted
+++ resolved
@@ -46,9 +46,6 @@
 }
 
 func (o providerServer) List(ctx context.Context, req *v1.ListRequest) (res *v1.ProviderList, err error) {
-<<<<<<< HEAD
-	listOptions, err := req.GetListOptions()
-=======
 	if err := o.authorizer.Authorize(ctx, &catalogv1alpha1.Provider{}, authorizer.AuthorizationOption{
 		Namespace: req.Account,
 		Verb:      authorizer.RequestList,
@@ -70,8 +67,7 @@
 }
 
 func (o providerServer) handleListRequest(ctx context.Context, req *v1.ListRequest) (res *v1.ProviderList, err error) {
-	listOptions, err := validateListRequest(req)
->>>>>>> 0bb7b67f
+	listOptions, err := req.GetListOptions()
 	if err != nil {
 		return nil, status.Error(codes.InvalidArgument, err.Error())
 	}
@@ -87,14 +83,7 @@
 	return
 }
 
-<<<<<<< HEAD
-func (o providerServer) Get(ctx context.Context, req *v1.GetRequest) (res *v1.Provider, err error) {
-=======
 func (o providerServer) handleGetRequest(ctx context.Context, req *v1.GetRequest) (res *v1.Provider, err error) {
-	if err := validateGetRequest(req); err != nil {
-		return nil, status.Error(codes.InvalidArgument, err.Error())
-	}
->>>>>>> 0bb7b67f
 	provider := &catalogv1alpha1.Provider{}
 	if err = o.client.Get(ctx, types.NamespacedName{
 		Name:      req.Name,
