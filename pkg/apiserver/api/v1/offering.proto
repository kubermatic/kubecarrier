/*
Copyright 2019 The KubeCarrier Authors.

Licensed under the Apache License, Version 2.0 (the "License");
you may not use this file except in compliance with the License.
You may obtain a copy of the License at

    http://www.apache.org/licenses/LICENSE-2.0

Unless required by applicable law or agreed to in writing, software
distributed under the License is distributed on an "AS IS" BASIS,
WITHOUT WARRANTIES OR CONDITIONS OF ANY KIND, either express or implied.
See the License for the specific language governing permissions and
limitations under the License.
*/

syntax = "proto3";
package kubecarrier.api.v1;
option go_package = "v1";

import "google/api/annotations.proto";

import "types.proto";
import "meta.proto";
<<<<<<< HEAD
import "event.proto";
=======
import "request.proto";
>>>>>>> c53694c5

message Offering {
  ObjectMeta metadata = 1;
  OfferingSpec spec = 2;
}

message OfferingSpec {
  OfferingMetadata metadata = 1;
  ObjectReference provider = 2;
  CRDInformation crd = 3;
}

message OfferingMetadata {
  string displayName = 1;
  string description = 2;
  string shortDescription = 3;
  Image logo = 4;
  Image icon = 5;
}

message OfferingList {
  ListMeta metadata = 1;
  repeated Offering items = 2;
}

<<<<<<< HEAD
message OfferingGetRequest {
  string name = 1;
  string account = 2;
}

message OfferingListRequest {
  string account = 1;
  string labelSelector = 2;
  int64 limit = 3;
  string continue = 4;
}

message OfferingWatchRequest {
  string account = 1;
  string labelSelector = 2;
  string resourceVersion = 3;
  string operationType = 4;
}

=======
>>>>>>> c53694c5
service OfferingService {
  rpc List(ListRequest) returns (OfferingList) {
    option (google.api.http) = {
      get : "/v1/accounts/{account}/offerings"
    };
  };
  rpc Get(GetRequest) returns (Offering) {
    option (google.api.http) = {
      get : "/v1/accounts/{account}/offerings/{name}"
    };
  };
  rpc Watch(OfferingWatchRequest) returns (stream Event) {
    option (google.api.http) = {
      get : "/v1/watch/accounts/{account}/offerings"
    };
  };
}<|MERGE_RESOLUTION|>--- conflicted
+++ resolved
@@ -22,11 +22,8 @@
 
 import "types.proto";
 import "meta.proto";
-<<<<<<< HEAD
 import "event.proto";
-=======
 import "request.proto";
->>>>>>> c53694c5
 
 message Offering {
   ObjectMeta metadata = 1;
@@ -52,19 +49,6 @@
   repeated Offering items = 2;
 }
 
-<<<<<<< HEAD
-message OfferingGetRequest {
-  string name = 1;
-  string account = 2;
-}
-
-message OfferingListRequest {
-  string account = 1;
-  string labelSelector = 2;
-  int64 limit = 3;
-  string continue = 4;
-}
-
 message OfferingWatchRequest {
   string account = 1;
   string labelSelector = 2;
@@ -72,8 +56,6 @@
   string operationType = 4;
 }
 
-=======
->>>>>>> c53694c5
 service OfferingService {
   rpc List(ListRequest) returns (OfferingList) {
     option (google.api.http) = {
