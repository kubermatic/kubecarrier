/*
Copyright 2019 The KubeCarrier Authors.

Licensed under the Apache License, Version 2.0 (the "License");
you may not use this file except in compliance with the License.
You may obtain a copy of the License at

    http://www.apache.org/licenses/LICENSE-2.0

Unless required by applicable law or agreed to in writing, software
distributed under the License is distributed on an "AS IS" BASIS,
WITHOUT WARRANTIES OR CONDITIONS OF ANY KIND, either express or implied.
See the License for the specific language governing permissions and
limitations under the License.
*/

package apiserver

import (
	"context"
	"crypto/tls"
	"crypto/x509"
	"fmt"
	"io"
	"io/ioutil"
	"net/http"
	"strings"

	"github.com/go-logr/logr"
	"github.com/gorilla/handlers"
	grpc_middleware "github.com/grpc-ecosystem/go-grpc-middleware"
	grpc_auth "github.com/grpc-ecosystem/go-grpc-middleware/auth"
	grpc_zap "github.com/grpc-ecosystem/go-grpc-middleware/logging/zap"
	grpc_ctxtags "github.com/grpc-ecosystem/go-grpc-middleware/tags"
	grpc_opentracing "github.com/grpc-ecosystem/go-grpc-middleware/tracing/opentracing"
	grpc_validator "github.com/grpc-ecosystem/go-grpc-middleware/validator"
	grpc_prometheus "github.com/grpc-ecosystem/go-grpc-prometheus"
	gwruntime "github.com/grpc-ecosystem/grpc-gateway/runtime"
	"github.com/improbable-eng/grpc-web/go/grpcweb"
	"github.com/spf13/cobra"
	"google.golang.org/grpc"
	"google.golang.org/grpc/codes"
	"google.golang.org/grpc/credentials"
	"google.golang.org/grpc/status"
	"k8s.io/apimachinery/pkg/runtime"
	utilruntime "k8s.io/apimachinery/pkg/util/runtime"
	"k8s.io/cli-runtime/pkg/genericclioptions"
	"k8s.io/client-go/dynamic"
	clientgoscheme "k8s.io/client-go/kubernetes/scheme"
	ctrl "sigs.k8s.io/controller-runtime"
	"sigs.k8s.io/controller-runtime/pkg/cache"
	"sigs.k8s.io/controller-runtime/pkg/client"
	"sigs.k8s.io/controller-runtime/pkg/client/apiutil"
	"sigs.k8s.io/controller-runtime/pkg/runtime/inject"

	catalogv1alpha1 "github.com/kubermatic/kubecarrier/pkg/apis/catalog/v1alpha1"
	apiserverv1 "github.com/kubermatic/kubecarrier/pkg/apiserver/api/v1"
	"github.com/kubermatic/kubecarrier/pkg/apiserver/auth"
	_ "github.com/kubermatic/kubecarrier/pkg/apiserver/internal/auth/anonymous"
	_ "github.com/kubermatic/kubecarrier/pkg/apiserver/internal/auth/htpasswd"
	_ "github.com/kubermatic/kubecarrier/pkg/apiserver/internal/auth/oidc"
	"github.com/kubermatic/kubecarrier/pkg/apiserver/internal/authorizer"
	v1 "github.com/kubermatic/kubecarrier/pkg/apiserver/internal/v1"
	"github.com/kubermatic/kubecarrier/pkg/internal/util"
)

var (
	scheme = runtime.NewScheme()
)

func init() {
	utilruntime.Must(clientgoscheme.AddToScheme(scheme))
	utilruntime.Must(catalogv1alpha1.AddToScheme(scheme))
}

type flags struct {
	address            string
	TLSCertFile        string
	TLSPrivateKeyFile  string
	CORSAllowedOrigins []string
	AuthenticationMode []string
	*genericclioptions.ConfigFlags
}

func NewAPIServer() *cobra.Command {
	log := ctrl.Log.WithName("apiserver")
	flags := &flags{
		ConfigFlags: genericclioptions.NewConfigFlags(false),
	}
	cmd := &cobra.Command{
		Args:  cobra.NoArgs,
		Use:   "apiserver",
		Short: "KubeCarrier API server",
		RunE: func(cmd *cobra.Command, args []string) error {
			return runE(flags, log)
		},
	}
	flags.ConfigFlags.AddFlags(cmd.Flags())
	cmd.Flags().StringVar(&flags.address, "address", "0.0.0.0:8080", "Address to bind this API server on.")
	cmd.Flags().StringVar(&flags.TLSCertFile, "tls-cert-file", "", "File containing the default x509 Certificate for HTTPS. If not provided no TLS security shall be enabled")
	cmd.Flags().StringVar(&flags.TLSPrivateKeyFile, "tls-private-key-file", "", "File containing the default x509 private key matching --tls-cert-file.")
	cmd.Flags().StringSliceVar(&flags.CORSAllowedOrigins, "cors-allowed-origins", []string{"*"}, "List of allowed origins for CORS, comma separated. An allowed origin can be a regular expression to support subdomain matching. If this list is empty CORS will not be enabled.")
	cmd.Flags().StringSliceVar(&flags.AuthenticationMode, "authentication-mode", []string{"OIDC"}, "Ordered list of plug-ins to do authentication on secure port. Comma-delimited list of: "+strings.Join(auth.RegisteredAuthProviders(), ","))
	auth.RegisterPFlags(cmd.Flags())
	return util.CmdLogMixin(cmd)
}

func runE(flags *flags, log logr.Logger) error {
	ctx := context.Background()
	cfg, err := flags.ToRESTConfig()
	if err != nil {
		return err
	}
	mapper, err := apiutil.NewDynamicRESTMapper(cfg)
	if err != nil {
		return fmt.Errorf("creating rest mapper: %w", err)
	}
	c, err := client.New(cfg, client.Options{
		Scheme: scheme,
		Mapper: mapper,
	})
	if err != nil {
		return fmt.Errorf("creating client: %w", err)
	}
	dynamicClient, err := dynamic.NewForConfig(cfg)
	if err != nil {
		return fmt.Errorf("creating dynamic client: %w", err)
	}
	// Validation
	if flags.TLSCertFile == "" || flags.TLSPrivateKeyFile == "" {
		return fmt.Errorf("--tls-cert-file or --tls-private-key-file not specified, cannot start")
	}

	authProviders := make([]auth.Provider, 0, len(flags.AuthenticationMode))
	for _, mode := range flags.AuthenticationMode {
		authProvider, err := auth.GetAuthProvider(mode)
		if err != nil {
			return err
		}
		if injector, ok := authProvider.(inject.Client); ok {
			if err := injector.InjectClient(c); err != nil {
				return fmt.Errorf("cannot inject client into auth provider %s: %w", mode, err)
			}
		}
		if injector, ok := authProvider.(inject.Logger); ok {
			if err := injector.InjectLogger(ctrl.Log.WithName("authentication").WithValues("mode", mode)); err != nil {
				return fmt.Errorf("cannot inject logger into auth provider %s: %w", mode, err)
			}
		}
		if injector, ok := authProvider.(inject.Scheme); ok {
			if err := injector.InjectScheme(scheme); err != nil {
				return fmt.Errorf("cannot inject scheme into auth provider %s: %w", mode, err)
			}
		}
		if injector, ok := authProvider.(inject.Mapper); ok {
			if err := injector.InjectMapper(mapper); err != nil {
				return fmt.Errorf("cannot inject mapper into auth provider %s: %w", mode, err)
			}
		}
		if err := authProvider.Init(); err != nil {
			return fmt.Errorf("cannot init auth provider: %s: %w", mode, err)
		}
		authProviders = append(authProviders, authProvider)
	}

	authz := authorizer.NewAuthorizer(log, scheme, c, mapper)
	authFunc := auth.CreateAuthFunction(authProviders)
	grpc_zap.ReplaceGrpcLoggerV2(util.ZapLogger)
	grpcServer := grpc.NewServer(
		grpc.StreamInterceptor(grpc_middleware.ChainStreamServer(
			grpc_ctxtags.StreamServerInterceptor(),
			grpc_opentracing.StreamServerInterceptor(),
			grpc_prometheus.StreamServerInterceptor,
			grpc_zap.StreamServerInterceptor(util.ZapLogger),
			grpc_auth.StreamServerInterceptor(authFunc),
<<<<<<< HEAD
			authz.StreamServerInterceptor(),
=======
>>>>>>> 6fe2772f
			grpc_validator.StreamServerInterceptor(),
		)),
		grpc.UnaryInterceptor(grpc_middleware.ChainUnaryServer(
			grpc_ctxtags.UnaryServerInterceptor(),
			grpc_opentracing.UnaryServerInterceptor(),
			grpc_prometheus.UnaryServerInterceptor,
			grpc_zap.UnaryServerInterceptor(util.ZapLogger),
			grpc_auth.UnaryServerInterceptor(authFunc),
<<<<<<< HEAD
			authz.UnaryServerInterceptor(),
=======
>>>>>>> 6fe2772f
			grpc_validator.UnaryServerInterceptor(),
		)),
	)
	wrappedGrpc := grpcweb.WrapServer(grpcServer)
	grpcGatewayMux := gwruntime.NewServeMux(
		gwruntime.WithProtoErrorHandler(func(ctx context.Context, serveMux *gwruntime.ServeMux, marshaler gwruntime.Marshaler, writer http.ResponseWriter, request *http.Request, err error) {
			const fallback = `{"error": "failed to marshal error message"}`
			writer.Header().Del("Trailer")
			writer.Header().Set("Content-Type", marshaler.ContentType())
			s, ok := status.FromError(err)
			if !ok {
				s = status.New(codes.Unknown, err.Error())
			}
			buf, marshalerr := marshaler.Marshal(s.Proto())
			if marshalerr != nil {
				writer.WriteHeader(http.StatusInternalServerError)
				_, _ = io.WriteString(writer, fallback)
				return
			}

			st := gwruntime.HTTPStatusFromCode(s.Code())
			writer.WriteHeader(st)
			_, _ = writer.Write(buf)
		}),
	)
	grpcClient, err := createInternalGRPCClient(ctx, flags)
	if err != nil {
		return err
	}

	// Set up cache for account
	accountCache, err := cache.New(cfg, cache.Options{
		Scheme: scheme,
		Mapper: mapper,
	})
	if err != nil {
		return fmt.Errorf("creating cache for account: %w", err)
	}
	if err := v1.RegisterAccountUsernameFieldIndex(accountCache); err != nil {
		return fmt.Errorf("fail to register field index for Account Username: %w", err)
	}
	accountClient := &client.DelegatingClient{
		Reader:       accountCache,
		Writer:       c,
		StatusClient: c,
	}
	ctx, cancel := context.WithCancel(context.Background())
	defer cancel()
	log.Info("start cache")
	go func() {
		if err := accountCache.Start(ctrl.SetupSignalHandler()); err != nil {
			log.Error(err, "starting cache")
			cancel()
		}
	}()
	if isSynced := accountCache.WaitForCacheSync(ctx.Done()); !isSynced {
		return fmt.Errorf("cache is outdated")
	}

	accountServer := v1.NewAccountServiceServer(accountClient)
	apiserverv1.RegisterAccountServiceServer(grpcServer, accountServer)
	if err := apiserverv1.RegisterAccountServiceHandler(ctx, grpcGatewayMux, grpcClient); err != nil {
		return err
	}

	apiserverv1.RegisterKubeCarrierServer(grpcServer, &v1.KubeCarrierServer{})
	if err := apiserverv1.RegisterKubeCarrierHandler(ctx, grpcGatewayMux, grpcClient); err != nil {
		return err
	}
	offeringServer, err := v1.NewOfferingServiceServer(c, dynamicClient, mapper, scheme)
	if err != nil {
		return err
	}
	apiserverv1.RegisterOfferingServiceServer(grpcServer, offeringServer)
	if err := apiserverv1.RegisterOfferingServiceHandler(ctx, grpcGatewayMux, grpcClient); err != nil {
		return err
	}

	instanceServer := v1.NewInstancesServer(c, mapper)
	apiserverv1.RegisterInstancesServiceServer(grpcServer, instanceServer)
	if err := apiserverv1.RegisterInstancesServiceHandler(ctx, grpcGatewayMux, grpcClient); err != nil {
		return err
	}

	regionServer := v1.NewRegionServiceServer(c)
	apiserverv1.RegisterRegionServiceServer(grpcServer, regionServer)
	if err := apiserverv1.RegisterRegionServiceHandler(ctx, grpcGatewayMux, grpcClient); err != nil {
		return err
	}
	providerServer := v1.NewProviderServiceServer(c)
	apiserverv1.RegisterProviderServiceServer(grpcServer, providerServer)
	if err := apiserverv1.RegisterProviderServiceHandler(ctx, grpcGatewayMux, grpcClient); err != nil {
		return err
	}

	docServer := v1.NewDocServiceServer()
	apiserverv1.RegisterDocServer(grpcServer, docServer)
	gwruntime.SetHTTPBodyMarshaler(grpcGatewayMux)
	if err := apiserverv1.RegisterDocHandlerServer(ctx, grpcGatewayMux, docServer); err != nil {
		return err
	}

	var handler http.Handler = http.HandlerFunc(func(writer http.ResponseWriter, request *http.Request) {
		log.Info("got request for", "path", request.URL.Path)
		if strings.Contains(request.Header.Get("Content-Type"), "application/grpc") {
			wrappedGrpc.ServeHTTP(writer, request)
		} else {
			grpcGatewayMux.ServeHTTP(writer, request)
		}
	})

	if len(flags.CORSAllowedOrigins) > 0 {
		handler = handlers.CORS(
			handlers.AllowedHeaders([]string{
				"X-Requested-With",
				"Content-Type",
				"Authorization",
				"X-grpc-web",
				"X-user-agent",
			}),
			handlers.AllowedMethods([]string{"GET", "POST"}),
			handlers.AllowedOrigins(flags.CORSAllowedOrigins),
		)(handler)
	}

	server := http.Server{
		Handler: handler,
		Addr:    flags.address,
	}

	log.Info("serving serving API-server", "address", flags.address)
	return server.ListenAndServeTLS(flags.TLSCertFile, flags.TLSPrivateKeyFile)
}

func createInternalGRPCClient(ctx context.Context, flags *flags) (*grpc.ClientConn, error) {
	certPool := x509.NewCertPool()
	certs, err := ioutil.ReadFile(flags.TLSCertFile)
	if err != nil {
		return nil, err
	}
	certPool.AppendCertsFromPEM(certs)
	// Create grpc client for watch api
	grpcClient, err := grpc.DialContext(ctx, flags.address, grpc.WithTransportCredentials(credentials.NewTLS(&tls.Config{
		InsecureSkipVerify: true,
		RootCAs:            certPool,
	})))
	if err != nil {
		return nil, err
	}
	return grpcClient, nil
}<|MERGE_RESOLUTION|>--- conflicted
+++ resolved
@@ -173,10 +173,7 @@
 			grpc_prometheus.StreamServerInterceptor,
 			grpc_zap.StreamServerInterceptor(util.ZapLogger),
 			grpc_auth.StreamServerInterceptor(authFunc),
-<<<<<<< HEAD
 			authz.StreamServerInterceptor(),
-=======
->>>>>>> 6fe2772f
 			grpc_validator.StreamServerInterceptor(),
 		)),
 		grpc.UnaryInterceptor(grpc_middleware.ChainUnaryServer(
@@ -185,10 +182,7 @@
 			grpc_prometheus.UnaryServerInterceptor,
 			grpc_zap.UnaryServerInterceptor(util.ZapLogger),
 			grpc_auth.UnaryServerInterceptor(authFunc),
-<<<<<<< HEAD
 			authz.UnaryServerInterceptor(),
-=======
->>>>>>> 6fe2772f
 			grpc_validator.UnaryServerInterceptor(),
 		)),
 	)
