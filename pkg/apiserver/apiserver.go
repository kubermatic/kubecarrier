--- conflicted
+++ resolved
@@ -179,27 +179,20 @@
 
 	apiserverv1.RegisterKubeCarrierServer(grpcServer, &v1.KubeCarrierServer{})
 	if err := apiserverv1.RegisterKubeCarrierHandlerServer(ctx, grpcGatewayMux, &v1.KubeCarrierServer{}); err != nil {
-<<<<<<< HEAD
 		return err
 	}
 	offeringServer, err := v1.NewOfferingServiceServer(c, dynamicClient, mapper, scheme)
 	if err != nil {
-=======
->>>>>>> 30ae07d7
 		return err
 	}
 	apiserverv1.RegisterOfferingServiceServer(grpcServer, offeringServer)
-<<<<<<< HEAD
 	if err := apiserverv1.RegisterOfferingServiceHandler(ctx, grpcGatewayMux, grpcClient); err != nil {
-=======
-	if err := apiserverv1.RegisterOfferingServiceHandlerServer(ctx, grpcGatewayMux, offeringServer); err != nil {
->>>>>>> 30ae07d7
 		return err
 	}
 
 	instanceServer := v1.NewInstancesServer(c, mapper)
 	apiserverv1.RegisterInstancesServiceServer(grpcServer, instanceServer)
-	if err := apiserverv1.RegisterInstancesServiceHandlerServer(context.Background(), grpcGatewayMux, instanceServer); err != nil {
+	if err := apiserverv1.RegisterInstancesServiceHandlerServer(ctx, grpcGatewayMux, instanceServer); err != nil {
 		return err
 	}
 
