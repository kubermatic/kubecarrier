--- conflicted
+++ resolved
@@ -47,101 +47,6 @@
             spec:
               description: APIServerSpec defines the desired state of APIServer
               properties:
-<<<<<<< HEAD
-                logLevel:
-                  description: LogLevel
-                  type: integer
-                oidc:
-                  description: OIDC specifies OpenID Connect configuration for API
-                    Server authentication
-                  properties:
-                    certificateAuthority:
-                      description: CertificateAuthority references the secret containing
-                        issuer's CA in a PEM encoded root certificate of the provider.
-                      properties:
-                        name:
-                          type: string
-                      required:
-                      - name
-                      type: object
-                    clientID:
-                      description: "ClientID the JWT must be issued for, the \"sub\"
-                        field. This plugin only trusts a single client to ensure the
-                        plugin can be used with public providers. \n The plugin supports
-                        the \"authorized party\" OpenID Connect claim, which allows
-                        specialized providers to issue tokens to a client for a different
-                        client. See: https://openid.net/specs/openid-connect-core-1_0.html#IDToken"
-                      type: string
-                    groupsClaim:
-                      description: GroupsClaim, if specified, causes the OIDCAuthenticator
-                        to try to populate the user's groups with an ID Token field.
-                        If the GroupsClaim field is present in an ID Token the value
-                        must be a string or list of strings.
-                      type: string
-                    groupsPrefix:
-                      description: GroupsPrefix, if specified, causes claims mapping
-                        to group names to be prefixed with the value. A value "oidc:"
-                        would result in groups like "oidc:engineering" and "oidc:marketing".
-                      type: string
-                    issuerURL:
-                      description: "IssuerURL is the URL the provider signs ID Tokens
-                        as. This will be the \"iss\" field of all tokens produced
-                        by the provider and is used for configuration discovery. \n
-                        The URL is usually the provider's URL without a path, for
-                        example \"https://accounts.google.com\" or \"https://login.salesforce.com\".
-                        \n The provider must implement configuration discovery. See:
-                        https://openid.net/specs/openid-connect-discovery-1_0.html#ProviderConfig"
-                      type: string
-                    requiredClaims:
-                      additionalProperties:
-                        type: string
-                      description: RequiredClaims, if specified, causes the OIDCAuthenticator
-                        to verify that all the required claims key value pairs are
-                        present in the ID Token.
-                      type: object
-                    supportedSigningAlgs:
-                      default:
-                      - RS256
-                      description: "SupportedSigningAlgs sets the accepted set of
-                        JOSE signing algorithms that can be used by the provider to
-                        sign tokens. \n https://tools.ietf.org/html/rfc7518#section-3.1
-                        \n This value defaults to RS256, the value recommended by
-                        the OpenID Connect spec: \n https://openid.net/specs/openid-connect-core-1_0.html#IDTokenValidation"
-                      items:
-                        type: string
-                      type: array
-                    usernameClaim:
-                      default: sub
-                      description: UsernameClaim is the JWT field to use as the user's
-                        username.
-                      type: string
-                    usernamePrefix:
-                      description: UsernamePrefix, if specified, causes claims mapping
-                        to username to be prefix with the provided value. A value
-                        "oidc:" would result in usernames like "oidc:john".
-                      type: string
-                  required:
-                  - certificateAuthority
-                  - clientID
-                  - issuerURL
-                  type: object
-                staticUsers:
-                  description: StaticUsers specifies static users configuration for
-                    API Server authentication
-                  properties:
-                    htpasswdSecret:
-                      description: HtpassswdSecret specifies the htpasswd secret to
-                        use for static user authentication.
-                      properties:
-                        name:
-                          type: string
-                      required:
-                      - name
-                      type: object
-                  required:
-                  - htpasswdSecret
-                  type: object
-=======
                 authentication:
                   description: Authentication configuration
                   items:
@@ -249,7 +154,9 @@
                         type: object
                     type: object
                   type: array
->>>>>>> 44b08969
+                logLevel:
+                  description: LogLevel
+                  type: integer
                 tlsSecretRef:
                   description: TLSSecretRef references the TLS certificate and private
                     key for serving the KubeCarrier API.
@@ -861,103 +768,6 @@
                 api:
                   description: APIServerSpec defines the desired state of APIServer
                   properties:
-<<<<<<< HEAD
-                    logLevel:
-                      description: LogLevel
-                      type: integer
-                    oidc:
-                      description: OIDC specifies OpenID Connect configuration for
-                        API Server authentication
-                      properties:
-                        certificateAuthority:
-                          description: CertificateAuthority references the secret
-                            containing issuer's CA in a PEM encoded root certificate
-                            of the provider.
-                          properties:
-                            name:
-                              type: string
-                          required:
-                          - name
-                          type: object
-                        clientID:
-                          description: "ClientID the JWT must be issued for, the \"sub\"
-                            field. This plugin only trusts a single client to ensure
-                            the plugin can be used with public providers. \n The plugin
-                            supports the \"authorized party\" OpenID Connect claim,
-                            which allows specialized providers to issue tokens to
-                            a client for a different client. See: https://openid.net/specs/openid-connect-core-1_0.html#IDToken"
-                          type: string
-                        groupsClaim:
-                          description: GroupsClaim, if specified, causes the OIDCAuthenticator
-                            to try to populate the user's groups with an ID Token
-                            field. If the GroupsClaim field is present in an ID Token
-                            the value must be a string or list of strings.
-                          type: string
-                        groupsPrefix:
-                          description: GroupsPrefix, if specified, causes claims mapping
-                            to group names to be prefixed with the value. A value
-                            "oidc:" would result in groups like "oidc:engineering"
-                            and "oidc:marketing".
-                          type: string
-                        issuerURL:
-                          description: "IssuerURL is the URL the provider signs ID
-                            Tokens as. This will be the \"iss\" field of all tokens
-                            produced by the provider and is used for configuration
-                            discovery. \n The URL is usually the provider's URL without
-                            a path, for example \"https://accounts.google.com\" or
-                            \"https://login.salesforce.com\". \n The provider must
-                            implement configuration discovery. See: https://openid.net/specs/openid-connect-discovery-1_0.html#ProviderConfig"
-                          type: string
-                        requiredClaims:
-                          additionalProperties:
-                            type: string
-                          description: RequiredClaims, if specified, causes the OIDCAuthenticator
-                            to verify that all the required claims key value pairs
-                            are present in the ID Token.
-                          type: object
-                        supportedSigningAlgs:
-                          default:
-                          - RS256
-                          description: "SupportedSigningAlgs sets the accepted set
-                            of JOSE signing algorithms that can be used by the provider
-                            to sign tokens. \n https://tools.ietf.org/html/rfc7518#section-3.1
-                            \n This value defaults to RS256, the value recommended
-                            by the OpenID Connect spec: \n https://openid.net/specs/openid-connect-core-1_0.html#IDTokenValidation"
-                          items:
-                            type: string
-                          type: array
-                        usernameClaim:
-                          default: sub
-                          description: UsernameClaim is the JWT field to use as the
-                            user's username.
-                          type: string
-                        usernamePrefix:
-                          description: UsernamePrefix, if specified, causes claims
-                            mapping to username to be prefix with the provided value.
-                            A value "oidc:" would result in usernames like "oidc:john".
-                          type: string
-                      required:
-                      - certificateAuthority
-                      - clientID
-                      - issuerURL
-                      type: object
-                    staticUsers:
-                      description: StaticUsers specifies static users configuration
-                        for API Server authentication
-                      properties:
-                        htpasswdSecret:
-                          description: HtpassswdSecret specifies the htpasswd secret
-                            to use for static user authentication.
-                          properties:
-                            name:
-                              type: string
-                          required:
-                          - name
-                          type: object
-                      required:
-                      - htpasswdSecret
-                      type: object
-=======
                     authentication:
                       description: Authentication configuration
                       items:
@@ -1067,7 +877,9 @@
                             type: object
                         type: object
                       type: array
->>>>>>> 44b08969
+                    logLevel:
+                      description: LogLevel
+                      type: integer
                     tlsSecretRef:
                       description: TLSSecretRef references the TLS certificate and
                         private key for serving the KubeCarrier API.
