--- conflicted
+++ resolved
@@ -45,7 +45,6 @@
             spec:
               description: APIServerSpec defines the desired state of APIServer
               properties:
-<<<<<<< HEAD
                 oidc:
                   description: OIDC specifies OpenID Connect configuration for API
                     Server authentication
@@ -66,7 +65,7 @@
                         name:
                           type: string
                       required:
-                        - name
+                      - name
                       type: object
                     clientID:
                       description: "ClientID the JWT must be issued for, the \"sub\"
@@ -125,13 +124,10 @@
                         "oidc:" would result in usernames like "oidc:john".
                       type: string
                   required:
-                    - certificateAuthority
+                  - certificateAuthority
                   - clientID
                   - issuerURL
                   type: object
-              required:
-              - oidc
-=======
                 tlsSecretRef:
                   description: TLSSecretRef referencing the TLS serving credentials
                     for the API server
@@ -142,8 +138,8 @@
                   - name
                   type: object
               required:
+              - oidc
               - tlsSecretRef
->>>>>>> a09545e9
               type: object
             status:
               description: APIServerStatus defines the observed state of APIServer
