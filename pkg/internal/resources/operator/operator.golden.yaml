--- conflicted
+++ resolved
@@ -218,13 +218,6 @@
                   format: int64
                   type: integer
                 phase:
-<<<<<<< HEAD
-                  description: Phase represents the current lifecycle state of this
-                    object consider this field DEPRECATED, it will be removed as soon
-                    as there is a mechanism to map conditions to a string when printing
-                    the property is only present for display purposes, for everything
-                    else use conditions
-=======
                   description: DEPRECATED. Phase represents the current lifecycle
                     state of this object. Consider this field DEPRECATED, it will
                     be removed as soon as there is a mechanism to map conditions to
@@ -338,7 +331,6 @@
                     be removed as soon as there is a mechanism to map conditions to
                     strings when printing the property. This is only for display purpose,
                     for everything else use conditions.
->>>>>>> cb57bc25
                   type: string
               type: object
           type: object
