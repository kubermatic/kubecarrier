--- conflicted
+++ resolved
@@ -11,7 +11,6 @@
     name: kubecarrier-api-server-manager-role
   rules:
   - apiGroups:
-<<<<<<< HEAD
     - ""
     resources:
     - secrets
@@ -19,13 +18,12 @@
     - get
     - list
     - watch
-=======
+  - apiGroups:
     - authorization.k8s.io
     resources:
     - subjectaccessreviews
     verbs:
     - create
->>>>>>> 0bb7b67f
   - apiGroups:
     - catalog.kubecarrier.io
     resources:
