- apiVersion: rbac.authorization.k8s.io/v1
  kind: ClusterRole
  metadata:
    creationTimestamp: null
    labels:
      app.kubernetes.io/instance: foo
      app.kubernetes.io/managed-by: kubecarrier-operator
      app.kubernetes.io/name: api-server
      app.kubernetes.io/version: was not build properly
      kubecarrier.io/role: api-server
    name: kubecarrier-api-server-manager-role
  rules:
  - apiGroups:
    - catalog.kubecarrier.io
    resources:
<<<<<<< HEAD
    - providers
=======
    - offerings
    verbs:
    - get
    - list
  - apiGroups:
    - catalog.kubecarrier.io
    resources:
    - regions
>>>>>>> cdf65ada
    verbs:
    - get
    - list
- apiVersion: v1
  kind: ServiceAccount
  metadata:
    labels:
      app.kubernetes.io/instance: foo
      app.kubernetes.io/managed-by: kubecarrier-operator
      app.kubernetes.io/name: api-server
      app.kubernetes.io/version: was not build properly
      kubecarrier.io/role: api-server
    name: kubecarrier-api-server-sa
    namespace: kubecarrier-system-10
- apiVersion: rbac.authorization.k8s.io/v1
  kind: ClusterRoleBinding
  metadata:
    labels:
      app.kubernetes.io/instance: foo
      app.kubernetes.io/managed-by: kubecarrier-operator
      app.kubernetes.io/name: api-server
      app.kubernetes.io/version: was not build properly
      kubecarrier.io/role: api-server
    name: kubecarrier-api-server-manager-rolebinding
  roleRef:
    apiGroup: rbac.authorization.k8s.io
    kind: ClusterRole
    name: kubecarrier-api-server-manager-role
  subjects:
  - kind: ServiceAccount
    name: kubecarrier-api-server-sa
    namespace: kubecarrier-system-10
- apiVersion: rbac.authorization.k8s.io/v1
  kind: Role
  metadata:
    labels:
      app.kubernetes.io/instance: foo
      app.kubernetes.io/managed-by: kubecarrier-operator
      app.kubernetes.io/name: api-server
      app.kubernetes.io/version: was not build properly
      kubecarrier.io/role: api-server
    name: kubecarrier-api-server-leader-election-role
    namespace: kubecarrier-system-10
  rules:
  - apiGroups:
    - ""
    resources:
    - configmaps
    verbs:
    - get
    - list
    - watch
    - create
    - update
    - patch
    - delete
  - apiGroups:
    - ""
    resources:
    - configmaps/status
    verbs:
    - get
    - update
    - patch
  - apiGroups:
    - ""
    resources:
    - events
    verbs:
    - create
- apiVersion: rbac.authorization.k8s.io/v1
  kind: RoleBinding
  metadata:
    labels:
      app.kubernetes.io/instance: foo
      app.kubernetes.io/managed-by: kubecarrier-operator
      app.kubernetes.io/name: api-server
      app.kubernetes.io/version: was not build properly
      kubecarrier.io/role: api-server
    name: kubecarrier-api-server-leader-election-rolebinding
    namespace: kubecarrier-system-10
  roleRef:
    apiGroup: rbac.authorization.k8s.io
    kind: Role
    name: kubecarrier-api-server-leader-election-role
  subjects:
  - kind: ServiceAccount
    name: kubecarrier-api-server-sa
    namespace: kubecarrier-system-10
- apiVersion: apps/v1
  kind: Deployment
  metadata:
    labels:
      app.kubernetes.io/instance: foo
      app.kubernetes.io/managed-by: kubecarrier-operator
      app.kubernetes.io/name: api-server
      app.kubernetes.io/version: was not build properly
      control-plane: api-server
      kubecarrier.io/role: api-server
    name: kubecarrier-api-server-manager
    namespace: kubecarrier-system-10
  spec:
    replicas: 1
    selector:
      matchLabels:
        control-plane: api-server
        kubecarrier.io/role: api-server
    template:
      metadata:
        labels:
          control-plane: api-server
          kubecarrier.io/role: api-server
      spec:
        containers:
        - args:
          - --address=$(API_SERVER_ADDR)
          - --tls-cert-file=$(API_SERVER_TLS_CERT_FILE)
          - --tls-private-key-file=$(API_SERVER_TLS_PRIVATE_KEY_FILE)
          env:
          - name: API_SERVER_ADDR
            value: :8443
          - name: API_SERVER_TLS_CERT_FILE
            value: /run/serving-certs/tls.crt
          - name: API_SERVER_TLS_PRIVATE_KEY_FILE
            value: /run/serving-certs/tls.key
          image: quay.io/kubecarrier/apiserver:was not build properly
          name: manager
          ports:
          - containerPort: 8443
            name: https
            protocol: TCP
          resources:
            limits:
              cpu: 100m
              memory: 100Mi
            requests:
              cpu: 100m
              memory: 100Mi
          volumeMounts:
          - mountPath: /run/serving-certs
            name: serving-cert
            readyOnly: true
        serviceAccountName: kubecarrier-api-server-sa
        terminationGracePeriodSeconds: 10
        volumes:
        - name: serving-cert
          secret:
            secretName: serving-tls-secret
- apiVersion: v1
  kind: Service
  metadata:
    labels:
      app.kubernetes.io/instance: foo
      app.kubernetes.io/managed-by: kubecarrier-operator
      app.kubernetes.io/name: api-server
      app.kubernetes.io/version: was not build properly
      control-plane: api-server
      kubecarrier.io/role: api-server
    name: kubecarrier-api-server-manager
    namespace: kubecarrier-system-10
  spec:
    ports:
    - name: https
      port: 443
      protocol: TCP
      targetPort: https
    selector:
      control-plane: api-server
      kubecarrier.io/role: api-server<|MERGE_RESOLUTION|>--- conflicted
+++ resolved
@@ -13,9 +13,6 @@
   - apiGroups:
     - catalog.kubecarrier.io
     resources:
-<<<<<<< HEAD
-    - providers
-=======
     - offerings
     verbs:
     - get
@@ -23,8 +20,14 @@
   - apiGroups:
     - catalog.kubecarrier.io
     resources:
+    - providers
+    verbs:
+    - get
+    - list
+  - apiGroups:
+    - catalog.kubecarrier.io
+    resources:
     - regions
->>>>>>> cdf65ada
     verbs:
     - get
     - list
