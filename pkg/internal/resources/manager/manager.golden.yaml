--- conflicted
+++ resolved
@@ -2362,14 +2362,11 @@
   metadata:
     creationTimestamp: null
     labels:
-<<<<<<< HEAD
       app.kubernetes.io/instance: kubecarrier-test
       app.kubernetes.io/managed-by: kubecarrier-operator
       app.kubernetes.io/name: kubecarrier-controller-manager
       app.kubernetes.io/version: was not build properly
-=======
       kubecarrier.io/manager: "true"
->>>>>>> 4501a8c1
       kubecarrier.io/role: manager
     name: kubecarrier-manager-manager-role
   rules:
@@ -2692,6 +2689,10 @@
   metadata:
     creationTimestamp: null
     labels:
+      app.kubernetes.io/instance: kubecarrier-test
+      app.kubernetes.io/managed-by: kubecarrier-operator
+      app.kubernetes.io/name: kubecarrier-controller-manager
+      app.kubernetes.io/version: was not build properly
       kubecarrier.io/role: manager
     name: kubecarrier-manager-agg-manager-role
   rules: []
