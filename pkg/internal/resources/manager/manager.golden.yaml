--- conflicted
+++ resolved
@@ -308,24 +308,6 @@
     annotations:
       controller-gen.kubebuilder.io/version: v0.2.4
     creationTimestamp: null
-<<<<<<< HEAD
-    name: serviceclusters.core.kubecarrier.io
-  spec:
-    group: core.kubecarrier.io
-    names:
-      kind: ServiceCluster
-      listKind: ServiceClusterList
-      plural: serviceclusters
-      shortNames:
-      - sc
-      singular: servicecluster
-    scope: Namespaced
-    versions:
-    - additionalPrinterColumns:
-      - jsonPath: .status.phase
-        name: Status
-        type: string
-=======
     name: catalogentries.catalog.kubecarrier.io
   spec:
     group: catalog.kubecarrier.io
@@ -339,19 +321,14 @@
     scope: Namespaced
     versions:
     - additionalPrinterColumns:
->>>>>>> cb57bc25
       - jsonPath: .metadata.creationTimestamp
         name: Age
         type: date
       name: v1alpha1
       schema:
         openAPIV3Schema:
-<<<<<<< HEAD
-          description: ServiceCluster is a providers Kubernetes Cluster.
-=======
           description: CatalogEntry adds additional metadata to a set of CRD's and
             groups the same Kind for multiple ServiceClusters
->>>>>>> cb57bc25
           properties:
             apiVersion:
               description: 'APIVersion defines the versioned schema of this representation
@@ -367,21 +344,6 @@
             metadata:
               type: object
             spec:
-<<<<<<< HEAD
-              description: ServiceClusterSpec defines the desired state of ServiceCluster
-              properties:
-                metadata:
-                  description: ServiceClusterMetadata contains the metadata (display
-                    name, description, etc) of the ServiceCluster.
-                  properties:
-                    description:
-                      description: Description shows the human-readable description
-                        of this ServiceCluster.
-                      type: string
-                    displayName:
-                      description: DisplayName shows the human-readable name of this
-                        ServiceCluster.
-=======
               description: CatalogEntrySpec defines the desired state of CatalogEntry
               properties:
                 crdSelector:
@@ -440,30 +402,10 @@
                     displayName:
                       description: DisplayName shows the human-readable name of this
                         CatalogEntry.
->>>>>>> cb57bc25
                       type: string
                   type: object
               type: object
             status:
-<<<<<<< HEAD
-              description: ServiceClusterStatus defines the observed state of ServiceCluster
-              properties:
-                conditions:
-                  description: Conditions is a list of all conditions this ServiceCluster
-                    is in.
-                  items:
-                    description: ServiceClusterCondition contains details for the
-                      current condition of this ServiceCluster.
-                    properties:
-                      lastHeartbeatTime:
-                        description: LastHeartbeatTime is the timestamp corresponding
-                          to the last update of this condition.
-                        format: date-time
-                        type: string
-                      lastTransitionTime:
-                        description: LastTransitionTime is the last time the condition
-                          transit from one status to another.
-=======
               description: CatalogEntryStatus defines the observed state of CatalogEntry.
               properties:
                 conditions:
@@ -476,7 +418,6 @@
                       lastTransitionTime:
                         description: LastTransitionTime is the last time the condition
                           transits from one status to another.
->>>>>>> cb57bc25
                         format: date-time
                         type: string
                       message:
@@ -488,16 +429,6 @@
                           last transition.
                         type: string
                       status:
-<<<<<<< HEAD
-                        description: Status of the condition, one of ('True', 'False',
-                          'Unknown').
-                        type: string
-                      type:
-                        description: Type of the condition, currently ('Ready').
-                        type: string
-                    required:
-                    - lastHeartbeatTime
-=======
                         description: Status is the status of the condition, one of
                           ('True', 'False', 'Unknown').
                         type: string
@@ -506,7 +437,6 @@
                           currently ('Ready').
                         type: string
                     required:
->>>>>>> cb57bc25
                     - lastTransitionTime
                     - message
                     - reason
@@ -514,10 +444,6 @@
                     - type
                     type: object
                   type: array
-<<<<<<< HEAD
-                observedGeneration:
-                  description: The most recent generation observed by the controller.
-=======
                 crds:
                   description: CRDs holds the information about the underlying CRDs
                     that are offered by this CatalogEntry.
@@ -567,18 +493,10 @@
                 observedGeneration:
                   description: ObservedGeneration is the most recent generation observed
                     for this CatalogEntry by the controller.
->>>>>>> cb57bc25
                   format: int64
                   type: integer
                 phase:
                   description: DEPRECATED. Phase represents the current lifecycle
-<<<<<<< HEAD
-                    state of this object consider this field DEPRECATED, it will be
-                    removed as soon as there is a mechanism to map conditions to a
-                    string when printing the property is only present for display
-                    purposes, for everything else use conditions
-                  type: string
-=======
                     state of this object. Consider this field DEPRECATED, it will
                     be removed as soon as there is a mechanism to map conditions to
                     strings when printing the property. This is only for display purpose,
@@ -586,7 +504,6 @@
                   type: string
               required:
               - crds
->>>>>>> cb57bc25
               type: object
           type: object
       served: true
