--- conflicted
+++ resolved
@@ -69,12 +69,10 @@
                     description:
                       description: Description is the human-readable description of
                         this Account.
-                      minLength: 1
                       type: string
                     displayName:
                       description: DisplayName is the human-readable name of this
                         Account.
-                      minLength: 1
                       type: string
                   type: object
                 roles:
@@ -684,10 +682,12 @@
                     description:
                       description: Description shows the human-readable description
                         of this CatalogEntrySet.
+                      minLength: 1
                       type: string
                     displayName:
                       description: DisplayName shows the human-readable name of this
                         CatalogEntrySet.
+                      minLength: 1
                       type: string
                   type: object
               required:
@@ -1390,12 +1390,10 @@
                     description:
                       description: Description is the human-readable description of
                         this Account.
-                      minLength: 1
                       type: string
                     displayName:
                       description: DisplayName is the human-readable name of this
                         Account.
-                      minLength: 1
                       type: string
                   type: object
               type: object
@@ -1921,16 +1919,12 @@
                     description: CustomResourceDiscoverySetCRDReference references
                       a discovered CustomResourceDefinition.
                     properties:
-<<<<<<< HEAD
-                      name:
-                        minLength: 1
-                        type: string
-=======
                       crd:
                         description: ObjectReference describes the link to another
                           object in the same Namespace.
                         properties:
                           name:
+                            minLength: 1
                             type: string
                         required:
                         - name
@@ -1940,11 +1934,11 @@
                           object in the same Namespace.
                         properties:
                           name:
+                            minLength: 1
                             type: string
                         required:
                         - name
                         type: object
->>>>>>> e978992a
                     required:
                     - crd
                     - serviceCluster
