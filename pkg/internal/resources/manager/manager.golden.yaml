- apiVersion: apiextensions.k8s.io/v1
  kind: CustomResourceDefinition
  metadata:
    annotations:
      controller-gen.kubebuilder.io/version: v0.2.4
    creationTimestamp: null
    name: tenants.catalog.kubecarrier.io
  spec:
    group: catalog.kubecarrier.io
    names:
      kind: Tenant
      listKind: TenantList
      plural: tenants
      shortNames:
      - tn
      singular: tenant
    scope: Namespaced
    versions:
    - additionalPrinterColumns:
      - jsonPath: .status.phase
        name: Status
        type: string
      - jsonPath: .metadata.creationTimestamp
        name: Age
        type: date
      name: v1alpha1
      schema:
        openAPIV3Schema:
          description: Tenant sets up permissions and references to allow a end-user
            group to interact with providers' services.
          properties:
            apiVersion:
              description: 'APIVersion defines the versioned schema of this representation
                of an object. Servers should convert recognized schemas to the latest
                internal value, and may reject unrecognized values. More info: https://git.k8s.io/community/contributors/devel/sig-architecture/api-conventions.md#resources'
              type: string
            kind:
              description: 'Kind is a string value representing the REST resource
                this object represents. Servers may infer this from the endpoint the
                client submits requests to. Cannot be updated. In CamelCase. More
                info: https://git.k8s.io/community/contributors/devel/sig-architecture/api-conventions.md#types-kinds'
              type: string
            metadata:
              type: object
            spec:
              description: TenantSpec defines the desired state of Tenant.
              type: object
            status:
              description: TenantStatus defines the observed state of Tenant.
              properties:
                conditions:
                  description: Conditions represents the latest available observations
                    of a Tenant's current state.
                  items:
                    description: TenantCondition contains details for the current
                      condition of this Tenant.
                    properties:
                      lastTransitionTime:
                        description: LastTransitionTime is the last time the condition
                          transits from one status to another.
                        format: date-time
                        type: string
                      message:
                        description: Message is the human readable message indicating
                          details about last transition.
                        type: string
                      reason:
                        description: Reason is the (brief) reason for the condition's
                          last transition.
                        type: string
                      status:
                        description: Status is the status of the condition, one of
                          ('True', 'False', 'Unknown').
                        type: string
                      type:
                        description: Type is the type of the Tenant condition, currently
                          ('Ready').
                        type: string
                    required:
                    - lastTransitionTime
                    - message
                    - reason
                    - status
                    - type
                    type: object
                  type: array
                namespaceName:
                  description: NamespaceName is the name of the namespace that the
                    Tenant manages.
                  type: string
                observedGeneration:
                  description: ObservedGeneration is the most recent generation observed
                    for this Tenant by the controller.
                  format: int64
                  type: integer
                phase:
                  description: DEPRECATED. Phase represents the current lifecycle
                    state of this object. Consider this field DEPRECATED, it will
                    be removed as soon as there is a mechanism to map conditions to
                    strings when printing the property. This is only for display purpose,
                    for everything else use conditions.
                  type: string
              type: object
          type: object
      served: true
      storage: true
      subresources:
        status: {}
  status:
    acceptedNames:
      kind: ""
      plural: ""
    conditions: []
    storedVersions: []
- apiVersion: apiextensions.k8s.io/v1
  kind: CustomResourceDefinition
  metadata:
    annotations:
      controller-gen.kubebuilder.io/version: v0.2.4
    creationTimestamp: null
    name: providers.catalog.kubecarrier.io
  spec:
    group: catalog.kubecarrier.io
    names:
      kind: Provider
      listKind: ProviderList
      plural: providers
      shortNames:
      - pdr
      singular: provider
    scope: Namespaced
    versions:
    - additionalPrinterColumns:
      - jsonPath: .status.namespaceName
        name: Provider Namespace
        type: string
      - jsonPath: .spec.displayName
        name: Display Name
        type: string
      - jsonPath: .status.phase
        name: Status
        type: string
      - jsonPath: .metadata.creationTimestamp
        name: Age
        type: date
      name: v1alpha1
      schema:
        openAPIV3Schema:
          description: Provider is the service provider representation in the KubeCarrier
            control-plane.
          properties:
            apiVersion:
              description: 'APIVersion defines the versioned schema of this representation
                of an object. Servers should convert recognized schemas to the latest
                internal value, and may reject unrecognized values. More info: https://git.k8s.io/community/contributors/devel/sig-architecture/api-conventions.md#resources'
              type: string
            kind:
              description: 'Kind is a string value representing the REST resource
                this object represents. Servers may infer this from the endpoint the
                client submits requests to. Cannot be updated. In CamelCase. More
                info: https://git.k8s.io/community/contributors/devel/sig-architecture/api-conventions.md#types-kinds'
              type: string
            metadata:
              type: object
            spec:
              description: ProviderSpec defines the desired state of Provider.
              properties:
                metadata:
                  description: ProviderMetadata contains the metadata (display name,
                    description, etc) of the Provider.
                  properties:
                    description:
                      description: Description shows the human-readable description
                        of this Provider.
                      type: string
                    displayName:
                      description: DisplayName shows the human-readable name of this
                        Provider.
                      type: string
                  type: object
              type: object
            status:
              description: ProviderStatus defines the observed state of Provider.
              properties:
                conditions:
                  description: Conditions represents the latest available observations
                    of a Provider's current state.
                  items:
                    description: ProviderCondition contains details for the current
                      condition of this Provider.
                    properties:
                      lastTransitionTime:
                        description: LastTransitionTime is the last time the condition
                          transits from one status to another.
                        format: date-time
                        type: string
                      message:
                        description: Message is the human readable message indicating
                          details about last transition.
                        type: string
                      reason:
                        description: Reason is the (brief) reason for the condition's
                          last transition.
                        type: string
                      status:
                        description: Status is the status of the condition, one of
                          ('True', 'False', 'Unknown').
                        type: string
                      type:
                        description: Type is the type of the Provider condition, currently
                          ('Ready').
                        type: string
                    required:
                    - lastTransitionTime
                    - message
                    - reason
                    - status
                    - type
                    type: object
                  type: array
                namespaceName:
                  description: NamespaceName is the name of the namespace that the
                    Provider manages.
                  type: string
                observedGeneration:
                  description: ObservedGeneration is the most recent generation observed
                    for this Provider by the controller.
                  format: int64
                  type: integer
                phase:
                  description: DEPRECATED. Phase represents the current lifecycle
                    state of this object. Consider this field DEPRECATED, it will
                    be removed as soon as there is a mechanism to map conditions to
                    strings when printing the property. This is only for display purpose,
                    for everything else use conditions.
                  type: string
              type: object
          type: object
      served: true
      storage: true
      subresources:
        status: {}
  status:
    acceptedNames:
      kind: ""
      plural: ""
    conditions: []
    storedVersions: []
- apiVersion: apiextensions.k8s.io/v1
  kind: CustomResourceDefinition
  metadata:
    annotations:
      controller-gen.kubebuilder.io/version: v0.2.4
    creationTimestamp: null
    name: tenantreferences.catalog.kubecarrier.io
  spec:
    group: catalog.kubecarrier.io
    names:
      kind: TenantReference
      listKind: TenantReferenceList
      plural: tenantreferences
      shortNames:
      - tr
      singular: tenantreference
    scope: Namespaced
    versions:
    - additionalPrinterColumns:
      - jsonPath: .metadata.creationTimestamp
        name: Age
        type: date
      name: v1alpha1
      schema:
        openAPIV3Schema:
          description: TenantReference is a read-only object exposing the Tenant information.
            TenantReference lives in the provider's namespace. The provider is allowed
            modifying TenantReference's labels, marking them at will. This allows
            the tenant granular tenant selection for the offered services catalogs.
          properties:
            apiVersion:
              description: 'APIVersion defines the versioned schema of this representation
                of an object. Servers should convert recognized schemas to the latest
                internal value, and may reject unrecognized values. More info: https://git.k8s.io/community/contributors/devel/sig-architecture/api-conventions.md#resources'
              type: string
            kind:
              description: 'Kind is a string value representing the REST resource
                this object represents. Servers may infer this from the endpoint the
                client submits requests to. Cannot be updated. In CamelCase. More
                info: https://git.k8s.io/community/contributors/devel/sig-architecture/api-conventions.md#types-kinds'
              type: string
            metadata:
              type: object
            spec:
              description: TenantReferenceSpec defines the desired state of TenantReference
              type: object
          type: object
      served: true
      storage: true
      subresources: {}
  status:
    acceptedNames:
      kind: ""
      plural: ""
    conditions: []
    storedVersions: []
- apiVersion: apiextensions.k8s.io/v1
  kind: CustomResourceDefinition
  metadata:
    annotations:
      controller-gen.kubebuilder.io/version: v0.2.4
    creationTimestamp: null
    name: catalogentries.catalog.kubecarrier.io
  spec:
    group: catalog.kubecarrier.io
    names:
      kind: CatalogEntry
      listKind: CatalogEntryList
      plural: catalogentries
      shortNames:
      - ce
      singular: catalogentry
    scope: Namespaced
    versions:
    - additionalPrinterColumns:
      - jsonPath: .metadata.creationTimestamp
        name: Age
        type: date
      name: v1alpha1
      schema:
        openAPIV3Schema:
          description: CatalogEntry adds additional metadata to a set of CRD's and
            groups the same Kind for multiple ServiceClusters
          properties:
            apiVersion:
              description: 'APIVersion defines the versioned schema of this representation
                of an object. Servers should convert recognized schemas to the latest
                internal value, and may reject unrecognized values. More info: https://git.k8s.io/community/contributors/devel/sig-architecture/api-conventions.md#resources'
              type: string
            kind:
              description: 'Kind is a string value representing the REST resource
                this object represents. Servers may infer this from the endpoint the
                client submits requests to. Cannot be updated. In CamelCase. More
                info: https://git.k8s.io/community/contributors/devel/sig-architecture/api-conventions.md#types-kinds'
              type: string
            metadata:
              type: object
            spec:
              description: CatalogEntrySpec defines the desired state of CatalogEntry
              properties:
                crdSelector:
                  description: CRDSelector selects CRD objects that should be part
                    of this catalog.
                  properties:
                    matchExpressions:
                      description: matchExpressions is a list of label selector requirements.
                        The requirements are ANDed.
                      items:
                        description: A label selector requirement is a selector that
                          contains values, a key, and an operator that relates the
                          key and values.
                        properties:
                          key:
                            description: key is the label key that the selector applies
                              to.
                            type: string
                          operator:
                            description: operator represents a key's relationship
                              to a set of values. Valid operators are In, NotIn, Exists
                              and DoesNotExist.
                            type: string
                          values:
                            description: values is an array of string values. If the
                              operator is In or NotIn, the values array must be non-empty.
                              If the operator is Exists or DoesNotExist, the values
                              array must be empty. This array is replaced during a
                              strategic merge patch.
                            items:
                              type: string
                            type: array
                        required:
                        - key
                        - operator
                        type: object
                      type: array
                    matchLabels:
                      additionalProperties:
                        type: string
                      description: matchLabels is a map of {key,value} pairs. A single
                        {key,value} in the matchLabels map is equivalent to an element
                        of matchExpressions, whose key field is "key", the operator
                        is "In", and the values array contains only "value". The requirements
                        are ANDed.
                      type: object
                  type: object
                metadata:
                  description: Metadata contains the metadata (display name, description,
                    etc) of the CatalogEntry.
                  properties:
                    description:
                      description: Description shows the human-readable description
                        of this CatalogEntry.
                      type: string
                    displayName:
                      description: DisplayName shows the human-readable name of this
                        CatalogEntry.
                      type: string
                  type: object
              type: object
            status:
              description: CatalogEntryStatus defines the observed state of CatalogEntry.
              properties:
                conditions:
                  description: Conditions represents the latest available observations
                    of a CatalogEntry's current state.
                  items:
                    description: CatalogEntryCondition contains details for the current
                      condition of this CatalogEntry.
                    properties:
                      lastTransitionTime:
                        description: LastTransitionTime is the last time the condition
                          transits from one status to another.
                        format: date-time
                        type: string
                      message:
                        description: Message is the human readable message indicating
                          details about last transition.
                        type: string
                      reason:
                        description: Reason is the (brief) reason for the condition's
                          last transition.
                        type: string
                      status:
                        description: Status is the status of the condition, one of
                          ('True', 'False', 'Unknown').
                        type: string
                      type:
                        description: Type is the type of the CatalogEntry condition,
                          currently ('Ready').
                        type: string
                    required:
                    - lastTransitionTime
                    - message
                    - reason
                    - status
                    - type
                    type: object
                  type: array
                crds:
                  description: CRDs holds the information about the underlying CRDs
                    that are offered by this CatalogEntry.
                  items:
                    description: CRDInformation contains type information about the
                      CRD.
                    properties:
                      apiGroup:
                        type: string
                      kind:
                        type: string
                      name:
                        type: string
                      serviceCluster:
                        description: ServiceCluster references a ServiceClusterReference
                          of this CRD.
                        properties:
                          name:
                            type: string
                        required:
                        - name
                        type: object
                      versions:
                        items:
                          description: CRDVersion holds CRD version specific details.
                          properties:
                            name:
                              description: 'Name of this version, for example: v1,
                                v1alpha1, v1beta1'
                              type: string
                            schema:
                              description: Schema of this CRD version.
                              type: object
                              x-kubernetes-preserve-unknown-fields: true
                          required:
                          - name
                          type: object
                        type: array
                    required:
                    - apiGroup
                    - kind
                    - name
                    - serviceCluster
                    - versions
                    type: object
                  type: array
                observedGeneration:
                  description: ObservedGeneration is the most recent generation observed
                    for this CatalogEntry by the controller.
                  format: int64
                  type: integer
                phase:
                  description: DEPRECATED. Phase represents the current lifecycle
                    state of this object. Consider this field DEPRECATED, it will
                    be removed as soon as there is a mechanism to map conditions to
                    strings when printing the property. This is only for display purpose,
                    for everything else use conditions.
                  type: string
              type: object
          type: object
      served: true
      storage: true
      subresources:
        status: {}
  status:
    acceptedNames:
      kind: ""
      plural: ""
    conditions: []
    storedVersions: []
- apiVersion: apiextensions.k8s.io/v1
  kind: CustomResourceDefinition
  metadata:
    annotations:
      controller-gen.kubebuilder.io/version: v0.2.4
    creationTimestamp: null
<<<<<<< HEAD
    name: serviceclusters.kubecarrier.io
  spec:
    group: kubecarrier.io
    names:
      kind: ServiceCluster
      listKind: ServiceClusterList
      plural: serviceclusters
      shortNames:
      - sc
      singular: servicecluster
=======
    name: catalogs.catalog.kubecarrier.io
  spec:
    group: catalog.kubecarrier.io
    names:
      kind: Catalog
      listKind: CatalogList
      plural: catalogs
      shortNames:
      - cl
      singular: catalog
>>>>>>> 2eccac9a
    scope: Namespaced
    versions:
    - additionalPrinterColumns:
      - jsonPath: .status.phase
        name: Status
        type: string
      - jsonPath: .metadata.creationTimestamp
        name: Age
        type: date
<<<<<<< HEAD
      - jsonPath: .spec.metadata.displayName
        name: Display Name
        type: string
      name: v1alpha1
      schema:
        openAPIV3Schema:
          description: ServiceCluster is a providers Kubernetes Cluster.
=======
      name: v1alpha1
      schema:
        openAPIV3Schema:
          description: Catalog publishes a selection of CatalogEntries to a selection
            of Tenants.
>>>>>>> 2eccac9a
          properties:
            apiVersion:
              description: 'APIVersion defines the versioned schema of this representation
                of an object. Servers should convert recognized schemas to the latest
                internal value, and may reject unrecognized values. More info: https://git.k8s.io/community/contributors/devel/sig-architecture/api-conventions.md#resources'
              type: string
            kind:
              description: 'Kind is a string value representing the REST resource
                this object represents. Servers may infer this from the endpoint the
                client submits requests to. Cannot be updated. In CamelCase. More
                info: https://git.k8s.io/community/contributors/devel/sig-architecture/api-conventions.md#types-kinds'
              type: string
            metadata:
              type: object
            spec:
<<<<<<< HEAD
              description: ServiceClusterSpec defines the desired state of ServiceCluster
              properties:
                metadata:
                  description: ServiceClusterMetadata contains the metadata (display
                    name, description, etc) of the ServiceCluster.
                  properties:
                    description:
                      description: Description shows the human-readable description
                        of this ServiceCluster.
                      type: string
                    displayName:
                      description: DisplayName shows the human-readable name of this
                        ServiceCluster.
                      type: string
                  type: object
              type: object
            status:
              description: ServiceClusterStatus defines the observed state of ServiceCluster
              properties:
                conditions:
                  description: Conditions is a list of all conditions this ServiceCluster
                    is in.
                  items:
                    description: ServiceClusterCondition contains details for the
                      current condition of this ServiceCluster.
                    properties:
                      lastHeartbeatTime:
                        description: LastHeartbeatTime is the timestamp corresponding
                          to the last update of this condition.
                        format: date-time
                        type: string
                      lastTransitionTime:
                        description: LastTransitionTime is the last time the condition
                          transit from one status to another.
=======
              description: CatalogSpec defines the desired state of Catalog
              properties:
                catalogEntrySelector:
                  description: CatalogEntrySelector selects CatalogEntry objects that
                    should be part of this catalog. If this is not specified, it will
                    match all CatalogEntries.
                  properties:
                    matchExpressions:
                      description: matchExpressions is a list of label selector requirements.
                        The requirements are ANDed.
                      items:
                        description: A label selector requirement is a selector that
                          contains values, a key, and an operator that relates the
                          key and values.
                        properties:
                          key:
                            description: key is the label key that the selector applies
                              to.
                            type: string
                          operator:
                            description: operator represents a key's relationship
                              to a set of values. Valid operators are In, NotIn, Exists
                              and DoesNotExist.
                            type: string
                          values:
                            description: values is an array of string values. If the
                              operator is In or NotIn, the values array must be non-empty.
                              If the operator is Exists or DoesNotExist, the values
                              array must be empty. This array is replaced during a
                              strategic merge patch.
                            items:
                              type: string
                            type: array
                        required:
                        - key
                        - operator
                        type: object
                      type: array
                    matchLabels:
                      additionalProperties:
                        type: string
                      description: matchLabels is a map of {key,value} pairs. A single
                        {key,value} in the matchLabels map is equivalent to an element
                        of matchExpressions, whose key field is "key", the operator
                        is "In", and the values array contains only "value". The requirements
                        are ANDed.
                      type: object
                  type: object
                tenantReferenceSelector:
                  description: TenantReferenceSelector selects TenantReference objects
                    that the catalog should be published to. If this is not specified,
                    it will match all TenantReferences.
                  properties:
                    matchExpressions:
                      description: matchExpressions is a list of label selector requirements.
                        The requirements are ANDed.
                      items:
                        description: A label selector requirement is a selector that
                          contains values, a key, and an operator that relates the
                          key and values.
                        properties:
                          key:
                            description: key is the label key that the selector applies
                              to.
                            type: string
                          operator:
                            description: operator represents a key's relationship
                              to a set of values. Valid operators are In, NotIn, Exists
                              and DoesNotExist.
                            type: string
                          values:
                            description: values is an array of string values. If the
                              operator is In or NotIn, the values array must be non-empty.
                              If the operator is Exists or DoesNotExist, the values
                              array must be empty. This array is replaced during a
                              strategic merge patch.
                            items:
                              type: string
                            type: array
                        required:
                        - key
                        - operator
                        type: object
                      type: array
                    matchLabels:
                      additionalProperties:
                        type: string
                      description: matchLabels is a map of {key,value} pairs. A single
                        {key,value} in the matchLabels map is equivalent to an element
                        of matchExpressions, whose key field is "key", the operator
                        is "In", and the values array contains only "value". The requirements
                        are ANDed.
                      type: object
                  type: object
              type: object
            status:
              description: CatalogStatus defines the observed state of Catalog.
              properties:
                conditions:
                  description: Conditions represents the latest available observations
                    of a Catalog's current state.
                  items:
                    description: CatalogCondition contains details for the current
                      condition of this Catalog.
                    properties:
                      lastTransitionTime:
                        description: LastTransitionTime is the last time the condition
                          transits from one status to another.
>>>>>>> 2eccac9a
                        format: date-time
                        type: string
                      message:
                        description: Message is the human readable message indicating
                          details about last transition.
                        type: string
                      reason:
                        description: Reason is the (brief) reason for the condition's
                          last transition.
                        type: string
                      status:
<<<<<<< HEAD
                        description: Status of the condition, one of ('True', 'False',
                          'Unknown').
                        type: string
                      type:
                        description: Type of the condition, currently ('Ready').
                        type: string
                    required:
                    - lastHeartbeatTime
=======
                        description: Status is the status of the condition, one of
                          ('True', 'False', 'Unknown').
                        type: string
                      type:
                        description: Type is the type of the Catalog condition, currently
                          ('Ready').
                        type: string
                    required:
>>>>>>> 2eccac9a
                    - lastTransitionTime
                    - message
                    - reason
                    - status
                    - type
                    type: object
                  type: array
<<<<<<< HEAD
                observedGeneration:
                  description: The most recent generation observed by the controller.
=======
                entries:
                  description: Entries is the list of the CatalogEntries that selected
                    by this Catalog.
                  items:
                    description: ObjectReference describes the link to another object
                      in the same namespace.
                    properties:
                      name:
                        type: string
                    required:
                    - name
                    type: object
                  type: array
                observedGeneration:
                  description: ObservedGeneration is the most recent generation observed
                    for this Catalog by the controller.
>>>>>>> 2eccac9a
                  format: int64
                  type: integer
                phase:
                  description: DEPRECATED. Phase represents the current lifecycle
<<<<<<< HEAD
                    state of this object consider this field DEPRECATED, it will be
                    removed as soon as there is a mechanism to map conditions to a
                    string when printing the property is only present for display
                    purposes, for everything else use conditions
                  type: string
                version:
                  description: Version of the service cluster API Server
                  properties:
                    buildDate:
                      type: string
                    compiler:
                      type: string
                    gitCommit:
                      type: string
                    gitTreeState:
                      type: string
                    gitVersion:
                      type: string
                    goVersion:
                      type: string
                    major:
                      type: string
                    minor:
                      type: string
                    platform:
                      type: string
                  required:
                  - buildDate
                  - compiler
                  - gitCommit
                  - gitTreeState
                  - gitVersion
                  - goVersion
                  - major
                  - minor
                  - platform
                  type: object
=======
                    state of this object. Consider this field DEPRECATED, it will
                    be removed as soon as there is a mechanism to map conditions to
                    strings when printing the property. This is only for display purpose,
                    for everything else use conditions.
                  type: string
                tenants:
                  description: Tenants is the list of the Tenants(TenantReference)
                    that selected by this Catalog.
                  items:
                    description: ObjectReference describes the link to another object
                      in the same namespace.
                    properties:
                      name:
                        type: string
                    required:
                    - name
                    type: object
                  type: array
>>>>>>> 2eccac9a
              type: object
          type: object
      served: true
      storage: true
      subresources:
        status: {}
  status:
    acceptedNames:
      kind: ""
      plural: ""
    conditions: []
    storedVersions: []
- apiVersion: rbac.authorization.k8s.io/v1
  kind: ClusterRole
  metadata:
    creationTimestamp: null
    name: kubecarrier-manager-manager-role
  rules:
  - apiGroups:
    - ""
    resources:
    - namespaces
    verbs:
    - create
    - delete
    - get
    - list
    - patch
    - update
    - watch
  - apiGroups:
    - apiextensions.k8s.io
    resources:
    - customresourcedefinitions
    verbs:
    - get
    - list
    - update
    - watch
  - apiGroups:
    - catalog.kubecarrier.io
    resources:
    - catalogentries
    verbs:
    - get
    - list
    - update
    - watch
  - apiGroups:
    - catalog.kubecarrier.io
    resources:
    - catalogentries/status
    verbs:
    - get
    - patch
    - update
  - apiGroups:
    - catalog.kubecarrier.io
    resources:
    - catalogs
    verbs:
    - get
    - list
    - update
    - watch
  - apiGroups:
    - catalog.kubecarrier.io
    resources:
    - catalogs/status
    verbs:
    - get
    - patch
    - update
  - apiGroups:
    - catalog.kubecarrier.io
    resources:
    - providers
    verbs:
    - get
    - list
    - update
    - watch
  - apiGroups:
    - catalog.kubecarrier.io
    resources:
    - providers/status
    verbs:
    - get
    - patch
    - update
  - apiGroups:
    - catalog.kubecarrier.io
    resources:
    - tenantreferences
    verbs:
    - create
    - delete
    - get
    - list
    - update
    - watch
  - apiGroups:
    - catalog.kubecarrier.io
    resources:
    - tenants
    verbs:
    - get
    - list
    - update
    - watch
  - apiGroups:
    - catalog.kubecarrier.io
    resources:
    - tenants/status
    verbs:
    - get
    - patch
    - update
- apiVersion: rbac.authorization.k8s.io/v1
  kind: ClusterRoleBinding
  metadata:
    name: kubecarrier-manager-manager-rolebinding
  roleRef:
    apiGroup: rbac.authorization.k8s.io
    kind: ClusterRole
    name: kubecarrier-manager-manager-role
  subjects:
  - kind: ServiceAccount
    name: default
    namespace: test3000
- apiVersion: rbac.authorization.k8s.io/v1
  kind: Role
  metadata:
    name: kubecarrier-manager-leader-election-role
    namespace: test3000
  rules:
  - apiGroups:
    - ""
    resources:
    - configmaps
    verbs:
    - get
    - list
    - watch
    - create
    - update
    - patch
    - delete
  - apiGroups:
    - ""
    resources:
    - configmaps/status
    verbs:
    - get
    - update
    - patch
  - apiGroups:
    - ""
    resources:
    - events
    verbs:
    - create
- apiVersion: rbac.authorization.k8s.io/v1
  kind: RoleBinding
  metadata:
    name: kubecarrier-manager-leader-election-rolebinding
    namespace: test3000
  roleRef:
    apiGroup: rbac.authorization.k8s.io
    kind: Role
    name: kubecarrier-manager-leader-election-role
  subjects:
  - kind: ServiceAccount
    name: default
    namespace: test3000
- apiVersion: v1
  kind: Service
  metadata:
    labels:
      control-plane: controller-manager
    name: kubecarrier-manager-controller-manager-metrics-service
    namespace: test3000
  spec:
    ports:
    - name: https
      port: 8443
      targetPort: https
    selector:
      control-plane: controller-manager
- apiVersion: rbac.authorization.k8s.io/v1
  kind: ClusterRole
  metadata:
    name: kubecarrier-manager-proxy-role
  rules:
  - apiGroups:
    - authentication.k8s.io
    resources:
    - tokenreviews
    verbs:
    - create
  - apiGroups:
    - authorization.k8s.io
    resources:
    - subjectaccessreviews
    verbs:
    - create
- apiVersion: rbac.authorization.k8s.io/v1
  kind: ClusterRoleBinding
  metadata:
    name: kubecarrier-manager-proxy-rolebinding
  roleRef:
    apiGroup: rbac.authorization.k8s.io
    kind: ClusterRole
    name: kubecarrier-manager-proxy-role
  subjects:
  - kind: ServiceAccount
    name: default
    namespace: test3000
- apiVersion: apps/v1
  kind: Deployment
  metadata:
    labels:
      control-plane: controller-manager
    name: kubecarrier-manager-controller-manager
    namespace: test3000
  spec:
    replicas: 1
    selector:
      matchLabels:
        control-plane: controller-manager
    template:
      metadata:
        labels:
          control-plane: controller-manager
      spec:
        containers:
        - env:
          - name: KUBECARRIER_NAMESPACE
            valueFrom:
              fieldRef:
                fieldPath: metadata.namespace
          image: quay.io/kubecarrier/manager:was not build properly
          name: manager
          resources:
            limits:
              cpu: 100m
              memory: 30Mi
            requests:
              cpu: 100m
              memory: 20Mi
        terminationGracePeriodSeconds: 10<|MERGE_RESOLUTION|>--- conflicted
+++ resolved
@@ -520,18 +520,6 @@
     annotations:
       controller-gen.kubebuilder.io/version: v0.2.4
     creationTimestamp: null
-<<<<<<< HEAD
-    name: serviceclusters.kubecarrier.io
-  spec:
-    group: kubecarrier.io
-    names:
-      kind: ServiceCluster
-      listKind: ServiceClusterList
-      plural: serviceclusters
-      shortNames:
-      - sc
-      singular: servicecluster
-=======
     name: catalogs.catalog.kubecarrier.io
   spec:
     group: catalog.kubecarrier.io
@@ -542,7 +530,6 @@
       shortNames:
       - cl
       singular: catalog
->>>>>>> 2eccac9a
     scope: Namespaced
     versions:
     - additionalPrinterColumns:
@@ -552,21 +539,11 @@
       - jsonPath: .metadata.creationTimestamp
         name: Age
         type: date
-<<<<<<< HEAD
-      - jsonPath: .spec.metadata.displayName
-        name: Display Name
-        type: string
-      name: v1alpha1
-      schema:
-        openAPIV3Schema:
-          description: ServiceCluster is a providers Kubernetes Cluster.
-=======
       name: v1alpha1
       schema:
         openAPIV3Schema:
           description: Catalog publishes a selection of CatalogEntries to a selection
             of Tenants.
->>>>>>> 2eccac9a
           properties:
             apiVersion:
               description: 'APIVersion defines the versioned schema of this representation
@@ -582,42 +559,6 @@
             metadata:
               type: object
             spec:
-<<<<<<< HEAD
-              description: ServiceClusterSpec defines the desired state of ServiceCluster
-              properties:
-                metadata:
-                  description: ServiceClusterMetadata contains the metadata (display
-                    name, description, etc) of the ServiceCluster.
-                  properties:
-                    description:
-                      description: Description shows the human-readable description
-                        of this ServiceCluster.
-                      type: string
-                    displayName:
-                      description: DisplayName shows the human-readable name of this
-                        ServiceCluster.
-                      type: string
-                  type: object
-              type: object
-            status:
-              description: ServiceClusterStatus defines the observed state of ServiceCluster
-              properties:
-                conditions:
-                  description: Conditions is a list of all conditions this ServiceCluster
-                    is in.
-                  items:
-                    description: ServiceClusterCondition contains details for the
-                      current condition of this ServiceCluster.
-                    properties:
-                      lastHeartbeatTime:
-                        description: LastHeartbeatTime is the timestamp corresponding
-                          to the last update of this condition.
-                        format: date-time
-                        type: string
-                      lastTransitionTime:
-                        description: LastTransitionTime is the last time the condition
-                          transit from one status to another.
-=======
               description: CatalogSpec defines the desired state of Catalog
               properties:
                 catalogEntrySelector:
@@ -726,7 +667,6 @@
                       lastTransitionTime:
                         description: LastTransitionTime is the last time the condition
                           transits from one status to another.
->>>>>>> 2eccac9a
                         format: date-time
                         type: string
                       message:
@@ -738,16 +678,6 @@
                           last transition.
                         type: string
                       status:
-<<<<<<< HEAD
-                        description: Status of the condition, one of ('True', 'False',
-                          'Unknown').
-                        type: string
-                      type:
-                        description: Type of the condition, currently ('Ready').
-                        type: string
-                    required:
-                    - lastHeartbeatTime
-=======
                         description: Status is the status of the condition, one of
                           ('True', 'False', 'Unknown').
                         type: string
@@ -756,7 +686,6 @@
                           ('Ready').
                         type: string
                     required:
->>>>>>> 2eccac9a
                     - lastTransitionTime
                     - message
                     - reason
@@ -764,10 +693,6 @@
                     - type
                     type: object
                   type: array
-<<<<<<< HEAD
-                observedGeneration:
-                  description: The most recent generation observed by the controller.
-=======
                 entries:
                   description: Entries is the list of the CatalogEntries that selected
                     by this Catalog.
@@ -784,50 +709,10 @@
                 observedGeneration:
                   description: ObservedGeneration is the most recent generation observed
                     for this Catalog by the controller.
->>>>>>> 2eccac9a
                   format: int64
                   type: integer
                 phase:
                   description: DEPRECATED. Phase represents the current lifecycle
-<<<<<<< HEAD
-                    state of this object consider this field DEPRECATED, it will be
-                    removed as soon as there is a mechanism to map conditions to a
-                    string when printing the property is only present for display
-                    purposes, for everything else use conditions
-                  type: string
-                version:
-                  description: Version of the service cluster API Server
-                  properties:
-                    buildDate:
-                      type: string
-                    compiler:
-                      type: string
-                    gitCommit:
-                      type: string
-                    gitTreeState:
-                      type: string
-                    gitVersion:
-                      type: string
-                    goVersion:
-                      type: string
-                    major:
-                      type: string
-                    minor:
-                      type: string
-                    platform:
-                      type: string
-                  required:
-                  - buildDate
-                  - compiler
-                  - gitCommit
-                  - gitTreeState
-                  - gitVersion
-                  - goVersion
-                  - major
-                  - minor
-                  - platform
-                  type: object
-=======
                     state of this object. Consider this field DEPRECATED, it will
                     be removed as soon as there is a mechanism to map conditions to
                     strings when printing the property. This is only for display purpose,
@@ -846,7 +731,168 @@
                     - name
                     type: object
                   type: array
->>>>>>> 2eccac9a
+              type: object
+          type: object
+      served: true
+      storage: true
+      subresources:
+        status: {}
+  status:
+    acceptedNames:
+      kind: ""
+      plural: ""
+    conditions: []
+    storedVersions: []
+- apiVersion: apiextensions.k8s.io/v1
+  kind: CustomResourceDefinition
+  metadata:
+    annotations:
+      controller-gen.kubebuilder.io/version: v0.2.4
+    creationTimestamp: null
+    name: serviceclusters.kubecarrier.io
+  spec:
+    group: kubecarrier.io
+    names:
+      kind: ServiceCluster
+      listKind: ServiceClusterList
+      plural: serviceclusters
+      shortNames:
+      - sc
+      singular: servicecluster
+    scope: Namespaced
+    versions:
+    - additionalPrinterColumns:
+      - jsonPath: .status.phase
+        name: Status
+        type: string
+      - jsonPath: .metadata.creationTimestamp
+        name: Age
+        type: date
+      - jsonPath: .spec.metadata.displayName
+        name: Display Name
+        type: string
+      name: v1alpha1
+      schema:
+        openAPIV3Schema:
+          description: ServiceCluster is a providers Kubernetes Cluster.
+          properties:
+            apiVersion:
+              description: 'APIVersion defines the versioned schema of this representation
+                of an object. Servers should convert recognized schemas to the latest
+                internal value, and may reject unrecognized values. More info: https://git.k8s.io/community/contributors/devel/sig-architecture/api-conventions.md#resources'
+              type: string
+            kind:
+              description: 'Kind is a string value representing the REST resource
+                this object represents. Servers may infer this from the endpoint the
+                client submits requests to. Cannot be updated. In CamelCase. More
+                info: https://git.k8s.io/community/contributors/devel/sig-architecture/api-conventions.md#types-kinds'
+              type: string
+            metadata:
+              type: object
+            spec:
+              description: ServiceClusterSpec defines the desired state of ServiceCluster
+              properties:
+                metadata:
+                  description: ServiceClusterMetadata contains the metadata (display
+                    name, description, etc) of the ServiceCluster.
+                  properties:
+                    description:
+                      description: Description shows the human-readable description
+                        of this ServiceCluster.
+                      type: string
+                    displayName:
+                      description: DisplayName shows the human-readable name of this
+                        ServiceCluster.
+                      type: string
+                  type: object
+              type: object
+            status:
+              description: ServiceClusterStatus defines the observed state of ServiceCluster
+              properties:
+                conditions:
+                  description: Conditions is a list of all conditions this ServiceCluster
+                    is in.
+                  items:
+                    description: ServiceClusterCondition contains details for the
+                      current condition of this ServiceCluster.
+                    properties:
+                      lastHeartbeatTime:
+                        description: LastHeartbeatTime is the timestamp corresponding
+                          to the last update of this condition.
+                        format: date-time
+                        type: string
+                      lastTransitionTime:
+                        description: LastTransitionTime is the last time the condition
+                          transit from one status to another.
+                        format: date-time
+                        type: string
+                      message:
+                        description: Message is the human readable message indicating
+                          details about last transition.
+                        type: string
+                      reason:
+                        description: Reason is the (brief) reason for the condition's
+                          last transition.
+                        type: string
+                      status:
+                        description: Status of the condition, one of ('True', 'False',
+                          'Unknown').
+                        type: string
+                      type:
+                        description: Type of the condition, currently ('Ready').
+                        type: string
+                    required:
+                    - lastHeartbeatTime
+                    - lastTransitionTime
+                    - message
+                    - reason
+                    - status
+                    - type
+                    type: object
+                  type: array
+                observedGeneration:
+                  description: The most recent generation observed by the controller.
+                  format: int64
+                  type: integer
+                phase:
+                  description: DEPRECATED. Phase represents the current lifecycle
+                    state of this object consider this field DEPRECATED, it will be
+                    removed as soon as there is a mechanism to map conditions to a
+                    string when printing the property is only present for display
+                    purposes, for everything else use conditions
+                  type: string
+                version:
+                  description: Version of the service cluster API Server
+                  properties:
+                    buildDate:
+                      type: string
+                    compiler:
+                      type: string
+                    gitCommit:
+                      type: string
+                    gitTreeState:
+                      type: string
+                    gitVersion:
+                      type: string
+                    goVersion:
+                      type: string
+                    major:
+                      type: string
+                    minor:
+                      type: string
+                    platform:
+                      type: string
+                  required:
+                  - buildDate
+                  - compiler
+                  - gitCommit
+                  - gitTreeState
+                  - gitVersion
+                  - goVersion
+                  - major
+                  - minor
+                  - platform
+                  type: object
               type: object
           type: object
       served: true
