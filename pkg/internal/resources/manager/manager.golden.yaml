- apiVersion: apiextensions.k8s.io/v1
  kind: CustomResourceDefinition
  metadata:
    annotations:
      cert-manager.io/inject-ca-from: test3000/kubecarrier-manager-serving-cert
      controller-gen.kubebuilder.io/version: v0.2.4
    creationTimestamp: null
    name: catalogentries.catalog.kubecarrier.io
  spec:
    group: catalog.kubecarrier.io
    names:
      kind: CatalogEntry
      listKind: CatalogEntryList
      plural: catalogentries
      shortNames:
      - ce
      singular: catalogentry
    scope: Namespaced
    versions:
    - additionalPrinterColumns:
      - jsonPath: .metadata.creationTimestamp
        name: Age
        type: date
      name: v1alpha1
      schema:
        openAPIV3Schema:
          description: CatalogEntry adds additional metadata to a set of CRD's and
            groups the same Kind for multiple ServiceClusters
          properties:
            apiVersion:
              description: 'APIVersion defines the versioned schema of this representation
                of an object. Servers should convert recognized schemas to the latest
                internal value, and may reject unrecognized values. More info: https://git.k8s.io/community/contributors/devel/sig-architecture/api-conventions.md#resources'
              type: string
            kind:
              description: 'Kind is a string value representing the REST resource
                this object represents. Servers may infer this from the endpoint the
                client submits requests to. Cannot be updated. In CamelCase. More
                info: https://git.k8s.io/community/contributors/devel/sig-architecture/api-conventions.md#types-kinds'
              type: string
            metadata:
              type: object
            spec:
              description: CatalogEntrySpec defines the desired state of CatalogEntry
              properties:
                crdSelector:
                  description: CRDSelector selects CRD objects that should be part
                    of this catalog.
                  properties:
                    matchExpressions:
                      description: matchExpressions is a list of label selector requirements.
                        The requirements are ANDed.
                      items:
                        description: A label selector requirement is a selector that
                          contains values, a key, and an operator that relates the
                          key and values.
                        properties:
                          key:
                            description: key is the label key that the selector applies
                              to.
                            type: string
                          operator:
                            description: operator represents a key's relationship
                              to a set of values. Valid operators are In, NotIn, Exists
                              and DoesNotExist.
                            type: string
                          values:
                            description: values is an array of string values. If the
                              operator is In or NotIn, the values array must be non-empty.
                              If the operator is Exists or DoesNotExist, the values
                              array must be empty. This array is replaced during a
                              strategic merge patch.
                            items:
                              type: string
                            type: array
                        required:
                        - key
                        - operator
                        type: object
                      type: array
                    matchLabels:
                      additionalProperties:
                        type: string
                      description: matchLabels is a map of {key,value} pairs. A single
                        {key,value} in the matchLabels map is equivalent to an element
                        of matchExpressions, whose key field is "key", the operator
                        is "In", and the values array contains only "value". The requirements
                        are ANDed.
                      type: object
                  type: object
                metadata:
                  description: Metadata contains the metadata (display name, description,
                    etc) of the CatalogEntry.
                  properties:
                    description:
                      description: Description shows the human-readable description
                        of this CatalogEntry.
                      type: string
                    displayName:
                      description: DisplayName shows the human-readable name of this
                        CatalogEntry.
                      type: string
                  type: object
              type: object
            status:
              description: CatalogEntryStatus defines the observed state of CatalogEntry.
              properties:
                conditions:
                  description: Conditions represents the latest available observations
                    of a CatalogEntry's current state.
                  items:
                    description: CatalogEntryCondition contains details for the current
                      condition of this CatalogEntry.
                    properties:
                      lastTransitionTime:
                        description: LastTransitionTime is the last time the condition
                          transits from one status to another.
                        format: date-time
                        type: string
                      message:
                        description: Message is the human readable message indicating
                          details about last transition.
                        type: string
                      reason:
                        description: Reason is the (brief) reason for the condition's
                          last transition.
                        type: string
                      status:
                        description: Status is the status of the condition, one of
                          ('True', 'False', 'Unknown').
                        type: string
                      type:
                        description: Type is the type of the CatalogEntry condition,
                          currently ('Ready').
                        type: string
                    required:
                    - lastTransitionTime
                    - message
                    - reason
                    - status
                    - type
                    type: object
                  type: array
                crds:
                  description: CRDs holds the information about the underlying CRDs
                    that are offered by this CatalogEntry.
                  items:
                    description: CRDInformation contains type information about the
                      CRD.
                    properties:
                      apiGroup:
                        type: string
                      kind:
                        type: string
                      name:
                        type: string
                      serviceCluster:
                        description: ServiceCluster references a ServiceClusterReference
                          of this CRD.
                        properties:
                          name:
                            type: string
                        required:
                        - name
                        type: object
                      versions:
                        items:
                          description: CRDVersion holds CRD version specific details.
                          properties:
                            name:
                              description: 'Name of this version, for example: v1,
                                v1alpha1, v1beta1'
                              type: string
                            schema:
                              description: Schema of this CRD version.
                              type: object
                              x-kubernetes-preserve-unknown-fields: true
                          required:
                          - name
                          type: object
                        type: array
                    required:
                    - apiGroup
                    - kind
                    - name
                    - serviceCluster
                    - versions
                    type: object
                  type: array
                observedGeneration:
                  description: ObservedGeneration is the most recent generation observed
                    for this CatalogEntry by the controller.
                  format: int64
                  type: integer
                phase:
                  description: DEPRECATED. Phase represents the current lifecycle
                    state of this object. Consider this field DEPRECATED, it will
                    be removed as soon as there is a mechanism to map conditions to
                    strings when printing the property. This is only for display purpose,
                    for everything else use conditions.
                  type: string
              type: object
          type: object
      served: true
      storage: true
      subresources:
        status: {}
  status:
    acceptedNames:
      kind: ""
      plural: ""
    conditions: []
    storedVersions: []
- apiVersion: apiextensions.k8s.io/v1
  kind: CustomResourceDefinition
  metadata:
    annotations:
      controller-gen.kubebuilder.io/version: v0.2.4
    creationTimestamp: null
    name: catalogs.catalog.kubecarrier.io
  spec:
    group: catalog.kubecarrier.io
    names:
      kind: Catalog
      listKind: CatalogList
      plural: catalogs
      shortNames:
      - cl
      singular: catalog
    scope: Namespaced
    versions:
    - additionalPrinterColumns:
      - jsonPath: .status.phase
        name: Status
        type: string
      - jsonPath: .metadata.creationTimestamp
        name: Age
        type: date
      name: v1alpha1
      schema:
        openAPIV3Schema:
          description: Catalog publishes a selection of CatalogEntries to a selection
            of Tenants.
          properties:
            apiVersion:
              description: 'APIVersion defines the versioned schema of this representation
                of an object. Servers should convert recognized schemas to the latest
                internal value, and may reject unrecognized values. More info: https://git.k8s.io/community/contributors/devel/sig-architecture/api-conventions.md#resources'
              type: string
            kind:
              description: 'Kind is a string value representing the REST resource
                this object represents. Servers may infer this from the endpoint the
                client submits requests to. Cannot be updated. In CamelCase. More
                info: https://git.k8s.io/community/contributors/devel/sig-architecture/api-conventions.md#types-kinds'
              type: string
            metadata:
              type: object
            spec:
              description: CatalogSpec defines the desired state of Catalog
              properties:
                catalogEntrySelector:
                  description: CatalogEntrySelector selects CatalogEntry objects that
                    should be part of this catalog. If this is not specified, it will
                    match all CatalogEntries.
                  properties:
                    matchExpressions:
                      description: matchExpressions is a list of label selector requirements.
                        The requirements are ANDed.
                      items:
                        description: A label selector requirement is a selector that
                          contains values, a key, and an operator that relates the
                          key and values.
                        properties:
                          key:
                            description: key is the label key that the selector applies
                              to.
                            type: string
                          operator:
                            description: operator represents a key's relationship
                              to a set of values. Valid operators are In, NotIn, Exists
                              and DoesNotExist.
                            type: string
                          values:
                            description: values is an array of string values. If the
                              operator is In or NotIn, the values array must be non-empty.
                              If the operator is Exists or DoesNotExist, the values
                              array must be empty. This array is replaced during a
                              strategic merge patch.
                            items:
                              type: string
                            type: array
                        required:
                        - key
                        - operator
                        type: object
                      type: array
                    matchLabels:
                      additionalProperties:
                        type: string
<<<<<<< HEAD
                    required:
                    - lastTransitionTime
                    - message
                    - reason
                    - status
                    - type
                    type: object
                  type: array
                namespaceName:
                  description: NamespaceName is the name of the namespace that the
                    Provider manages.
                  type: string
                observedGeneration:
                  description: ObservedGeneration is the most recent generation observed
                    for this Provider by the controller.
                  format: int64
                  type: integer
                phase:
                  description: DEPRECATED. Phase represents the current lifecycle
                    state of this object. Consider this field DEPRECATED, it will
                    be removed as soon as there is a mechanism to map conditions to
                    strings when printing the property. This is only for display purpose,
                    for everything else use conditions.
                  type: string
              type: object
          type: object
      served: true
      storage: true
      subresources:
        status: {}
  status:
    acceptedNames:
      kind: ""
      plural: ""
    conditions: []
    storedVersions: []
- apiVersion: apiextensions.k8s.io/v1
  kind: CustomResourceDefinition
  metadata:
    annotations:
      controller-gen.kubebuilder.io/version: v0.2.4
    creationTimestamp: null
    name: tenantreferences.catalog.kubecarrier.io
  spec:
    group: catalog.kubecarrier.io
    names:
      kind: TenantReference
      listKind: TenantReferenceList
      plural: tenantreferences
      shortNames:
      - tr
      singular: tenantreference
    scope: Namespaced
    versions:
    - additionalPrinterColumns:
      - jsonPath: .metadata.creationTimestamp
        name: Age
        type: date
      name: v1alpha1
      schema:
        openAPIV3Schema:
          description: TenantReference is a read-only object exposing the Tenant information.
            TenantReference lives in the provider's namespace. The provider is allowed
            modifying TenantReference's labels, marking them at will. This allows
            the tenant granular tenant selection for the offered services catalogs.
          properties:
            apiVersion:
              description: 'APIVersion defines the versioned schema of this representation
                of an object. Servers should convert recognized schemas to the latest
                internal value, and may reject unrecognized values. More info: https://git.k8s.io/community/contributors/devel/sig-architecture/api-conventions.md#resources'
              type: string
            kind:
              description: 'Kind is a string value representing the REST resource
                this object represents. Servers may infer this from the endpoint the
                client submits requests to. Cannot be updated. In CamelCase. More
                info: https://git.k8s.io/community/contributors/devel/sig-architecture/api-conventions.md#types-kinds'
              type: string
            metadata:
              type: object
            spec:
              description: TenantReferenceSpec defines the desired state of TenantReference
              type: object
          type: object
      served: true
      storage: true
      subresources: {}
  status:
    acceptedNames:
      kind: ""
      plural: ""
    conditions: []
    storedVersions: []
- apiVersion: apiextensions.k8s.io/v1
  kind: CustomResourceDefinition
  metadata:
    annotations:
      cert-manager.io/inject-ca-from: test3000/kubecarrier-manager-serving-cert
      controller-gen.kubebuilder.io/version: v0.2.4
    creationTimestamp: null
    name: catalogentries.catalog.kubecarrier.io
  spec:
    group: catalog.kubecarrier.io
    names:
      kind: CatalogEntry
      listKind: CatalogEntryList
      plural: catalogentries
      shortNames:
      - ce
      singular: catalogentry
    scope: Namespaced
    versions:
    - additionalPrinterColumns:
      - jsonPath: .metadata.creationTimestamp
        name: Age
        type: date
      name: v1alpha1
      schema:
        openAPIV3Schema:
          description: CatalogEntry adds additional metadata to a set of CRD's and
            groups the same Kind for multiple ServiceClusters
          properties:
            apiVersion:
              description: 'APIVersion defines the versioned schema of this representation
                of an object. Servers should convert recognized schemas to the latest
                internal value, and may reject unrecognized values. More info: https://git.k8s.io/community/contributors/devel/sig-architecture/api-conventions.md#resources'
              type: string
            kind:
              description: 'Kind is a string value representing the REST resource
                this object represents. Servers may infer this from the endpoint the
                client submits requests to. Cannot be updated. In CamelCase. More
                info: https://git.k8s.io/community/contributors/devel/sig-architecture/api-conventions.md#types-kinds'
              type: string
            metadata:
              type: object
            spec:
              description: CatalogEntrySpec defines the desired state of CatalogEntry
              properties:
                crdSelector:
                  description: CRDSelector selects CRD objects that should be part
                    of this catalog.
=======
                      description: matchLabels is a map of {key,value} pairs. A single
                        {key,value} in the matchLabels map is equivalent to an element
                        of matchExpressions, whose key field is "key", the operator
                        is "In", and the values array contains only "value". The requirements
                        are ANDed.
                      type: object
                  type: object
                tenantReferenceSelector:
                  description: TenantReferenceSelector selects TenantReference objects
                    that the catalog should be published to. If this is not specified,
                    it will match all TenantReferences.
>>>>>>> 967b247d
                  properties:
                    matchExpressions:
                      description: matchExpressions is a list of label selector requirements.
                        The requirements are ANDed.
                      items:
                        description: A label selector requirement is a selector that
                          contains values, a key, and an operator that relates the
                          key and values.
                        properties:
                          key:
                            description: key is the label key that the selector applies
                              to.
                            type: string
                          operator:
                            description: operator represents a key's relationship
                              to a set of values. Valid operators are In, NotIn, Exists
                              and DoesNotExist.
                            type: string
                          values:
                            description: values is an array of string values. If the
                              operator is In or NotIn, the values array must be non-empty.
                              If the operator is Exists or DoesNotExist, the values
                              array must be empty. This array is replaced during a
                              strategic merge patch.
                            items:
                              type: string
                            type: array
                        required:
                        - key
                        - operator
                        type: object
                      type: array
                    matchLabels:
                      additionalProperties:
                        type: string
                      description: matchLabels is a map of {key,value} pairs. A single
                        {key,value} in the matchLabels map is equivalent to an element
                        of matchExpressions, whose key field is "key", the operator
                        is "In", and the values array contains only "value". The requirements
                        are ANDed.
                      type: object
                  type: object
              type: object
            status:
              description: CatalogStatus defines the observed state of Catalog.
              properties:
                conditions:
                  description: Conditions represents the latest available observations
                    of a Catalog's current state.
                  items:
                    description: CatalogCondition contains details for the current
                      condition of this Catalog.
                    properties:
                      lastTransitionTime:
                        description: LastTransitionTime is the last time the condition
                          transits from one status to another.
                        format: date-time
                        type: string
                      message:
                        description: Message is the human readable message indicating
                          details about last transition.
                        type: string
                      reason:
                        description: Reason is the (brief) reason for the condition's
                          last transition.
                        type: string
                      status:
                        description: Status is the status of the condition, one of
                          ('True', 'False', 'Unknown').
                        type: string
                      type:
                        description: Type is the type of the Catalog condition, currently
                          ('Ready').
                        type: string
                    required:
                    - lastTransitionTime
                    - message
                    - reason
                    - status
                    - type
                    type: object
                  type: array
                entries:
                  description: Entries is the list of the CatalogEntries that selected
                    by this Catalog.
                  items:
                    description: ObjectReference describes the link to another object
                      in the same namespace.
                    properties:
                      name:
                        type: string
                    required:
                    - name
                    type: object
                  type: array
                observedGeneration:
                  description: ObservedGeneration is the most recent generation observed
                    for this Catalog by the controller.
                  format: int64
                  type: integer
                phase:
                  description: DEPRECATED. Phase represents the current lifecycle
                    state of this object. Consider this field DEPRECATED, it will
                    be removed as soon as there is a mechanism to map conditions to
                    strings when printing the property. This is only for display purpose,
                    for everything else use conditions.
                  type: string
                tenants:
                  description: Tenants is the list of the Tenants(TenantReference)
                    that selected by this Catalog.
                  items:
                    description: ObjectReference describes the link to another object
                      in the same namespace.
                    properties:
                      name:
                        type: string
                    required:
                    - name
                    type: object
                  type: array
              type: object
          type: object
      served: true
      storage: true
      subresources:
        status: {}
  status:
    acceptedNames:
      kind: ""
      plural: ""
    conditions: []
    storedVersions: []
- apiVersion: apiextensions.k8s.io/v1
  kind: CustomResourceDefinition
  metadata:
    annotations:
      controller-gen.kubebuilder.io/version: v0.2.4
    creationTimestamp: null
    name: derivedcustomresourcedefinitions.catalog.kubecarrier.io
  spec:
    group: catalog.kubecarrier.io
    names:
      kind: DerivedCustomResourceDefinition
      listKind: DerivedCustomResourceDefinitionList
      plural: derivedcustomresourcedefinitions
      shortNames:
      - dcrd
      singular: derivedcustomresourcedefinition
    scope: Namespaced
    versions:
    - additionalPrinterColumns:
      - jsonPath: .status.phase
        name: Status
        type: string
      - jsonPath: .metadata.creationTimestamp
        name: Age
        type: date
      name: v1alpha1
      schema:
        openAPIV3Schema:
          description: DerivedCustomResourceDefinition derives a new CRD from a existing
            one.
          properties:
            apiVersion:
              description: 'APIVersion defines the versioned schema of this representation
                of an object. Servers should convert recognized schemas to the latest
                internal value, and may reject unrecognized values. More info: https://git.k8s.io/community/contributors/devel/sig-architecture/api-conventions.md#resources'
              type: string
            kind:
              description: 'Kind is a string value representing the REST resource
                this object represents. Servers may infer this from the endpoint the
                client submits requests to. Cannot be updated. In CamelCase. More
                info: https://git.k8s.io/community/contributors/devel/sig-architecture/api-conventions.md#types-kinds'
              type: string
            metadata:
              type: object
            spec:
              description: DerivedCustomResourceDefinitionSpec defines the desired
                state of DerivedCustomResourceDefinition.
              properties:
                baseCRD:
                  description: CRD that should be used as a base to derive a new CRD
                    from.
                  properties:
                    name:
                      type: string
                  required:
                  - name
                  type: object
                expose:
                  description: controls which fields will be present in the derived
                    CRD.
                  items:
                    description: VersionExposeConfig specifies which fields to expose
                      in the derived CRD.
                    properties:
                      fields:
                        description: specifies the fields that should be present in
                          the derived CRD.
                        items:
                          description: FieldPath is specifying how to address a certain
                            field.
                          properties:
                            jsonPath:
                              description: JSONPath e.g. .spec.somefield.somesubfield
                              type: string
                          required:
                          - jsonPath
                          type: object
                        type: array
                      versions:
                        description: specifies the versions of the referenced CRD,
                          that this expose config applies to. The same version may
                          not be specified in multiple VersionExposeConfigs.
                        items:
                          type: string
                        type: array
                    required:
                    - fields
                    - versions
                    type: object
                  type: array
                kindOverride:
                  description: overrides the kind of the derived CRD.
                  type: string
              required:
              - baseCRD
              - expose
              type: object
            status:
              description: DerivedCustomResourceDefinitionStatus defines the observed
                state of DerivedCustomResourceDefinition.
              properties:
                conditions:
                  description: Conditions represents the latest available observations
                    of a DerivedCustomResourceDefinition's current state.
                  items:
                    description: DerivedCustomResourceDefinitionCondition contains
                      details for the current condition of this DerivedCustomResourceDefinition.
                    properties:
                      lastTransitionTime:
                        description: LastTransitionTime is the last time the condition
                          transits from one status to another.
                        format: date-time
                        type: string
                      message:
                        description: Message is the human readable message indicating
                          details about last transition.
                        type: string
                      reason:
                        description: Reason is the (brief) reason for the condition's
                          last transition.
                        type: string
                      status:
                        description: Status is the status of the condition, one of
                          ('True', 'False', 'Unknown').
                        type: string
                      type:
                        description: Type is the type of the DerivedCustomResourceDefinition
                          condition, currently ('Ready').
                        type: string
                    required:
                    - lastTransitionTime
                    - message
                    - reason
                    - status
                    - type
                    type: object
                  type: array
                derivedCRD:
                  description: DerivedCRD holds information about the derived CRD.
                  properties:
                    group:
                      description: API Group of the derived CRD.
                      type: string
                    kind:
                      type: string
                    name:
                      description: Name of the derived CRD.
                      type: string
                    plural:
                      type: string
                    singular:
                      type: string
                  required:
                  - group
                  - kind
                  - name
                  - plural
                  - singular
                  type: object
                observedGeneration:
                  description: ObservedGeneration is the most recent generation observed
                    for this DerivedCustomResourceDefinition by the controller.
                  format: int64
                  type: integer
                phase:
                  description: DEPRECATED. Phase represents the current lifecycle
                    state of this object. Consider this field DEPRECATED, it will
                    be removed as soon as there is a mechanism to map conditions to
                    strings when printing the property. This is only for display purpose,
                    for everything else use conditions.
                  type: string
              type: object
          type: object
      served: true
      storage: true
      subresources:
        status: {}
  status:
    acceptedNames:
      kind: ""
      plural: ""
    conditions: []
    storedVersions: []
- apiVersion: apiextensions.k8s.io/v1
  kind: CustomResourceDefinition
  metadata:
    annotations:
      controller-gen.kubebuilder.io/version: v0.2.4
    creationTimestamp: null
    name: offerings.catalog.kubecarrier.io
  spec:
    group: catalog.kubecarrier.io
    names:
      kind: Offering
      listKind: OfferingList
      plural: offerings
      singular: offering
    scope: Namespaced
    versions:
    - additionalPrinterColumns:
      - jsonPath: .offering.displayName
        name: Display Name
        type: string
      - jsonPath: .metadata.creationTimestamp
        name: Age
        type: date
      name: v1alpha1
      schema:
        openAPIV3Schema:
          description: Offering is used for Tenants to discover services that have
            been made available to them.
          properties:
            apiVersion:
              description: 'APIVersion defines the versioned schema of this representation
                of an object. Servers should convert recognized schemas to the latest
                internal value, and may reject unrecognized values. More info: https://git.k8s.io/community/contributors/devel/sig-architecture/api-conventions.md#resources'
              type: string
            kind:
              description: 'Kind is a string value representing the REST resource
                this object represents. Servers may infer this from the endpoint the
                client submits requests to. Cannot be updated. In CamelCase. More
                info: https://git.k8s.io/community/contributors/devel/sig-architecture/api-conventions.md#types-kinds'
              type: string
            metadata:
              type: object
            offering:
              description: OfferingData defines the data (metadata, provider, crds,
                etc.) of Offering.
              properties:
                crds:
                  description: CRDs holds the information about the underlying CRDs
                    that are offered by this offering.
                  items:
                    description: CRDInformation contains type information about the
                      CRD.
                    properties:
                      apiGroup:
                        type: string
                      kind:
                        type: string
                      name:
                        type: string
                      serviceCluster:
                        description: ServiceCluster references a ServiceClusterReference
                          of this CRD.
                        properties:
                          name:
                            type: string
                        required:
                        - name
                        type: object
                      versions:
                        items:
                          description: CRDVersion holds CRD version specific details.
                          properties:
                            name:
                              description: 'Name of this version, for example: v1,
                                v1alpha1, v1beta1'
                              type: string
                            schema:
                              description: Schema of this CRD version.
                              type: object
                              x-kubernetes-preserve-unknown-fields: true
                          required:
                          - name
                          type: object
                        type: array
                    required:
                    - apiGroup
                    - kind
                    - name
                    - serviceCluster
                    - versions
                    type: object
                  type: array
                metadata:
                  description: OfferingMetadata contains the metadata (display name,
                    description, etc) of the Offering.
                  properties:
                    description:
                      description: Description shows the human-readable description
                        of this Offering.
                      type: string
                    displayName:
                      description: DisplayName shows the human-readable name of this
                        Offering.
                      type: string
                  type: object
                provider:
                  description: Provider references a ProviderReference of this Offering.
                  properties:
                    name:
                      type: string
                  required:
                  - name
                  type: object
              required:
              - provider
              type: object
          type: object
      served: true
      storage: true
      subresources: {}
  status:
    acceptedNames:
      kind: ""
      plural: ""
    conditions: []
    storedVersions: []
- apiVersion: apiextensions.k8s.io/v1
  kind: CustomResourceDefinition
  metadata:
    annotations:
      controller-gen.kubebuilder.io/version: v0.2.4
    creationTimestamp: null
    name: providerreferences.catalog.kubecarrier.io
  spec:
    group: catalog.kubecarrier.io
    names:
      kind: ProviderReference
      listKind: ProviderReferenceList
      plural: providerreferences
      shortNames:
      - pr
      singular: providerreference
    scope: Namespaced
    versions:
    - additionalPrinterColumns:
      - jsonPath: .spec.metadata.displayName
        name: Display Name
        type: string
      - jsonPath: .metadata.creationTimestamp
        name: Age
        type: date
      name: v1alpha1
      schema:
        openAPIV3Schema:
          description: ProviderReference exposes information of the Provider(displayName,
            description). This object lives in the tenant namespace for each provider
            the tenant is allowed utilizing (e.g. there's catalog selecting this tenant
            as its user)
          properties:
            apiVersion:
              description: 'APIVersion defines the versioned schema of this representation
                of an object. Servers should convert recognized schemas to the latest
                internal value, and may reject unrecognized values. More info: https://git.k8s.io/community/contributors/devel/sig-architecture/api-conventions.md#resources'
              type: string
            kind:
              description: 'Kind is a string value representing the REST resource
                this object represents. Servers may infer this from the endpoint the
                client submits requests to. Cannot be updated. In CamelCase. More
                info: https://git.k8s.io/community/contributors/devel/sig-architecture/api-conventions.md#types-kinds'
              type: string
            metadata:
              type: object
            spec:
              description: ProviderReferenceSpec defines the desired state of ProviderReference
              properties:
                metadata:
                  description: Metadata contains the metadata (display name, description,
                    etc) of the Provider.
                  properties:
                    description:
                      description: Description shows the human-readable description
                        of this Provider.
                      type: string
                    displayName:
                      description: DisplayName shows the human-readable name of this
                        Provider.
                      type: string
                  type: object
              type: object
          type: object
      served: true
      storage: true
      subresources: {}
  status:
    acceptedNames:
      kind: ""
      plural: ""
    conditions: []
    storedVersions: []
- apiVersion: apiextensions.k8s.io/v1
  kind: CustomResourceDefinition
  metadata:
    annotations:
      controller-gen.kubebuilder.io/version: v0.2.4
    creationTimestamp: null
    name: providers.catalog.kubecarrier.io
  spec:
    group: catalog.kubecarrier.io
    names:
      kind: Provider
      listKind: ProviderList
      plural: providers
      shortNames:
      - pdr
      singular: provider
    scope: Namespaced
    versions:
    - additionalPrinterColumns:
      - jsonPath: .status.namespaceName
        name: Provider Namespace
        type: string
      - jsonPath: .spec.displayName
        name: Display Name
        type: string
      - jsonPath: .status.phase
        name: Status
        type: string
      - jsonPath: .metadata.creationTimestamp
        name: Age
        type: date
      name: v1alpha1
      schema:
        openAPIV3Schema:
          description: Provider is the service provider representation in the KubeCarrier
            control-plane.
          properties:
            apiVersion:
              description: 'APIVersion defines the versioned schema of this representation
                of an object. Servers should convert recognized schemas to the latest
                internal value, and may reject unrecognized values. More info: https://git.k8s.io/community/contributors/devel/sig-architecture/api-conventions.md#resources'
              type: string
            kind:
              description: 'Kind is a string value representing the REST resource
                this object represents. Servers may infer this from the endpoint the
                client submits requests to. Cannot be updated. In CamelCase. More
                info: https://git.k8s.io/community/contributors/devel/sig-architecture/api-conventions.md#types-kinds'
              type: string
            metadata:
              type: object
            spec:
              description: ProviderSpec defines the desired state of Provider.
              properties:
                metadata:
                  description: ProviderMetadata contains the metadata (display name,
                    description, etc) of the Provider.
                  properties:
                    description:
                      description: Description shows the human-readable description
                        of this Provider.
                      type: string
                    displayName:
                      description: DisplayName shows the human-readable name of this
                        Provider.
                      type: string
                  type: object
              type: object
            status:
              description: ProviderStatus defines the observed state of Provider.
              properties:
                conditions:
                  description: Conditions represents the latest available observations
                    of a Provider's current state.
                  items:
                    description: ProviderCondition contains details for the current
                      condition of this Provider.
                    properties:
                      lastTransitionTime:
                        description: LastTransitionTime is the last time the condition
                          transits from one status to another.
                        format: date-time
                        type: string
                      message:
                        description: Message is the human readable message indicating
                          details about last transition.
                        type: string
                      reason:
                        description: Reason is the (brief) reason for the condition's
                          last transition.
                        type: string
                      status:
                        description: Status is the status of the condition, one of
                          ('True', 'False', 'Unknown').
                        type: string
                      type:
                        description: Type is the type of the Provider condition, currently
                          ('Ready').
                        type: string
                    required:
                    - lastTransitionTime
                    - message
                    - reason
                    - status
                    - type
                    type: object
                  type: array
                namespaceName:
                  description: NamespaceName is the name of the namespace that the
                    Provider manages.
                  type: string
                observedGeneration:
                  description: ObservedGeneration is the most recent generation observed
                    for this Provider by the controller.
                  format: int64
                  type: integer
                phase:
                  description: DEPRECATED. Phase represents the current lifecycle
                    state of this object. Consider this field DEPRECATED, it will
                    be removed as soon as there is a mechanism to map conditions to
                    strings when printing the property. This is only for display purpose,
                    for everything else use conditions.
                  type: string
              type: object
          type: object
      served: true
      storage: true
      subresources:
        status: {}
  status:
    acceptedNames:
      kind: ""
      plural: ""
    conditions: []
    storedVersions: []
- apiVersion: apiextensions.k8s.io/v1
  kind: CustomResourceDefinition
  metadata:
    annotations:
      controller-gen.kubebuilder.io/version: v0.2.4
    creationTimestamp: null
    name: serviceclusterreferences.catalog.kubecarrier.io
  spec:
    group: catalog.kubecarrier.io
    names:
      kind: ServiceClusterReference
      listKind: ServiceClusterReferenceList
      plural: serviceclusterreferences
      shortNames:
      - scr
      singular: serviceclusterreference
    scope: Namespaced
    versions:
    - additionalPrinterColumns:
      - jsonPath: .spec.provider.name
        name: Provider
        type: string
      - jsonPath: .spec.metadata.displayName
        name: Display Name
        type: string
      - jsonPath: .metadata.creationTimestamp
        name: Age
        type: date
      name: v1alpha1
      schema:
        openAPIV3Schema:
          description: "ServiceClusterReference exposes information about a Providers
            Clusters. \n This object lives in the tenant namespace for each provider
            the tenant is allowed utilizing (e.g. there's catalog selecting this tenant
            as its user)"
          properties:
            apiVersion:
              description: 'APIVersion defines the versioned schema of this representation
                of an object. Servers should convert recognized schemas to the latest
                internal value, and may reject unrecognized values. More info: https://git.k8s.io/community/contributors/devel/sig-architecture/api-conventions.md#resources'
              type: string
            kind:
              description: 'Kind is a string value representing the REST resource
                this object represents. Servers may infer this from the endpoint the
                client submits requests to. Cannot be updated. In CamelCase. More
                info: https://git.k8s.io/community/contributors/devel/sig-architecture/api-conventions.md#types-kinds'
              type: string
            metadata:
              type: object
            spec:
              description: ServiceClusterReferenceSpec defines the desired state of
                ServiceClusterReference
              properties:
                metadata:
                  description: Metadata contains the metadata (display name, description,
                    etc) of the ServiceCluster.
                  properties:
                    description:
                      description: Description shows the human-readable description
                        of this ServiceCluster.
                      type: string
                    displayName:
                      description: DisplayName shows the human-readable name of this
                        ServiceCluster.
                      type: string
                  type: object
                provider:
                  description: Provider references the Provider that this ServiceCluster
                    belongs to.
                  properties:
                    name:
                      type: string
                  required:
                  - name
                  type: object
              required:
              - provider
              type: object
          type: object
      served: true
      storage: true
      subresources: {}
  status:
    acceptedNames:
      kind: ""
      plural: ""
    conditions: []
    storedVersions: []
- apiVersion: apiextensions.k8s.io/v1
  kind: CustomResourceDefinition
  metadata:
    annotations:
      controller-gen.kubebuilder.io/version: v0.2.4
    creationTimestamp: null
    name: tenantreferences.catalog.kubecarrier.io
  spec:
    group: catalog.kubecarrier.io
    names:
      kind: TenantReference
      listKind: TenantReferenceList
      plural: tenantreferences
      shortNames:
      - tr
      singular: tenantreference
    scope: Namespaced
    versions:
    - additionalPrinterColumns:
      - jsonPath: .metadata.creationTimestamp
        name: Age
        type: date
      name: v1alpha1
      schema:
        openAPIV3Schema:
          description: TenantReference is a read-only object exposing the Tenant information.
            TenantReference lives in the provider's namespace. The provider is allowed
            modifying TenantReference's labels, marking them at will. This allows
            the tenant granular tenant selection for the offered services catalogs.
          properties:
            apiVersion:
              description: 'APIVersion defines the versioned schema of this representation
                of an object. Servers should convert recognized schemas to the latest
                internal value, and may reject unrecognized values. More info: https://git.k8s.io/community/contributors/devel/sig-architecture/api-conventions.md#resources'
              type: string
            kind:
              description: 'Kind is a string value representing the REST resource
                this object represents. Servers may infer this from the endpoint the
                client submits requests to. Cannot be updated. In CamelCase. More
                info: https://git.k8s.io/community/contributors/devel/sig-architecture/api-conventions.md#types-kinds'
              type: string
            metadata:
              type: object
            spec:
              description: TenantReferenceSpec defines the desired state of TenantReference
              type: object
          type: object
      served: true
      storage: true
      subresources: {}
  status:
    acceptedNames:
      kind: ""
      plural: ""
    conditions: []
    storedVersions: []
- apiVersion: apiextensions.k8s.io/v1
  kind: CustomResourceDefinition
  metadata:
    annotations:
      controller-gen.kubebuilder.io/version: v0.2.4
    creationTimestamp: null
    name: tenants.catalog.kubecarrier.io
  spec:
    group: catalog.kubecarrier.io
    names:
      kind: Tenant
      listKind: TenantList
      plural: tenants
      shortNames:
      - tn
      singular: tenant
    scope: Namespaced
    versions:
    - additionalPrinterColumns:
      - jsonPath: .status.phase
        name: Status
        type: string
      - jsonPath: .metadata.creationTimestamp
        name: Age
        type: date
      name: v1alpha1
      schema:
        openAPIV3Schema:
          description: Tenant sets up permissions and references to allow a end-user
            group to interact with providers' services.
          properties:
            apiVersion:
              description: 'APIVersion defines the versioned schema of this representation
                of an object. Servers should convert recognized schemas to the latest
                internal value, and may reject unrecognized values. More info: https://git.k8s.io/community/contributors/devel/sig-architecture/api-conventions.md#resources'
              type: string
            kind:
              description: 'Kind is a string value representing the REST resource
                this object represents. Servers may infer this from the endpoint the
                client submits requests to. Cannot be updated. In CamelCase. More
                info: https://git.k8s.io/community/contributors/devel/sig-architecture/api-conventions.md#types-kinds'
              type: string
            metadata:
              type: object
            spec:
              description: TenantSpec defines the desired state of Tenant.
              type: object
            status:
              description: TenantStatus defines the observed state of Tenant.
              properties:
                conditions:
                  description: Conditions represents the latest available observations
                    of a Tenant's current state.
                  items:
                    description: TenantCondition contains details for the current
                      condition of this Tenant.
                    properties:
                      lastTransitionTime:
                        description: LastTransitionTime is the last time the condition
                          transits from one status to another.
                        format: date-time
                        type: string
                      message:
                        description: Message is the human readable message indicating
                          details about last transition.
                        type: string
                      reason:
                        description: Reason is the (brief) reason for the condition's
                          last transition.
                        type: string
                      status:
                        description: Status is the status of the condition, one of
                          ('True', 'False', 'Unknown').
                        type: string
                      type:
                        description: Type is the type of the Tenant condition, currently
                          ('Ready').
                        type: string
                    required:
                    - lastTransitionTime
                    - message
                    - reason
                    - status
                    - type
                    type: object
                  type: array
                namespaceName:
                  description: NamespaceName is the name of the namespace that the
                    Tenant manages.
                  type: string
                observedGeneration:
                  description: ObservedGeneration is the most recent generation observed
                    for this Tenant by the controller.
                  format: int64
                  type: integer
                phase:
                  description: DEPRECATED. Phase represents the current lifecycle
                    state of this object. Consider this field DEPRECATED, it will
                    be removed as soon as there is a mechanism to map conditions to
                    strings when printing the property. This is only for display purpose,
                    for everything else use conditions.
                  type: string
              type: object
          type: object
      served: true
      storage: true
      subresources:
        status: {}
  status:
    acceptedNames:
      kind: ""
      plural: ""
    conditions: []
    storedVersions: []
- apiVersion: apiextensions.k8s.io/v1
  kind: CustomResourceDefinition
  metadata:
    annotations:
      controller-gen.kubebuilder.io/version: v0.2.4
    creationTimestamp: null
    name: customresourcedefinitiondiscoveries.kubecarrier.io
  spec:
    group: kubecarrier.io
    names:
      kind: CustomResourceDefinitionDiscovery
      listKind: CustomResourceDefinitionDiscoveryList
      plural: customresourcedefinitiondiscoveries
      singular: customresourcedefinitiondiscovery
    scope: Namespaced
    versions:
    - additionalPrinterColumns:
      - jsonPath: .spec.crd.metadata.name
        name: CustomResourceDefinition
        type: string
      - jsonPath: .spec.serviceCluster.name
        name: Service Cluster
        type: string
      name: v1alpha1
      schema:
        openAPIV3Schema:
          description: CustomResourceDefinitionDiscovery is used inside KubeCarrier
            to fetch a CustomResourceDefinition from another cluster and to offload
            cross cluster access to another component.
          properties:
            apiVersion:
              description: 'APIVersion defines the versioned schema of this representation
                of an object. Servers should convert recognized schemas to the latest
                internal value, and may reject unrecognized values. More info: https://git.k8s.io/community/contributors/devel/sig-architecture/api-conventions.md#resources'
              type: string
            kind:
              description: 'Kind is a string value representing the REST resource
                this object represents. Servers may infer this from the endpoint the
                client submits requests to. Cannot be updated. In CamelCase. More
                info: https://git.k8s.io/community/contributors/devel/sig-architecture/api-conventions.md#types-kinds'
              type: string
            metadata:
              type: object
            spec:
              description: CustomResourceDefinitionDiscoverySpec defines the desired
                state of crdreference
              properties:
                crd:
                  description: CRD references a CustomResourceDefinition within the
                    ServiceCluster.
                  properties:
                    name:
                      type: string
                  required:
                  - name
                  type: object
                serviceCluster:
                  description: ServiceCluster references a ServiceCluster to search
                    the CustomResourceDefinition on.
                  properties:
                    name:
                      type: string
                  required:
                  - name
                  type: object
              required:
              - crd
              - serviceCluster
              type: object
            status:
              description: CustomResourceDefinitionDiscoveryStatus defines the observed
                state of crdreference
              properties:
                conditions:
                  description: Conditions is a list of all conditions this CustomResourceDefinitionDiscovery
                    is in.
                  items:
                    description: CustomResourceDefinitionDiscoveryCondition contains
                      details for the current condition of this CustomResourceDefinitionDiscovery.
                    properties:
                      lastTransitionTime:
                        description: LastTransitionTime is the last time the condition
                          transit from one status to another.
                        format: date-time
                        type: string
                      message:
                        description: Message is the human readable message indicating
                          details about last transition.
                        type: string
                      reason:
                        description: Reason is the (brief) reason for the condition's
                          last transition.
                        type: string
                      status:
                        description: Status of the condition, one of ('True', 'False',
                          'Unknown').
                        type: string
                      type:
                        description: Type of the condition, currently ('Ready').
                        type: string
                    required:
                    - lastTransitionTime
                    - message
                    - reason
                    - status
                    - type
                    type: object
                  type: array
                crd:
                  description: CRD defines the original CustomResourceDefinition specification
                    from the service cluster
                  type: object
                  x-kubernetes-preserve-unknown-fields: true
                observedGeneration:
                  description: The most recent generation observed by the controller.
                  format: int64
                  type: integer
                phase:
                  description: DEPRECATED. Phase represents the current lifecycle
                    state of this object consider this field DEPRECATED, it will be
                    removed as soon as there is a mechanism to map conditions to a
                    string when printing the property is only present for display
                    purposes, for everything else use conditions
                  type: string
              type: object
          type: object
      served: true
      storage: true
      subresources:
        status: {}
  status:
    acceptedNames:
      kind: ""
      plural: ""
    conditions: []
    storedVersions: []
- apiVersion: apiextensions.k8s.io/v1
  kind: CustomResourceDefinition
  metadata:
    annotations:
      controller-gen.kubebuilder.io/version: v0.2.4
    creationTimestamp: null
    name: serviceclusters.kubecarrier.io
  spec:
    group: kubecarrier.io
    names:
      kind: ServiceCluster
      listKind: ServiceClusterList
      plural: serviceclusters
      shortNames:
      - sc
      singular: servicecluster
    scope: Namespaced
    versions:
    - additionalPrinterColumns:
      - jsonPath: .status.phase
        name: Status
        type: string
      - jsonPath: .metadata.creationTimestamp
        name: Age
        type: date
      - jsonPath: .spec.metadata.displayName
        name: Display Name
        type: string
      name: v1alpha1
      schema:
        openAPIV3Schema:
          description: ServiceCluster is a providers Kubernetes Cluster.
          properties:
            apiVersion:
              description: 'APIVersion defines the versioned schema of this representation
                of an object. Servers should convert recognized schemas to the latest
                internal value, and may reject unrecognized values. More info: https://git.k8s.io/community/contributors/devel/sig-architecture/api-conventions.md#resources'
              type: string
            kind:
              description: 'Kind is a string value representing the REST resource
                this object represents. Servers may infer this from the endpoint the
                client submits requests to. Cannot be updated. In CamelCase. More
                info: https://git.k8s.io/community/contributors/devel/sig-architecture/api-conventions.md#types-kinds'
              type: string
            metadata:
              type: object
            spec:
              description: ServiceClusterSpec defines the desired state of ServiceCluster
              properties:
                metadata:
                  description: ServiceClusterMetadata contains the metadata (display
                    name, description, etc) of the ServiceCluster.
                  properties:
                    description:
                      description: Description shows the human-readable description
                        of this ServiceCluster.
                      type: string
                    displayName:
                      description: DisplayName shows the human-readable name of this
                        ServiceCluster.
                      type: string
                  type: object
              type: object
            status:
              description: ServiceClusterStatus defines the observed state of ServiceCluster
              properties:
                conditions:
                  description: Conditions is a list of all conditions this ServiceCluster
                    is in.
                  items:
                    description: ServiceClusterCondition contains details for the
                      current condition of this ServiceCluster.
                    properties:
                      lastHeartbeatTime:
                        description: LastHeartbeatTime is the timestamp corresponding
                          to the last update of this condition.
                        format: date-time
                        type: string
                      lastTransitionTime:
                        description: LastTransitionTime is the last time the condition
                          transit from one status to another.
                        format: date-time
                        type: string
                      message:
                        description: Message is the human readable message indicating
                          details about last transition.
                        type: string
                      reason:
                        description: Reason is the (brief) reason for the condition's
                          last transition.
                        type: string
                      status:
                        description: Status of the condition, one of ('True', 'False',
                          'Unknown').
                        type: string
                      type:
                        description: Type of the condition, currently ('Ready').
                        type: string
                    required:
                    - lastHeartbeatTime
                    - lastTransitionTime
                    - message
                    - reason
                    - status
                    - type
                    type: object
                  type: array
                observedGeneration:
                  description: The most recent generation observed by the controller.
                  format: int64
                  type: integer
                phase:
                  description: DEPRECATED. Phase represents the current lifecycle
                    state of this object consider this field DEPRECATED, it will be
                    removed as soon as there is a mechanism to map conditions to a
                    string when printing the property is only present for display
                    purposes, for everything else use conditions
                  type: string
                version:
                  description: Version of the service cluster API Server
                  properties:
                    buildDate:
                      type: string
                    compiler:
                      type: string
                    gitCommit:
                      type: string
                    gitTreeState:
                      type: string
                    gitVersion:
                      type: string
                    goVersion:
                      type: string
                    major:
                      type: string
                    minor:
                      type: string
                    platform:
                      type: string
                  required:
                  - buildDate
                  - compiler
                  - gitCommit
                  - gitTreeState
                  - gitVersion
                  - goVersion
                  - major
                  - minor
                  - platform
                  type: object
              type: object
          type: object
      served: true
      storage: true
      subresources:
        status: {}
  status:
    acceptedNames:
      kind: ""
      plural: ""
    conditions: []
    storedVersions: []
- apiVersion: rbac.authorization.k8s.io/v1
  kind: ClusterRole
  metadata:
    creationTimestamp: null
    name: kubecarrier-manager-manager-role
  rules:
  - apiGroups:
    - ""
    resources:
    - namespaces
    verbs:
    - create
    - delete
    - get
    - list
    - patch
    - update
    - watch
  - apiGroups:
    - apiextensions.k8s.io
    resources:
    - customresourcedefinitions
    verbs:
    - create
    - delete
    - get
    - list
    - update
    - watch
  - apiGroups:
    - catalog.kubecarrier.io
    resources:
    - catalogentries
    verbs:
    - get
    - list
    - update
    - watch
  - apiGroups:
    - catalog.kubecarrier.io
    resources:
    - catalogentries/status
    verbs:
    - get
    - patch
    - update
  - apiGroups:
    - catalog.kubecarrier.io
    resources:
    - catalogs
    verbs:
    - get
    - list
    - update
    - watch
  - apiGroups:
    - catalog.kubecarrier.io
    resources:
    - catalogs/status
    verbs:
    - get
    - patch
    - update
  - apiGroups:
    - catalog.kubecarrier.io
    resources:
    - derivedcustomresourcedefinitions
    verbs:
    - get
    - list
    - update
    - watch
  - apiGroups:
    - catalog.kubecarrier.io
    resources:
    - derivedcustomresourcedefinitions/status
    verbs:
    - get
    - patch
    - update
  - apiGroups:
    - catalog.kubecarrier.io
    resources:
    - offerings
    verbs:
    - create
    - delete
    - get
    - list
    - update
    - watch
  - apiGroups:
    - catalog.kubecarrier.io
    resources:
    - providerreferences
    verbs:
    - create
    - delete
    - get
    - list
    - update
    - watch
  - apiGroups:
    - catalog.kubecarrier.io
    resources:
    - providers
    verbs:
    - get
    - list
    - update
    - watch
  - apiGroups:
    - catalog.kubecarrier.io
    resources:
    - providers/status
    verbs:
    - get
    - patch
    - update
  - apiGroups:
    - catalog.kubecarrier.io
    resources:
    - serviceclusterreferences
    verbs:
    - create
    - delete
    - get
    - list
    - update
    - watch
  - apiGroups:
    - catalog.kubecarrier.io
    resources:
    - tenantreferences
    verbs:
    - create
    - delete
    - get
    - list
    - update
    - watch
  - apiGroups:
    - catalog.kubecarrier.io
    resources:
    - tenants
    verbs:
    - get
    - list
    - update
    - watch
  - apiGroups:
    - catalog.kubecarrier.io
    resources:
    - tenants/status
    verbs:
    - get
    - patch
    - update
  - apiGroups:
    - kubecarrier.io
    resources:
    - serviceclusters
    verbs:
    - get
    - list
    - watch
- apiVersion: rbac.authorization.k8s.io/v1
  kind: ClusterRoleBinding
  metadata:
    name: kubecarrier-manager-manager-rolebinding
  roleRef:
    apiGroup: rbac.authorization.k8s.io
    kind: ClusterRole
    name: kubecarrier-manager-manager-role
  subjects:
  - kind: ServiceAccount
    name: default
    namespace: test3000
- apiVersion: rbac.authorization.k8s.io/v1
  kind: Role
  metadata:
    name: kubecarrier-manager-leader-election-role
    namespace: test3000
  rules:
  - apiGroups:
    - ""
    resources:
    - configmaps
    verbs:
    - get
    - list
    - watch
    - create
    - update
    - patch
    - delete
  - apiGroups:
    - ""
    resources:
    - configmaps/status
    verbs:
    - get
    - update
    - patch
  - apiGroups:
    - ""
    resources:
    - events
    verbs:
    - create
- apiVersion: rbac.authorization.k8s.io/v1
  kind: RoleBinding
  metadata:
    name: kubecarrier-manager-leader-election-rolebinding
    namespace: test3000
  roleRef:
    apiGroup: rbac.authorization.k8s.io
    kind: Role
    name: kubecarrier-manager-leader-election-role
  subjects:
  - kind: ServiceAccount
    name: default
    namespace: test3000
- apiVersion: apps/v1
  kind: Deployment
  metadata:
    labels:
      control-plane: controller-manager
    name: kubecarrier-manager-controller-manager
    namespace: test3000
  spec:
    replicas: 1
    selector:
      matchLabels:
        control-plane: controller-manager
    template:
      metadata:
        labels:
          control-plane: controller-manager
      spec:
        containers:
        - env:
          - name: KUBECARRIER_NAMESPACE
            valueFrom:
              fieldRef:
                fieldPath: metadata.namespace
          image: quay.io/kubecarrier/manager:was not build properly
          name: manager
          ports:
          - containerPort: 9443
            name: webhook-server
            protocol: TCP
          resources:
            limits:
              cpu: 100m
              memory: 30Mi
            requests:
              cpu: 100m
              memory: 20Mi
          volumeMounts:
          - mountPath: /tmp/k8s-webhook-server/serving-certs
            name: cert
            readOnly: true
        terminationGracePeriodSeconds: 10
        volumes:
        - name: cert
          secret:
            defaultMode: 420
            secretName: webhook-server-cert
<<<<<<< HEAD
- apiVersion: admissionregistration.k8s.io/v1beta1
  kind: MutatingWebhookConfiguration
  metadata:
    annotations:
      cert-manager.io/inject-ca-from: test3000/kubecarrier-manager-serving-cert
    creationTimestamp: null
    name: kubecarrier-manager-mutating-webhook-configuration
  webhooks:
  - clientConfig:
      caBundle: Cg==
      service:
        name: kubecarrier-manager-webhook-service
        namespace: test3000
        path: /mutate-catalog-kubecarrier-io-v1alpha1-catalogentry
    failurePolicy: Fail
    name: mcatalogentry.kb.io
    rules:
    - apiGroups:
      - catalog.kubecarrier.io
      apiVersions:
      - v1alpha1
      operations:
      - CREATE
      - UPDATE
      resources:
      - catalogentries
  - clientConfig:
      caBundle: Cg==
      service:
        name: kubecarrier-manager-webhook-service
        namespace: test3000
        path: /mutate-catalog-kubecarrier-io-v1alpha1-tenant
    failurePolicy: Fail
    name: mtenant.kb.io
    rules:
    - apiGroups:
      - catalog.kubecarrier.io
      apiVersions:
      - v1alpha1
      operations:
      - CREATE
      - UPDATE
      resources:
      - tenants
- apiVersion: admissionregistration.k8s.io/v1beta1
  kind: ValidatingWebhookConfiguration
  metadata:
    annotations:
      cert-manager.io/inject-ca-from: test3000/kubecarrier-manager-serving-cert
    creationTimestamp: null
    name: kubecarrier-manager-validating-webhook-configuration
  webhooks:
  - clientConfig:
      caBundle: Cg==
      service:
        name: kubecarrier-manager-webhook-service
        namespace: test3000
        path: /validate-catalog-kubecarrier-io-v1alpha1-catalogentry
    failurePolicy: Fail
    name: vcatalogentry.kb.io
    rules:
    - apiGroups:
      - catalog.kubecarrier.io
      apiVersions:
      - v1alpha1
      operations:
      - CREATE
      - UPDATE
      resources:
      - catalogentries
  - clientConfig:
      caBundle: Cg==
      service:
        name: kubecarrier-manager-webhook-service
        namespace: test3000
        path: /validate-catalog-kubecarrier-io-v1alpha1-tenant
    failurePolicy: Fail
    name: vtenant.kb.io
    rules:
    - apiGroups:
      - catalog.kubecarrier.io
      apiVersions:
      - v1alpha1
      operations:
      - CREATE
      - UPDATE
      resources:
      - tenants
=======
>>>>>>> 967b247d
- apiVersion: v1
  kind: Service
  metadata:
    name: kubecarrier-manager-webhook-service
    namespace: test3000
  spec:
    ports:
    - port: 443
      targetPort: 9443
    selector:
      control-plane: controller-manager
- apiVersion: cert-manager.io/v1alpha2
  kind: Issuer
  metadata:
    name: kubecarrier-manager-selfsigned-issuer
    namespace: test3000
  spec:
    selfSigned: {}
- apiVersion: cert-manager.io/v1alpha2
  kind: Certificate
  metadata:
    name: kubecarrier-manager-serving-cert
    namespace: test3000
  spec:
    dnsNames:
    - kubecarrier-manager-webhook-service.test3000.svc
    - kubecarrier-manager-webhook-service.test3000.svc.cluster.local
    issuerRef:
      kind: Issuer
      name: kubecarrier-manager-selfsigned-issuer
    secretName: webhook-server-cert<|MERGE_RESOLUTION|>--- conflicted
+++ resolved
@@ -297,148 +297,6 @@
                     matchLabels:
                       additionalProperties:
                         type: string
-<<<<<<< HEAD
-                    required:
-                    - lastTransitionTime
-                    - message
-                    - reason
-                    - status
-                    - type
-                    type: object
-                  type: array
-                namespaceName:
-                  description: NamespaceName is the name of the namespace that the
-                    Provider manages.
-                  type: string
-                observedGeneration:
-                  description: ObservedGeneration is the most recent generation observed
-                    for this Provider by the controller.
-                  format: int64
-                  type: integer
-                phase:
-                  description: DEPRECATED. Phase represents the current lifecycle
-                    state of this object. Consider this field DEPRECATED, it will
-                    be removed as soon as there is a mechanism to map conditions to
-                    strings when printing the property. This is only for display purpose,
-                    for everything else use conditions.
-                  type: string
-              type: object
-          type: object
-      served: true
-      storage: true
-      subresources:
-        status: {}
-  status:
-    acceptedNames:
-      kind: ""
-      plural: ""
-    conditions: []
-    storedVersions: []
-- apiVersion: apiextensions.k8s.io/v1
-  kind: CustomResourceDefinition
-  metadata:
-    annotations:
-      controller-gen.kubebuilder.io/version: v0.2.4
-    creationTimestamp: null
-    name: tenantreferences.catalog.kubecarrier.io
-  spec:
-    group: catalog.kubecarrier.io
-    names:
-      kind: TenantReference
-      listKind: TenantReferenceList
-      plural: tenantreferences
-      shortNames:
-      - tr
-      singular: tenantreference
-    scope: Namespaced
-    versions:
-    - additionalPrinterColumns:
-      - jsonPath: .metadata.creationTimestamp
-        name: Age
-        type: date
-      name: v1alpha1
-      schema:
-        openAPIV3Schema:
-          description: TenantReference is a read-only object exposing the Tenant information.
-            TenantReference lives in the provider's namespace. The provider is allowed
-            modifying TenantReference's labels, marking them at will. This allows
-            the tenant granular tenant selection for the offered services catalogs.
-          properties:
-            apiVersion:
-              description: 'APIVersion defines the versioned schema of this representation
-                of an object. Servers should convert recognized schemas to the latest
-                internal value, and may reject unrecognized values. More info: https://git.k8s.io/community/contributors/devel/sig-architecture/api-conventions.md#resources'
-              type: string
-            kind:
-              description: 'Kind is a string value representing the REST resource
-                this object represents. Servers may infer this from the endpoint the
-                client submits requests to. Cannot be updated. In CamelCase. More
-                info: https://git.k8s.io/community/contributors/devel/sig-architecture/api-conventions.md#types-kinds'
-              type: string
-            metadata:
-              type: object
-            spec:
-              description: TenantReferenceSpec defines the desired state of TenantReference
-              type: object
-          type: object
-      served: true
-      storage: true
-      subresources: {}
-  status:
-    acceptedNames:
-      kind: ""
-      plural: ""
-    conditions: []
-    storedVersions: []
-- apiVersion: apiextensions.k8s.io/v1
-  kind: CustomResourceDefinition
-  metadata:
-    annotations:
-      cert-manager.io/inject-ca-from: test3000/kubecarrier-manager-serving-cert
-      controller-gen.kubebuilder.io/version: v0.2.4
-    creationTimestamp: null
-    name: catalogentries.catalog.kubecarrier.io
-  spec:
-    group: catalog.kubecarrier.io
-    names:
-      kind: CatalogEntry
-      listKind: CatalogEntryList
-      plural: catalogentries
-      shortNames:
-      - ce
-      singular: catalogentry
-    scope: Namespaced
-    versions:
-    - additionalPrinterColumns:
-      - jsonPath: .metadata.creationTimestamp
-        name: Age
-        type: date
-      name: v1alpha1
-      schema:
-        openAPIV3Schema:
-          description: CatalogEntry adds additional metadata to a set of CRD's and
-            groups the same Kind for multiple ServiceClusters
-          properties:
-            apiVersion:
-              description: 'APIVersion defines the versioned schema of this representation
-                of an object. Servers should convert recognized schemas to the latest
-                internal value, and may reject unrecognized values. More info: https://git.k8s.io/community/contributors/devel/sig-architecture/api-conventions.md#resources'
-              type: string
-            kind:
-              description: 'Kind is a string value representing the REST resource
-                this object represents. Servers may infer this from the endpoint the
-                client submits requests to. Cannot be updated. In CamelCase. More
-                info: https://git.k8s.io/community/contributors/devel/sig-architecture/api-conventions.md#types-kinds'
-              type: string
-            metadata:
-              type: object
-            spec:
-              description: CatalogEntrySpec defines the desired state of CatalogEntry
-              properties:
-                crdSelector:
-                  description: CRDSelector selects CRD objects that should be part
-                    of this catalog.
-=======
                       description: matchLabels is a map of {key,value} pairs. A single
                         {key,value} in the matchLabels map is equivalent to an element
                         of matchExpressions, whose key field is "key", the operator
@@ -450,7 +308,6 @@
                   description: TenantReferenceSelector selects TenantReference objects
                     that the catalog should be published to. If this is not specified,
                     it will match all TenantReferences.
->>>>>>> 967b247d
                   properties:
                     matchExpressions:
                       description: matchExpressions is a list of label selector requirements.
@@ -1247,6 +1104,7 @@
   kind: CustomResourceDefinition
   metadata:
     annotations:
+      cert-manager.io/inject-ca-from: test3000/kubecarrier-manager-serving-cert
       controller-gen.kubebuilder.io/version: v0.2.4
     creationTimestamp: null
     name: tenants.catalog.kubecarrier.io
@@ -1924,7 +1782,6 @@
           secret:
             defaultMode: 420
             secretName: webhook-server-cert
-<<<<<<< HEAD
 - apiVersion: admissionregistration.k8s.io/v1beta1
   kind: MutatingWebhookConfiguration
   metadata:
@@ -2013,8 +1870,6 @@
       - UPDATE
       resources:
       - tenants
-=======
->>>>>>> 967b247d
 - apiVersion: v1
   kind: Service
   metadata:
