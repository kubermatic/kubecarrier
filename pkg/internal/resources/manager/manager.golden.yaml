--- conflicted
+++ resolved
@@ -2100,8 +2100,6 @@
   - apiGroups:
     - kubecarrier.io
     resources:
-<<<<<<< HEAD
-=======
     - serviceclusterassignments
     verbs:
     - create
@@ -2113,7 +2111,6 @@
   - apiGroups:
     - kubecarrier.io
     resources:
->>>>>>> 52c27be4
     - serviceclusters
     verbs:
     - get
