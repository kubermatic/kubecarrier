--- conflicted
+++ resolved
@@ -392,13 +392,8 @@
                       type: object
                   type: object
                 metadata:
-<<<<<<< HEAD
-                  description: CatalogEntryMetadata contains the metadata (display
-                    name, description, etc) of the CatalogEntry.
-=======
                   description: Metadata contains the metadata (display name, description,
                     etc) of the CatalogEntry.
->>>>>>> cb57bc25
                   properties:
                     description:
                       description: Description shows the human-readable description
@@ -476,9 +471,6 @@
                           description: CRDVersion holds CRD version specific details.
                           properties:
                             name:
-<<<<<<< HEAD
-                              type: string
-=======
                               description: 'Name of this version, for example: v1,
                                 v1alpha1, v1beta1'
                               type: string
@@ -486,7 +478,6 @@
                               description: Schema of this CRD version.
                               type: object
                               x-kubernetes-preserve-unknown-fields: true
->>>>>>> cb57bc25
                           required:
                           - name
                           type: object
@@ -525,7 +516,6 @@
       plural: ""
     conditions: []
     storedVersions: []
-<<<<<<< HEAD
 - apiVersion: apiextensions.k8s.io/v1
   kind: CustomResourceDefinition
   metadata:
@@ -755,8 +745,6 @@
       plural: ""
     conditions: []
     storedVersions: []
-=======
->>>>>>> cb57bc25
 - apiVersion: rbac.authorization.k8s.io/v1
   kind: ClusterRole
   metadata:
@@ -801,13 +789,6 @@
     - get
     - patch
     - update
-  - apiGroups:
-    - catalog.kubecarrier.io
-    resources:
-    - catalogentries
-    verbs:
-    - list
-    - watch
   - apiGroups:
     - catalog.kubecarrier.io
     resources:
