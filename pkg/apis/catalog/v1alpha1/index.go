/*
Copyright 2019 The KubeCarrier Authors.

Licensed under the Apache License, Version 2.0 (the "License");
you may not use this file except in compliance with the License.
You may obtain a copy of the License at

    http://www.apache.org/licenses/LICENSE-2.0

Unless required by applicable law or agreed to in writing, software
distributed under the License is distributed on an "AS IS" BASIS,
WITHOUT WARRANTIES OR CONDITIONS OF ANY KIND, either express or implied.
See the License for the specific language governing permissions and
limitations under the License.
*/

package v1alpha1

import (
	"context"
	"fmt"

	"k8s.io/apimachinery/pkg/runtime"
	ctrl "sigs.k8s.io/controller-runtime"
	"sigs.k8s.io/controller-runtime/pkg/client"
)

const (
	ProviderNamespaceFieldIndex = "provider.kubecarrier.io/namespace"
	TenantNamespaceFieldIndex   = "tenant.kubecarrier.io/namespace"
)

// RegisterProviderNamespaceFieldIndex adds a field index for Provider.Status.NamespaceName
func RegisterProviderNamespaceFieldIndex(mgr ctrl.Manager) error {
	return mgr.GetFieldIndexer().IndexField(
		&Provider{}, ProviderNamespaceFieldIndex,
		client.IndexerFunc(func(obj runtime.Object) []string {
			provider := obj.(*Provider)
			return []string{provider.Status.NamespaceName}
		}))
}

<<<<<<< HEAD
// RegisterTenantNamespaceFieldIndex adds a field index for Tenant.Status.NamespaceName
func RegisterTenantNamespaceFieldIndex(mgr ctrl.Manager) error {
	return mgr.GetFieldIndexer().IndexField(
		&Tenant{}, TenantNamespaceFieldIndex,
		client.IndexerFunc(func(obj runtime.Object) []string {
			provider := obj.(*Tenant)
			return []string{provider.Status.NamespaceName}
		}))
=======
func GetProviderByProviderNamespace(ctx context.Context, c client.Client, kubecarrierNamespace, providerNamespace string) (*Provider, error) {
	providerList := &ProviderList{}
	if err := c.List(ctx, providerList,
		client.InNamespace(kubecarrierNamespace),
		client.MatchingFields{
			ProviderNamespaceFieldIndex: providerNamespace,
		},
	); err != nil {
		return nil, err
	}
	switch len(providerList.Items) {
	case 0:
		// not found
		return nil, fmt.Errorf("providers.catalog.kubecarrier.io with index %q not found", ProviderNamespaceFieldIndex)
	case 1:
		// found!
		return &providerList.Items[0], nil
	default:
		// found too many
		return nil, fmt.Errorf("multiple providers.catalog.kubecarrier.io with index %q found", ProviderNamespaceFieldIndex)
	}
>>>>>>> c2289cfd
}<|MERGE_RESOLUTION|>--- conflicted
+++ resolved
@@ -40,7 +40,6 @@
 		}))
 }
 
-<<<<<<< HEAD
 // RegisterTenantNamespaceFieldIndex adds a field index for Tenant.Status.NamespaceName
 func RegisterTenantNamespaceFieldIndex(mgr ctrl.Manager) error {
 	return mgr.GetFieldIndexer().IndexField(
@@ -49,7 +48,8 @@
 			provider := obj.(*Tenant)
 			return []string{provider.Status.NamespaceName}
 		}))
-=======
+}
+
 func GetProviderByProviderNamespace(ctx context.Context, c client.Client, kubecarrierNamespace, providerNamespace string) (*Provider, error) {
 	providerList := &ProviderList{}
 	if err := c.List(ctx, providerList,
@@ -71,5 +71,4 @@
 		// found too many
 		return nil, fmt.Errorf("multiple providers.catalog.kubecarrier.io with index %q found", ProviderNamespaceFieldIndex)
 	}
->>>>>>> c2289cfd
 }