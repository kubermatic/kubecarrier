/*
Copyright 2019 The KubeCarrier Authors.

Licensed under the Apache License, Version 2.0 (the "License");
you may not use this file except in compliance with the License.
You may obtain a copy of the License at

    http://www.apache.org/licenses/LICENSE-2.0

Unless required by applicable law or agreed to in writing, software
distributed under the License is distributed on an "AS IS" BASIS,
WITHOUT WARRANTIES OR CONDITIONS OF ANY KIND, either express or implied.
See the License for the specific language governing permissions and
limitations under the License.
*/

package v1alpha1

import (
	metav1 "k8s.io/apimachinery/pkg/apis/meta/v1"
	"k8s.io/apiserver/pkg/authentication/authenticator"
)

// APIServerSpec defines the desired state of APIServer
type APIServerSpec struct {
<<<<<<< HEAD
	// OIDC specifies OpenID Connect configuration for API Server authentication
	OIDC APIServerOIDCConfig `json:"oidc"`
}

type APIServerOIDCConfig struct {
	// IssuerURL is the URL the provider signs ID Tokens as. This will be the "iss"
	// field of all tokens produced by the provider and is used for configuration
	// discovery.
	//
	// The URL is usually the provider's URL without a path, for example
	// "https://accounts.google.com" or "https://login.salesforce.com".
	//
	// The provider must implement configuration discovery.
	// See: https://openid.net/specs/openid-connect-discovery-1_0.html#ProviderConfig
	// +kubebuilder:validation:Required
	IssuerURL string `json:"issuerURL"`

	// ClientID the JWT must be issued for, the "sub" field. This plugin only trusts a single
	// client to ensure the plugin can be used with public providers.
	//
	// The plugin supports the "authorized party" OpenID Connect claim, which allows
	// specialized providers to issue tokens to a client for a different client.
	// See: https://openid.net/specs/openid-connect-core-1_0.html#IDToken
	// +kubebuilder:validation:Required
	ClientID string `json:"clientID"`

	// APIAudiences are the audiences that the API server identitifes as. The
	// (API audiences unioned with the ClientIDs) should have a non-empty
	// intersection with the request's target audience. This preserves the
	// behavior of the OIDC authenticator pre-introduction of API audiences.
	// +optional
	APIAudiences authenticator.Audiences `json:"apiAudiences,omitempty"`

	// CertificateAuthority references the secret containing issuer's CA in a PEM encoded root certificate of the provider.
	CertificateAuthority ObjectReference `json:"certificateAuthority"`

	// UsernameClaim is the JWT field to use as the user's username.
	// +kubebuilder:default=sub
	// +optional
	UsernameClaim string `json:"usernameClaim"`

	// UsernamePrefix, if specified, causes claims mapping to username to be prefix with
	// the provided value. A value "oidc:" would result in usernames like "oidc:john".
	// +optional
	UsernamePrefix string `json:"usernamePrefix,omitempty"`

	// GroupsClaim, if specified, causes the OIDCAuthenticator to try to populate the user's
	// groups with an ID Token field. If the GroupsClaim field is present in an ID Token the value
	// must be a string or list of strings.
	// +optional
	GroupsClaim string `json:"groupsClaim,omitempty"`

	// GroupsPrefix, if specified, causes claims mapping to group names to be prefixed with the
	// value. A value "oidc:" would result in groups like "oidc:engineering" and "oidc:marketing".
	// +optional
	GroupsPrefix string `json:"groupsPrefix,omitempty"`

	// SupportedSigningAlgs sets the accepted set of JOSE signing algorithms that
	// can be used by the provider to sign tokens.
	//
	// https://tools.ietf.org/html/rfc7518#section-3.1
	//
	// This value defaults to RS256, the value recommended by the OpenID Connect
	// spec:
	//
	// https://openid.net/specs/openid-connect-core-1_0.html#IDTokenValidation
	// +kubebuilder:default=RS256;
	SupportedSigningAlgs []string `json:"supportedSigningAlgs,omitempty"`

	// RequiredClaims, if specified, causes the OIDCAuthenticator to verify that all the
	// required claims key value pairs are present in the ID Token.
	// +optional
	RequiredClaims map[string]string `json:"requiredClaims,omitempty"`
=======
	// TLSSecretRef referencing the TLS serving credentials for the API server
	TLSSecretRef ObjectReference `json:"tlsSecretRef"`
>>>>>>> a09545e9
}

// APIServerStatus defines the observed state of APIServer
type APIServerStatus struct {
	// ObservedGeneration is the most recent generation observed for this APIServer by the controller.
	ObservedGeneration int64 `json:"observedGeneration,omitempty"`
	// Conditions represents the latest available observations of a APIServer's current state.
	Conditions []APIServerCondition `json:"conditions,omitempty"`
	// DEPRECATED.
	// Phase represents the current lifecycle state of this object.
	// Consider this field DEPRECATED, it will be removed as soon as there
	// is a mechanism to map conditions to strings when printing the property.
	// This is only for display purpose, for everything else use conditions.
	Phase APIServerPhaseType `json:"phase,omitempty"`
}

// APIServerPhaseType represents all conditions as a single string for printing by using kubectl commands.
type APIServerPhaseType string

// Values of APIServerPhaseType.
const (
	APIServerPhaseReady       APIServerPhaseType = "Ready"
	APIServerPhaseNotReady    APIServerPhaseType = "NotReady"
	APIServerPhaseUnknown     APIServerPhaseType = "Unknown"
	APIServerPhaseTerminating APIServerPhaseType = "Terminating"
)

const (
	APIServerTerminatingReason = "Deleting"
)

// updatePhase updates the phase property based on the current conditions
// this method should be called every time the conditions are updated.
func (s *APIServerStatus) updatePhase() {

	for _, condition := range s.Conditions {
		if condition.Type != APIServerReady {
			continue
		}

		switch condition.Status {
		case ConditionTrue:
			s.Phase = APIServerPhaseReady
		case ConditionFalse:
			if condition.Reason == APIServerTerminatingReason {
				s.Phase = APIServerPhaseTerminating
			} else {
				s.Phase = APIServerPhaseNotReady
			}
		case ConditionUnknown:
			s.Phase = APIServerPhaseUnknown
		}
		return
	}

	s.Phase = APIServerPhaseUnknown
}

// APIServerConditionType represents a APIServerCondition value.
type APIServerConditionType string

const (
	// APIServerReady represents a APIServer condition is in ready state.
	APIServerReady APIServerConditionType = "Ready"
)

// APIServerCondition contains details for the current condition of this APIServer.
type APIServerCondition struct {
	// Type is the type of the APIServer condition, currently ('Ready').
	Type APIServerConditionType `json:"type"`
	// Status is the status of the condition, one of ('True', 'False', 'Unknown').
	Status ConditionStatus `json:"status"`
	// LastTransitionTime is the last time the condition transits from one status to another.
	LastTransitionTime metav1.Time `json:"lastTransitionTime"`
	// Reason is the (brief) reason for the condition's last transition.
	Reason string `json:"reason"`
	// Message is the human readable message indicating details about last transition.
	Message string `json:"message"`
}

// True returns whether .Status == "True"
func (c APIServerCondition) True() bool {
	return c.Status == ConditionTrue
}

// GetCondition returns the Condition of the given condition type, if it exists.
func (s *APIServerStatus) GetCondition(t APIServerConditionType) (condition APIServerCondition, exists bool) {
	for _, cond := range s.Conditions {
		if cond.Type == t {
			condition = cond
			exists = true
			return
		}
	}
	return
}

// SetCondition replaces or adds the given condition.
func (s *APIServerStatus) SetCondition(condition APIServerCondition) {
	defer s.updatePhase()

	if condition.LastTransitionTime.IsZero() {
		condition.LastTransitionTime = metav1.Now()
	}

	for i := range s.Conditions {
		if s.Conditions[i].Type == condition.Type {

			// Only update the LastTransitionTime when the Status is changed.
			if s.Conditions[i].Status != condition.Status {
				s.Conditions[i].LastTransitionTime = condition.LastTransitionTime
			}

			s.Conditions[i].Status = condition.Status
			s.Conditions[i].Reason = condition.Reason
			s.Conditions[i].Message = condition.Message

			return
		}
	}

	s.Conditions = append(s.Conditions, condition)
}

// APIServer manages the deployment of the KubeCarrier master controller manager.
// +kubebuilder:object:root=true
// +kubebuilder:subresource:status
// +kubebuilder:printcolumn:name="Status",type="string",JSONPath=".status.phase"
// +kubebuilder:printcolumn:name="Age",type="date",JSONPath=".metadata.creationTimestamp"
type APIServer struct {
	metav1.TypeMeta   `json:",inline"`
	metav1.ObjectMeta `json:"metadata,omitempty"`

	Spec   APIServerSpec   `json:"spec,omitempty"`
	Status APIServerStatus `json:"status,omitempty"`
}

// IsReady returns if the APIServer is ready.
func (s *APIServer) IsReady() bool {
	if s.Generation != s.Status.ObservedGeneration {
		return false
	}

	for _, condition := range s.Status.Conditions {
		if condition.Type == APIServerReady &&
			condition.Status == ConditionTrue {
			return true
		}
	}
	return false
}

func (s *APIServer) SetReadyCondition() bool {
	if !s.IsReady() {
		s.Status.ObservedGeneration = s.Generation
		s.Status.SetCondition(APIServerCondition{
			Type:    APIServerReady,
			Status:  ConditionTrue,
			Reason:  "DeploymentReady",
			Message: "the deployment of the APIServer controller manager is ready",
		})
		return true
	}
	return false
}
func (s *APIServer) SetUnReadyCondition() bool {
	readyCondition, _ := s.Status.GetCondition(APIServerReady)
	if readyCondition.Status != ConditionFalse {
		s.Status.ObservedGeneration = s.Generation
		s.Status.SetCondition(APIServerCondition{
			Type:    APIServerReady,
			Status:  ConditionFalse,
			Reason:  "DeploymentUnready",
			Message: "the deployment of the APIServer controller manager is not ready",
		})
		return true
	}
	return false
}

func (s *APIServer) SetTerminatingCondition() bool {
	readyCondition, _ := s.Status.GetCondition(APIServerReady)
	if readyCondition.Status != ConditionFalse ||
		readyCondition.Status == ConditionFalse && readyCondition.Reason != APIServerTerminatingReason {
		s.Status.ObservedGeneration = s.Generation
		s.Status.SetCondition(APIServerCondition{
			Type:    APIServerReady,
			Status:  ConditionFalse,
			Reason:  APIServerTerminatingReason,
			Message: "APIServer is being deleted",
		})
		return true
	}
	return false
}

// +kubebuilder:object:root=true

// APIServerList contains a list of APIServer
type APIServerList struct {
	metav1.TypeMeta `json:",inline"`
	metav1.ListMeta `json:"metadata,omitempty"`
	Items           []APIServer `json:"items"`
}

func init() {
	SchemeBuilder.Register(&APIServer{}, &APIServerList{})
}<|MERGE_RESOLUTION|>--- conflicted
+++ resolved
@@ -23,7 +23,8 @@
 
 // APIServerSpec defines the desired state of APIServer
 type APIServerSpec struct {
-<<<<<<< HEAD
+	// TLSSecretRef referencing the TLS serving credentials for the API server
+	TLSSecretRef ObjectReference `json:"tlsSecretRef"`
 	// OIDC specifies OpenID Connect configuration for API Server authentication
 	OIDC APIServerOIDCConfig `json:"oidc"`
 }
@@ -97,10 +98,6 @@
 	// required claims key value pairs are present in the ID Token.
 	// +optional
 	RequiredClaims map[string]string `json:"requiredClaims,omitempty"`
-=======
-	// TLSSecretRef referencing the TLS serving credentials for the API server
-	TLSSecretRef ObjectReference `json:"tlsSecretRef"`
->>>>>>> a09545e9
 }
 
 // APIServerStatus defines the observed state of APIServer
