/*
Copyright 2019 The KubeCarrier Authors.

Licensed under the Apache License, Version 2.0 (the "License");
you may not use this file except in compliance with the License.
You may obtain a copy of the License at

    http://www.apache.org/licenses/LICENSE-2.0

Unless required by applicable law or agreed to in writing, software
distributed under the License is distributed on an "AS IS" BASIS,
WITHOUT WARRANTIES OR CONDITIONS OF ANY KIND, either express or implied.
See the License for the specific language governing permissions and
limitations under the License.
*/

package operator

import (
	"fmt"

	"github.com/go-logr/logr"
	"github.com/spf13/cobra"
	rbacv1 "k8s.io/api/rbac/v1"
	apiextensionsv1 "k8s.io/apiextensions-apiserver/pkg/apis/apiextensions/v1"
	"k8s.io/apimachinery/pkg/runtime"
	clientgoscheme "k8s.io/client-go/kubernetes/scheme"
	_ "k8s.io/client-go/plugin/pkg/client/auth/gcp"
	ctrl "sigs.k8s.io/controller-runtime"
	"sigs.k8s.io/controller-runtime/pkg/client/apiutil"

	operatorv1alpha1 "github.com/kubermatic/kubecarrier/pkg/apis/operator/v1alpha1"
	"github.com/kubermatic/kubecarrier/pkg/internal/util"
	"github.com/kubermatic/kubecarrier/pkg/operator/internal/controllers"
)

type flags struct {
	metricsAddr          string
	enableLeaderElection bool
}

var (
	scheme = runtime.NewScheme()
)

func init() {
	_ = clientgoscheme.AddToScheme(scheme)
	_ = operatorv1alpha1.AddToScheme(scheme)
	_ = rbacv1.AddToScheme(scheme)
	_ = apiextensionsv1.AddToScheme(scheme)
}

const (
	componentOperator = "operator"
)

func NewOperatorCommand() *cobra.Command {
	log := ctrl.Log.WithName("operator")
	flags := &flags{}
	cmd := &cobra.Command{
		Args:  cobra.NoArgs,
		Use:   componentOperator,
		Short: "deploy kubecarrier operator",
		RunE: func(cmd *cobra.Command, args []string) error {
			return run(flags, log)
		},
	}
	cmd.Flags().StringVar(&flags.metricsAddr, "metrics-addr", ":8080", "The address the metric endpoint binds to.")
	cmd.Flags().BoolVar(&flags.enableLeaderElection, "enable-leader-election", false,
		"Enable leader election for operator. Enabling this will ensure there is only one active controller manager.")
	return util.CmdLogMixin(cmd)
}

func run(flags *flags, log logr.Logger) error {
	mgr, err := ctrl.NewManager(ctrl.GetConfigOrDie(), ctrl.Options{
		Scheme:             scheme,
		MetricsBindAddress: flags.metricsAddr,
		LeaderElection:     flags.enableLeaderElection,
		Port:               9443,
	})
	if err != nil {
		return fmt.Errorf("starting manager: %w", err)
	}

	// Field Index
	for _, obj := range []runtime.Object{
		&rbacv1.ClusterRole{},
		&rbacv1.ClusterRoleBinding{},
	} {
		gvk, err := apiutil.GVKForObject(obj, mgr.GetScheme())
		if err != nil {
			return fmt.Errorf("gvk: %T, %w", obj, err)
		}
		if err := util.AddOwnerReverseFieldIndex(
			mgr.GetFieldIndexer(), ctrl.Log.WithName("fieldindex").WithName(gvk.Kind), obj,
		); err != nil {
			return fmt.Errorf("cannot add %s owner field indexer: %w", gvk.Kind, err)
		}
	}
	if err := util.AddOwnerReverseFieldIndex(
		mgr.GetFieldIndexer(), ctrl.Log.WithName("fieldindex").WithName("CustomResourceDefinition"), &apiextensionsv1.CustomResourceDefinition{},
	); err != nil {
		return fmt.Errorf("cannot add CustomResourceDefinition owner field indexer: %w", err)
	}

	if err = (&controllers.KubeCarrierReconciler{
		Client: mgr.GetClient(),
		Log:    log.WithName("controllers").WithName("KubeCarrier"),
		Scheme: mgr.GetScheme(),
	}).SetupWithManager(mgr); err != nil {
		return fmt.Errorf("creating KubeCarrier controller: %w", err)
	}
	if err = (&controllers.ServiceClusterRegistrationReconciler{
		Client: mgr.GetClient(),
		Scheme: mgr.GetScheme(),
<<<<<<< HEAD
		Log:    log.WithName("controllers").WithName("ferry"),
	}).SetupWithManager(mgr); err != nil {
		return fmt.Errorf("creating ServiceClusterRegistration controller: %w", err)
	}
=======
		Log:    log.WithName("controllers").WithName("Ferry"),
	}).SetupWithManager(mgr); err != nil {
		return fmt.Errorf("creating ServiceClusterRegistration controller: %w", err)
	}
	if err = (&controllers.CatapultReconciler{
		Client: mgr.GetClient(),
		Log:    log.WithName("controllers").WithName("Catapult"),
		Scheme: mgr.GetScheme(),
	}).SetupWithManager(mgr); err != nil {
		return fmt.Errorf("creating Catapult controller: %w", err)
	}
>>>>>>> cb57bc25

	log.Info("starting operator")
	if err := mgr.Start(ctrl.SetupSignalHandler()); err != nil {
		return fmt.Errorf("running manager: %w", err)
	}
	return nil
}<|MERGE_RESOLUTION|>--- conflicted
+++ resolved
@@ -113,12 +113,6 @@
 	if err = (&controllers.ServiceClusterRegistrationReconciler{
 		Client: mgr.GetClient(),
 		Scheme: mgr.GetScheme(),
-<<<<<<< HEAD
-		Log:    log.WithName("controllers").WithName("ferry"),
-	}).SetupWithManager(mgr); err != nil {
-		return fmt.Errorf("creating ServiceClusterRegistration controller: %w", err)
-	}
-=======
 		Log:    log.WithName("controllers").WithName("Ferry"),
 	}).SetupWithManager(mgr); err != nil {
 		return fmt.Errorf("creating ServiceClusterRegistration controller: %w", err)
@@ -130,7 +124,6 @@
 	}).SetupWithManager(mgr); err != nil {
 		return fmt.Errorf("creating Catapult controller: %w", err)
 	}
->>>>>>> cb57bc25
 
 	log.Info("starting operator")
 	if err := mgr.Start(ctrl.SetupSignalHandler()); err != nil {
