/*
Copyright 2019 The KubeCarrier Authors.

Licensed under the Apache License, Version 2.0 (the "License");
you may not use this file except in compliance with the License.
You may obtain a copy of the License at

    http://www.apache.org/licenses/LICENSE-2.0

Unless required by applicable law or agreed to in writing, software
distributed under the License is distributed on an "AS IS" BASIS,
WITHOUT WARRANTIES OR CONDITIONS OF ANY KIND, either express or implied.
See the License for the specific language governing permissions and
limitations under the License.
*/

package controllers

import (
	"context"
	"fmt"

	"github.com/go-logr/logr"
	certv1alpha2 "github.com/jetstack/cert-manager/pkg/apis/certmanager/v1alpha2"
	adminv1beta1 "k8s.io/api/admissionregistration/v1beta1"
	appsv1 "k8s.io/api/apps/v1"
	corev1 "k8s.io/api/core/v1"
	rbacv1 "k8s.io/api/rbac/v1"
	apiextensionsv1 "k8s.io/apiextensions-apiserver/pkg/apis/apiextensions/v1"
	"k8s.io/apimachinery/pkg/apis/meta/v1/unstructured"
	"k8s.io/apimachinery/pkg/runtime"
	ctrl "sigs.k8s.io/controller-runtime"
	"sigs.k8s.io/controller-runtime/pkg/client"
	"sigs.k8s.io/controller-runtime/pkg/source"

	operatorv1alpha1 "github.com/kubermatic/kubecarrier/pkg/apis/operator/v1alpha1"
	"github.com/kubermatic/kubecarrier/pkg/internal/reconcile"
	"github.com/kubermatic/kubecarrier/pkg/internal/resources/manager"
	"github.com/kubermatic/kubecarrier/pkg/internal/util"
)

const (
	kubeCarrierControllerFinalizer = "kubecarrier.kubecarrier.io/controller"
)

// KubeCarrierReconciler reconciles a KubeCarrier object
type KubeCarrierReconciler struct {
	client.Client
	Log    logr.Logger
	Scheme *runtime.Scheme
}

// +kubebuilder:rbac:groups=operator.kubecarrier.io,resources=kubecarriers,verbs=get;list;watch;create;update;patch;delete
// +kubebuilder:rbac:groups=operator.kubecarrier.io,resources=kubecarriers/status,verbs=get;update;patch
// +kubebuilder:rbac:groups=rbac.authorization.k8s.io,resources=clusterrolebindings,verbs=get;list;watch;create;update;patch;delete
// +kubebuilder:rbac:groups=rbac.authorization.k8s.io,resources=clusterroles,verbs=get;list;watch;create;update;patch;delete;escalate;bind
// +kubebuilder:rbac:groups=rbac.authorization.k8s.io,resources=roles,verbs=get;list;watch;create;update;patch;delete;escalate;bind
// +kubebuilder:rbac:groups=rbac.authorization.k8s.io,resources=rolebindings,verbs=get;list;watch;create;update;patch;delete
// +kubebuilder:rbac:groups=apps,resources=deployments,verbs=get;list;watch;create;update;patch;delete
// +kubebuilder:rbac:groups="",resources=services,verbs=get;list;watch;create;update;patch;delete
// +kubebuilder:rbac:groups="",resources=serviceaccounts,verbs=get;list;watch;create;update;patch;delete
// +kubebuilder:rbac:groups=apiextensions.k8s.io,resources=customresourcedefinitions,verbs=get;list;watch;create;update;patch;delete
// +kubebuilder:rbac:groups=admissionregistration.k8s.io,resources=mutatingwebhookconfigurations,verbs=get;list;watch;create;update;patch;delete
// +kubebuilder:rbac:groups=admissionregistration.k8s.io,resources=validatingwebhookconfigurations,verbs=get;list;watch;create;update;patch;delete
// +kubebuilder:rbac:groups=cert-manager.io,resources=issuers,verbs=get;list;watch;create;update;patch;delete
// +kubebuilder:rbac:groups=cert-manager.io,resources=certificates,verbs=get;list;watch;create;update;patch;delete

// Reconcile function reconciles the KubeCarrier object which specified by the request. Currently, it does the following:
// 1. Fetch the KubeCarrier object.
// 2. Handle the deletion of the KubeCarrier object (Remove the objects that the KubeCarrier owns, and remove the finalizer).
// 3. Reconcile the objects that owned by KubeCarrier object.
// 4. Update the status of the KubeCarrier object.
func (r *KubeCarrierReconciler) Reconcile(req ctrl.Request) (ctrl.Result, error) {
	ctx := context.Background()
	log := r.Log.WithValues("kubecarrier", req.NamespacedName)

	// 1. Fetch the KubeCarrier object.
	kubeCarrier := &operatorv1alpha1.KubeCarrier{}
	if err := r.Get(ctx, req.NamespacedName, kubeCarrier); err != nil {
		// If the KubeCarrier object is already gone, we just ignore the NotFound error.
		return ctrl.Result{}, client.IgnoreNotFound(err)
	}

	// 2. Handle the deletion of the KubeCarrier object (Remove the objects that the KubeCarrier owns, and remove the finalizer).
	if !kubeCarrier.DeletionTimestamp.IsZero() {
		if err := r.handleDeletion(ctx, kubeCarrier); err != nil {
			return ctrl.Result{}, fmt.Errorf("handle deletion: %w", err)
		}
		return ctrl.Result{}, nil
	}

	// Add finalizer
	if util.AddFinalizer(kubeCarrier, kubeCarrierControllerFinalizer) {
		if err := r.Update(ctx, kubeCarrier); err != nil {
			return ctrl.Result{}, fmt.Errorf("updating KubeCarrier finalizers: %w", err)
		}
	}

	// 3. Reconcile the objects that owned by KubeCarrier object.
	// Build the manifests of the KubeCarrier controller manager.
	objects, err := manager.Manifests(
		manager.Config{
			Namespace: kubeCarrier.Namespace,
		})
	if err != nil {
		return ctrl.Result{}, fmt.Errorf("creating manager manifests: %w", err)
	}

	deploymentIsReady, err := r.reconcileOwnedObjects(ctx, log, kubeCarrier, objects)
	if err != nil {
		return ctrl.Result{}, err
	}

	// 4. Update the status of the KubeCarrier object.
	if err := r.updateKubeCarrierStatus(ctx, kubeCarrier, deploymentIsReady); err != nil {
		return ctrl.Result{}, err
	}

	return ctrl.Result{}, nil
}

func (r *KubeCarrierReconciler) SetupWithManager(mgr ctrl.Manager) error {
	owner := &operatorv1alpha1.KubeCarrier{}
	enqueuer, err := util.EnqueueRequestForOwner(owner, mgr.GetScheme())
	if err != nil {
		return fmt.Errorf("cannot create enqueuer for KubeCarrier: %w", err)
	}

	return ctrl.NewControllerManagedBy(mgr).
		For(owner).
		Owns(&appsv1.Deployment{}).
		Owns(&corev1.Service{}).
		Owns(&rbacv1.Role{}).
		Owns(&rbacv1.RoleBinding{}).
		Owns(&certv1alpha2.Issuer{}).
		Owns(&certv1alpha2.Certificate{}).
		Watches(&source.Kind{Type: &rbacv1.ClusterRole{}}, enqueuer).
		Watches(&source.Kind{Type: &rbacv1.ClusterRoleBinding{}}, enqueuer).
		Watches(&source.Kind{Type: &apiextensionsv1.CustomResourceDefinition{}}, enqueuer).
		Watches(&source.Kind{Type: &adminv1beta1.MutatingWebhookConfiguration{}}, enqueuer).
		Watches(&source.Kind{Type: &adminv1beta1.ValidatingWebhookConfiguration{}}, enqueuer).
		Complete(r)
}

// handleDeletion handles the deletion of the KubeCarrier object. Currently, it does:
// 1. Update the KubeCarrier status to Terminating.
// 2. Delete the objects that the KubeCarrier object owns.
// 3. Remove the finalizer from the KubeCarrier object.
func (r *KubeCarrierReconciler) handleDeletion(ctx context.Context, kubeCarrier *operatorv1alpha1.KubeCarrier) error {

	// 1. Update the KubeCarrier Status to Terminating.
	readyCondition, _ := kubeCarrier.Status.GetCondition(operatorv1alpha1.KubeCarrierReady)
	if readyCondition.Status != operatorv1alpha1.ConditionFalse ||
		readyCondition.Status == operatorv1alpha1.ConditionFalse && readyCondition.Reason != operatorv1alpha1.KubeCarrierTerminatingReason {
		kubeCarrier.Status.ObservedGeneration = kubeCarrier.Generation
		kubeCarrier.Status.SetCondition(operatorv1alpha1.KubeCarrierCondition{
			Type:    operatorv1alpha1.KubeCarrierReady,
			Status:  operatorv1alpha1.ConditionFalse,
			Reason:  operatorv1alpha1.KubeCarrierTerminatingReason,
			Message: "KubeCarrier is being terminated",
		})
		if err := r.Status().Update(ctx, kubeCarrier); err != nil {
			return fmt.Errorf("updating KubeCarrier status: %w", err)
		}
	}

	// 2. Delete Objects.
	ownedBy, err := util.OwnedBy(kubeCarrier, r.Scheme)
	if err != nil {
		return fmt.Errorf("getting ownedBy list option: %w", err)
	}

	clusterRoleBindingsCleaned, err := cleanupClusterRoleBindings(ctx, r.Client, ownedBy)
	if err != nil {
		return fmt.Errorf("cleaning ClusterRoleBinding: %w", err)
	}

	clusterRolesCleaned, err := cleanupClusterRoles(ctx, r.Client, ownedBy)
	if err != nil {
		return fmt.Errorf("cleaning ClusterRoles: %w", err)
	}

	customResourceDefinitionsCleaned, err := cleanupCustomResourceDefinitions(ctx, r.Client, ownedBy)
	if err != nil {
		return fmt.Errorf("cleaning CustomResourceDefinitions: %w", err)
	}

<<<<<<< HEAD
	mutatingWebhookConfigurationsCleaned, err := cleanupMutatingWebhookConfiguration(ctx, r.Client, ownedBy)
=======
	mutatingWebhookConfigurationsCleaned, err := cleanupMutatingWebhookConfigurations(ctx, r.Client, ownedBy)
>>>>>>> 967b247d
	if err != nil {
		return fmt.Errorf("cleaning MutatingWebhookConfigurations: %w", err)
	}

<<<<<<< HEAD
	validatingWebhookConfigurationsCleaned, err := cleanupValidatingWebhookConfiguration(ctx, r.Client, ownedBy)
=======
	validatingWebhookConfigurationsCleaned, err := cleanupValidatingWebhookConfigurations(ctx, r.Client, ownedBy)
>>>>>>> 967b247d
	if err != nil {
		return fmt.Errorf("cleaning ValidatingWebhookConfigurations: %w", err)
	}

	// Make sure all the owned objects are deleted.
	if !clusterRoleBindingsCleaned ||
		!clusterRolesCleaned ||
		!customResourceDefinitionsCleaned ||
		!mutatingWebhookConfigurationsCleaned ||
		!validatingWebhookConfigurationsCleaned {
		return nil
	}

	// 3. Remove the Finalizer.
	if util.RemoveFinalizer(kubeCarrier, kubeCarrierControllerFinalizer) {
		if err := r.Update(ctx, kubeCarrier); err != nil {
			return fmt.Errorf("updating KubeCarrier finalizers: %w", err)
		}
	}
	return nil
}

// reconcileOwnedObjects adds the OwnerReference to the objects that owned by this KubeCarrier object, and reconciles them.
func (r *KubeCarrierReconciler) reconcileOwnedObjects(ctx context.Context, log logr.Logger, kubeCarrier *operatorv1alpha1.KubeCarrier, objects []unstructured.Unstructured) (bool, error) {
	var deploymentIsReady bool
	for _, object := range objects {
		if err := addOwnerReference(kubeCarrier, &object, r.Scheme); err != nil {
			return false, err
		}
		curObj, err := reconcile.Unstructured(ctx, log, r.Client, &object)
		if err != nil {
			return false, fmt.Errorf("reconcile kind: %s, err: %w", object.GroupVersionKind().Kind, err)
		}

		switch obj := curObj.(type) {
		case *appsv1.Deployment:
			deploymentIsReady = util.DeploymentIsAvailable(obj)
		}
	}
	return deploymentIsReady, nil
}

// updateKubeCarrierStatus updates the Status of the KubeCarrier object if needed.
func (r *KubeCarrierReconciler) updateKubeCarrierStatus(ctx context.Context, kubeCarrier *operatorv1alpha1.KubeCarrier, deploymentIsReady bool) error {
	var updateStatus bool
	readyCondition, _ := kubeCarrier.Status.GetCondition(operatorv1alpha1.KubeCarrierReady)
	if !deploymentIsReady && readyCondition.Status != operatorv1alpha1.ConditionFalse {
		updateStatus = true
		kubeCarrier.Status.ObservedGeneration = kubeCarrier.Generation
		kubeCarrier.Status.SetCondition(operatorv1alpha1.KubeCarrierCondition{
			Type:    operatorv1alpha1.KubeCarrierReady,
			Status:  operatorv1alpha1.ConditionFalse,
			Reason:  "DeploymentUnready",
			Message: "the deployment of the KubeCarrier controller manager is not ready",
		})
	}

	if deploymentIsReady && readyCondition.Status != operatorv1alpha1.ConditionTrue {
		updateStatus = true
		kubeCarrier.Status.ObservedGeneration = kubeCarrier.Generation
		kubeCarrier.Status.SetCondition(operatorv1alpha1.KubeCarrierCondition{
			Type:    operatorv1alpha1.KubeCarrierReady,
			Status:  operatorv1alpha1.ConditionTrue,
			Reason:  "DeploymentReady",
			Message: "the deployment of the KubeCarrier controller manager is ready",
		})
	}

	if updateStatus {
		if err := r.Status().Update(ctx, kubeCarrier); err != nil {
			return fmt.Errorf("updating KubeCarrier status: %w", err)
		}
	}
	return nil
}<|MERGE_RESOLUTION|>--- conflicted
+++ resolved
@@ -185,20 +185,12 @@
 		return fmt.Errorf("cleaning CustomResourceDefinitions: %w", err)
 	}
 
-<<<<<<< HEAD
-	mutatingWebhookConfigurationsCleaned, err := cleanupMutatingWebhookConfiguration(ctx, r.Client, ownedBy)
-=======
 	mutatingWebhookConfigurationsCleaned, err := cleanupMutatingWebhookConfigurations(ctx, r.Client, ownedBy)
->>>>>>> 967b247d
 	if err != nil {
 		return fmt.Errorf("cleaning MutatingWebhookConfigurations: %w", err)
 	}
 
-<<<<<<< HEAD
-	validatingWebhookConfigurationsCleaned, err := cleanupValidatingWebhookConfiguration(ctx, r.Client, ownedBy)
-=======
 	validatingWebhookConfigurationsCleaned, err := cleanupValidatingWebhookConfigurations(ctx, r.Client, ownedBy)
->>>>>>> 967b247d
 	if err != nil {
 		return fmt.Errorf("cleaning ValidatingWebhookConfigurations: %w", err)
 	}
