--- conflicted
+++ resolved
@@ -56,8 +56,7 @@
 	var tasks = []ide.Task{
 		{
 			Name:    "API Server",
-<<<<<<< HEAD
-			Program: "cmd/api-server",
+			Program: "cmd/apiserver",
 			LDFlags: *ldFlags,
 			Args: []string{
 				"--address=:8090",
@@ -65,11 +64,6 @@
 				"--oidc-client-id=640570493642-p10tov8pbr0b5kplri6to2fumbkrf397.apps.googleusercontent.com",
 				"--oidc-username-claim=email",
 			},
-=======
-			Program: "cmd/apiserver",
-			LDFlags: *ldFlags,
-			Args:    nil,
->>>>>>> bc292670
 			Env: map[string]string{
 				"KUBECONFIG": managementKubeconfigPath,
 			},
