--- conflicted
+++ resolved
@@ -1,10 +1,6 @@
 #!/usr/bin/env python
 
-<<<<<<< HEAD
-# Copyright 2019 The Kubecarrier Authors.
-=======
 # Copyright 2019 The KubeCarrier Authors.
->>>>>>> f1531bae
 #
 # Licensed under the Apache License, Version 2.0 (the "License");
 # you may not use this file except in compliance with the License.
