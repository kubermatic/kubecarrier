--- conflicted
+++ resolved
@@ -136,18 +136,6 @@
 EOF
 statik-gen elevator config/internal/elevator
 
-<<<<<<< HEAD
-# Tower
-# -------
-# RBAC
-$CONTROLLER_GEN rbac:roleName=manager paths="./pkg/tower/..." output:rbac:artifacts:config=config/internal/tower/rbac
-# The `|| true` is because the `,s/ClusterRole/Role/g` will error out if there is no match of `ClusterRole` (eg., the file is empty) in the file.
-ed config/internal/tower/rbac/role.yaml <<EOF || true
-,s/ClusterRole/Role/g
-w
-EOF
-statik-gen tower config/internal/tower
-
 # API server
 # -------
 # RBAC
@@ -159,8 +147,6 @@
 EOF
 statik-gen api-server config/internal/api-server
 
-=======
->>>>>>> 056862b9
 #Service cluster RBAC
 serviceClusterDir=tmp
 mkdir -p ${serviceClusterDir}
