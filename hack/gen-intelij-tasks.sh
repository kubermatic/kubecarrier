#!/usr/bin/env bash

# Copyright 2019 The KubeCarrier Authors.
#
# Licensed under the Apache License, Version 2.0 (the "License");
# you may not use this file except in compliance with the License.
# You may obtain a copy of the License at
#
#     http://www.apache.org/licenses/LICENSE-2.0
#
# Unless required by applicable law or agreed to in writing, software
# distributed under the License is distributed on an "AS IS" BASIS,
# WITHOUT WARRANTIES OR CONDITIONS OF ANY KIND, either express or implied.
# See the License for the specific language governing permissions and
# limitations under the License.

set -euo pipefail
LD_FLAGS=${1//-w/}
GIT_ROOT=$(git rev-parse --show-toplevel)


cat << EOF > ${GIT_ROOT}/.idea/runConfigurations/kubecarrier_operator.xml
<component name="ProjectRunConfigurationManager">
  <configuration default="false" name="kubecarrier:operator" type="GoApplicationRunConfiguration" factoryName="Go Application">
    <module name="kubecarrier" />
    <working_directory value="\$PROJECT_DIR\$/" />
    <go_parameters value="-i -ldflags &quot;${LD_FLAGS}&quot;" />
    <kind value="DIRECTORY" />
    <filePath value="\$PROJECT_DIR\$/|\$PROJECT_DIR\$/cmd/operator/main.go" />
    <package value="github.com/kubermatic/kubecarrier" />
    <directory value="\$PROJECT_DIR\$/cmd/operator" />
    <method v="2" />
  </configuration>
</component>
EOF

cat << EOF > ${GIT_ROOT}/.idea/runConfigurations/kubecarrier_ferry.xml
<component name="ProjectRunConfigurationManager">
  <configuration default="false" name="kubecarrier:ferry" type="GoApplicationRunConfiguration" factoryName="Go Application">
    <module name="kubecarrier" />
    <working_directory value="\$PROJECT_DIR\$/" />
    <go_parameters value="-i -ldflags &quot;${LD_FLAGS}&quot;" />
    <parameters value="--provider-namespace=default --service-cluster-name=default --service-cluster-kubeconfig=\$USER_HOME\$/.kube/internal-kind-config-kubecarrier-svc-1" />
    <kind value="DIRECTORY" />
    <filePath value="\$PROJECT_DIR\$/|\$PROJECT_DIR\$/cmd/ferry/main.go" />
    <package value="github.com/kubermatic/kubecarrier" />
    <directory value="\$PROJECT_DIR\$/cmd/ferry" />
    <method v="2" />
  </configuration>
</component>
EOF

<<<<<<< HEAD
cat << EOF > ${GIT_ROOT}/.idea/runConfigurations/kubecarrier_e2e.xml
<component name="ProjectRunConfigurationManager">
  <configuration default="false" name="kubecarrier:e2e" type="GoApplicationRunConfiguration" factoryName="Go Application">
    <module name="kubecarrier" />
    <working_directory value="\$PROJECT_DIR\$/" />
    <go_parameters value="-i -ldflags &quot;${LD_FLAGS}&quot;" />
    <kind value="DIRECTORY" />
    <filePath value="\$PROJECT_DIR\$/|\$PROJECT_DIR\$/cmd/anchor/main.go" />
    <package value="github.com/kubermatic/kubecarrier" />
    <directory value="\$PROJECT_DIR\$/cmd/anchor" />
    <parameters value="e2e-test run --test.v --test-id=1" />
=======
cat << EOF > ${GIT_ROOT}/.idea/runConfigurations/kubecarrier_catapult.xml
<component name="ProjectRunConfigurationManager">
  <configuration default="false" name="kubecarrier:catapult" type="GoApplicationRunConfiguration" factoryName="Go Application">
    <module name="kubecarrier" />
    <working_directory value="\$PROJECT_DIR\$/" />
    <go_parameters value="-i -ldflags &quot;${LD_FLAGS}&quot;" />
    <parameters value="--provider-namespace=default --service-cluster-name=default --service-cluster-kubeconfig=\$USER_HOME\$/.kube/internal-kind-config-kubecarrier-svc-1" />
    <kind value="DIRECTORY" />
    <filePath value="\$PROJECT_DIR\$/|\$PROJECT_DIR\$/cmd/catapult/main.go" />
    <package value="github.com/kubermatic/kubecarrier" />
    <directory value="\$PROJECT_DIR\$/cmd/catapult" />
>>>>>>> cb57bc25
    <method v="2" />
  </configuration>
</component>
EOF<|MERGE_RESOLUTION|>--- conflicted
+++ resolved
@@ -50,19 +50,6 @@
 </component>
 EOF
 
-<<<<<<< HEAD
-cat << EOF > ${GIT_ROOT}/.idea/runConfigurations/kubecarrier_e2e.xml
-<component name="ProjectRunConfigurationManager">
-  <configuration default="false" name="kubecarrier:e2e" type="GoApplicationRunConfiguration" factoryName="Go Application">
-    <module name="kubecarrier" />
-    <working_directory value="\$PROJECT_DIR\$/" />
-    <go_parameters value="-i -ldflags &quot;${LD_FLAGS}&quot;" />
-    <kind value="DIRECTORY" />
-    <filePath value="\$PROJECT_DIR\$/|\$PROJECT_DIR\$/cmd/anchor/main.go" />
-    <package value="github.com/kubermatic/kubecarrier" />
-    <directory value="\$PROJECT_DIR\$/cmd/anchor" />
-    <parameters value="e2e-test run --test.v --test-id=1" />
-=======
 cat << EOF > ${GIT_ROOT}/.idea/runConfigurations/kubecarrier_catapult.xml
 <component name="ProjectRunConfigurationManager">
   <configuration default="false" name="kubecarrier:catapult" type="GoApplicationRunConfiguration" factoryName="Go Application">
@@ -74,7 +61,6 @@
     <filePath value="\$PROJECT_DIR\$/|\$PROJECT_DIR\$/cmd/catapult/main.go" />
     <package value="github.com/kubermatic/kubecarrier" />
     <directory value="\$PROJECT_DIR\$/cmd/catapult" />
->>>>>>> cb57bc25
     <method v="2" />
   </configuration>
 </component>
