# Copyright 2019 The Kubecarrier Authors.
#
# Licensed under the Apache License, Version 2.0 (the "License");
# you may not use this file except in compliance with the License.
# You may obtain a copy of the License at
#
#     http://www.apache.org/licenses/LICENSE-2.0
#
# Unless required by applicable law or agreed to in writing, software
# distributed under the License is distributed on an "AS IS" BASIS,
# WITHOUT WARRANTIES OR CONDITIONS OF ANY KIND, either express or implied.
# See the License for the specific language governing permissions and
# limitations under the License.

export CGO_ENABLED:=0

BRANCH=$(shell git rev-parse --abbrev-ref HEAD)
SHORT_SHA=$(shell git rev-parse --short HEAD)
VERSION?=${BRANCH}-${SHORT_SHA}
BUILD_DATE=$(shell date +%s)
IMAGE_ORG?=quay.io/kubecarrier
MODULE=github.com/kubermatic/kubecarrier
LD_FLAGS="-w -X '$(MODULE)/pkg/internal/version.Version=$(VERSION)' -X '$(MODULE)/pkg/internal/version.Branch=$(BRANCH)' -X '$(MODULE)/pkg/internal/version.Commit=$(SHORT_SHA)' -X '$(MODULE)/pkg/internal/version.BuildDate=$(BUILD_DATE)'"
KIND_CLUSTER?=kubecarrier

# Produce CRDs that work back to Kubernetes 1.11 (no version conversion)
CRD_OPTIONS ?= "crd:trivialVersions=true"

# Get the currently used golang install path (in GOPATH/bin, unless GOBIN is set)
ifeq (, $(shell go env GOBIN))
GOBIN=$(shell go env GOPATH)/bin
else
GOBIN=$(shell go env GOBIN)
endif

all: \
	bin/linux_amd64/anchor \
	bin/darwin_amd64/anchor \
	bin/windows_amd64/anchor \
	bin/linux_amd64/operator

bin/linux_amd64/%: GOARGS = GOOS=linux GOARCH=amd64
bin/darwin_amd64/%: GOARGS = GOOS=darwin GOARCH=amd64
bin/windows_amd64/%: GOARGS = GOOS=windows GOARCH=amd64

bin/%: FORCE generate
	$(eval COMPONENT=$(shell basename $*))
	$(GOARGS) go build -ldflags $(LD_FLAGS) -o bin/$* cmd/$(COMPONENT)/main.go

FORCE:

clean: e2e-test-clean
	rm -rf bin/$*
.PHONEY: clean

# Generate code
generate: controller-gen
	go generate ./...
	$(CONTROLLER_GEN) object:headerFile=./hack/boilerplate/boilerplate.go.txt,year=$(shell date +%Y) paths=./pkg/apis/...

<<<<<<< HEAD
install: \
	install-operator \
	install-e2e
=======
install:
	go install -ldflags $(LD_FLAGS) ./cmd/anchor

install-crds: \
	install-operator
>>>>>>> 128fd8d9

# Install CRDs into a cluster
install-%: manifests-%
	kubectl apply -f config/$*/crd/bases

# Generate manifests e.g. CRD, RBAC etc.
manifests: \
	manifests-operator \
	manifests-e2e

manifests-%: controller-gen
	$(CONTROLLER_GEN) $(CRD_OPTIONS) rbac:roleName=manager webhook paths="./..." output:crd:artifacts:config=config/$*/crd/bases output:rbac:artifacts:config=config/$*/rbac output:webhook:artifacts:config=config/$*/webhook

# find or download controller-gen
# download controller-gen if necessary
controller-gen:
ifeq (, $(shell which controller-gen))
	go get sigs.k8s.io/controller-tools/cmd/controller-gen@v0.2.2
CONTROLLER_GEN=$(GOBIN)/controller-gen
else
CONTROLLER_GEN=$(shell which controller-gen)
endif

# Run go fmt against code
fmt:
	go fmt ./...

# Run go vet against code
vet:
	go vet ./...

test:
	CGO_ENABLED=1 go test -race -v ./...
.PHONY: test

TEST_ID?=1
MASTER_KIND_CLUSTER?=kubecarrier-${TEST_ID}
SVC_KIND_CLUSTER?=kubecarrier-svc-${TEST_ID}

e2e-test:
	@docker ps > /dev/null 2>&1 || start-docker.sh || (echo "cannot find running docker daemon nor can start new one" && false)
	@kind create cluster --name=${MASTER_KIND_CLUSTER} || true
	@kind create cluster --name=${SVC_KIND_CLUSTER} || true
	@kind get kubeconfig --internal --name=${MASTER_KIND_CLUSTER} > "${HOME}/.kube/internal-kind-config-${MASTER_KIND_CLUSTER}"
	@kind get kubeconfig --internal --name=${SVC_KIND_CLUSTER} > "${HOME}/.kube/internal-kind-config-${SVC_KIND_CLUSTER}"
	@echo "kind clusters created"
	@# external kubeconfig location
	@# "${HOME}/.kube/kind-config-${MASTER_KIND_CLUSTER}"
	@# "${HOME}/.kube/kind-config-${SVC_KIND_CLUSTER}"
	@echo "Loading the images"
	@$(MAKE) KIND_CLUSTER=${MASTER_KIND_CLUSTER} kind-load
	@go run -ldflags $(LD_FLAGS) ./cmd/anchor e2e-test run --test.v --test-id=${TEST_ID} | richgo testfilter
.PHONY: e2e-test

e2e-test-clean:
	@kind delete cluster --name=${MASTER_KIND_CLUSTER} || true
	@kind delete cluster --name=${SVC_KIND_CLUSTER} || true
.PHONY: e2e-test-clean

lint:
	pre-commit run -a
	golangci-lint run ./...

tidy:
	go mod tidy

push-images: \
	push-image-operator \
	push-image-e2e

# build all container images except the test image
build-images: \
	build-image-operator \
	build-image-e2e

kind-load: \
	kind-load-operator \
	kind-load-e2e

build-image-test:
	@mkdir -p bin/image/test
	@cp -a config/dockerfiles/test.Dockerfile bin/image/test/Dockerfile
	@cp -a go.mod go.sum hack/start-docker.sh bin/image/test
	@docker build -t ${IMAGE_ORG}/test bin/image/test

push-image-test:
	@docker push ${IMAGE_ORG}/test
	@echo pushed ${IMAGE_ORG}/test

.SECONDEXPANSION:
# copy binary in new folder, so docker build is only sending the binary to the docker deamon
build-image-%: bin/linux_amd64/$$*
	@mkdir -p bin/image/$*
	@mv bin/linux_amd64/$* bin/image/$*
	@cp -a config/dockerfiles/$*.Dockerfile bin/image/$*/Dockerfile
	@docker build -t ${IMAGE_ORG}/$*:${VERSION} bin/image/$*

push-image-%: build-image-$$*
	@docker push ${IMAGE_ORG}/$*:${VERSION}
	@echo pushed ${IMAGE_ORG}/$*:${VERSION}

kind-load-%: build-image-$$*
	kind load docker-image ${IMAGE_ORG}/$*:${VERSION} --name=${KIND_CLUSTER}<|MERGE_RESOLUTION|>--- conflicted
+++ resolved
@@ -58,17 +58,11 @@
 	go generate ./...
 	$(CONTROLLER_GEN) object:headerFile=./hack/boilerplate/boilerplate.go.txt,year=$(shell date +%Y) paths=./pkg/apis/...
 
-<<<<<<< HEAD
-install: \
-	install-operator \
-	install-e2e
-=======
 install:
 	go install -ldflags $(LD_FLAGS) ./cmd/anchor
 
 install-crds: \
 	install-operator
->>>>>>> 128fd8d9
 
 # Install CRDs into a cluster
 install-%: manifests-%
