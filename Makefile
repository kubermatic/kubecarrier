--- conflicted
+++ resolved
@@ -77,17 +77,11 @@
 # Generate manifests e.g. CRD, RBAC etc.
 manifests: \
 	manifests-operator \
-<<<<<<< HEAD
-	manifests-e2e
-
-manifests-%: controller-gen
-	$(CONTROLLER_GEN) $(CRD_OPTIONS) rbac:roleName=manager-role webhook paths="./pkg/$*/..." output:crd:artifacts:config=config/$*/crd/bases output:rbac:artifacts:config=config/$*/rbac output:webhook:artifacts:config=config/$*/webhook
-=======
+	manifests-e2e \
 	manifests-manager
 
 manifests-%: controller-gen
 	$(CONTROLLER_GEN) $(CRD_OPTIONS) rbac:roleName=manager-role webhook paths="./..." output:crd:artifacts:config=config/$*/crd/bases output:rbac:artifacts:config=config/$*/rbac output:webhook:artifacts:config=config/$*/webhook
->>>>>>> 895f136d
 
 # find or download controller-gen
 # download controller-gen if necessary
@@ -108,7 +102,7 @@
 	go vet ./...
 
 test:
-	CGO_ENABLED=1 richgo test -race -v ./...
+	CGO_ENABLED=1 go test -race -v ./...
 .PHONY: test
 
 TEST_ID?=1
@@ -167,7 +161,6 @@
 	@docker build -t ${IMAGE_ORG}/test bin/image/test
 
 push-image-test: build-image-test
-	@[[ -z $${CI:-} ]] || ( start-docker.sh && docker login -u ${QUAY_IO_USERNAME} -p ${QUAY_IO_PASSWORD} quay.io )
 	@docker push ${IMAGE_ORG}/test
 	@echo pushed ${IMAGE_ORG}/test
 
