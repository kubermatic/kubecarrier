# Copyright 2019 The KubeCarrier Authors.
#
# Licensed under the Apache License, Version 2.0 (the "License");
# you may not use this file except in compliance with the License.
# You may obtain a copy of the License at
#
#     http://www.apache.org/licenses/LICENSE-2.0
#
# Unless required by applicable law or agreed to in writing, software
# distributed under the License is distributed on an "AS IS" BASIS,
# WITHOUT WARRANTIES OR CONDITIONS OF ANY KIND, either express or implied.
# See the License for the specific language governing permissions and
# limitations under the License.

SHELL=/bin/bash
.SHELLFLAGS=-euo pipefail -c

export CGO_ENABLED:=0

BRANCH=$(shell git rev-parse --abbrev-ref HEAD)
SHORT_SHA=$(shell git rev-parse --short HEAD)
VERSION?=${BRANCH}-${SHORT_SHA}
BUILD_DATE=$(shell date +%s)
IMAGE_ORG?=quay.io/kubecarrier
MODULE=github.com/kubermatic/kubecarrier
LD_FLAGS=-X $(MODULE)/pkg/internal/version.Version=$(VERSION) -X $(MODULE)/pkg/internal/version.Branch=$(BRANCH) -X $(MODULE)/pkg/internal/version.Commit=$(SHORT_SHA) -X $(MODULE)/pkg/internal/version.BuildDate=$(BUILD_DATE)
KIND_CLUSTER?=kubecarrier
<<<<<<< HEAD
COMPONENTS = operator manager ferry catapult elevator api-server
E2E_COMPONENTS = fake-operator

=======
COMPONENTS = operator manager ferry catapult elevator apiserver
E2E_COMPONENTS = fake-operator

ifdef CI
	# prow sets up GOPATH and we want to make sure it's in the PATH
	# https://github.com/kubernetes/test-infra/issues/9469
	# https://github.com/kubernetes/test-infra/blob/895df89b7e4238125063157842c191dac6f7e58f/prow/pod-utils/decorate/podspec.go#L474
	export PATH:=${PATH}:${GOPATH}/bin
endif

# Dev Image to use
# Always bump this version, when changing ANY component version below.
DEV_IMAGE_TAG=v2

# Versions used to build DEV image:
export GOLANGCI_LINT_VERSION=1.26.0
export STATIK_VERSION=0.1.8
export CONTROLLER_GEN_VERSION=0.2.9
export PROTOC_VERSION=3.11.4
export PROTOC_GEN_GO_VERSION=1.3.5
export PROTOC_GRPC_GATEWAY_VERSION=1.14.3

# every makefile operation should have explicit kubeconfig
undefine KUBECONFIG

>>>>>>> bc292670
# https://github.com/kubernetes-sigs/kind/releases/tag/v0.7.0
# There are different node image types for newer kind v0.7.0+ version
KIND_NODE_IMAGE?=kindest/node:v1.17.0@sha256:9512edae126da271b66b990b6fff768fbb7cd786c7d39e86bdf55906352fdf62
# KIND_NODE_IMAGE=kindest/node:v1.16.4@sha256:b91a2c2317a000f3a783489dfb755064177dbc3a0b2f4147d50f04825d016f55
# KIND_NODE_IMAGE=kindest/node:v1.15.7@sha256:e2df133f80ef633c53c0200114fce2ed5e1f6947477dbc83261a6a921169488d
# KIND_NODE_IMAGE=kindest/node:v1.14.10@sha256:81ae5a3237c779efc4dda43cc81c696f88a194abcc4f8fa34f86cf674aa14977

# -----------------
# Compile & Release
# -----------------
all: \
	bin/linux_amd64/operator \
	bin/linux_amd64/manager

bin/linux_amd64/%: GOARGS = GOOS=linux GOARCH=amd64
bin/darwin_amd64/%: GOARGS = GOOS=darwin GOARCH=amd64
bin/windows_amd64/%: GOARGS = GOOS=windows GOARCH=amd64

bin/%: FORCE
	$(eval COMPONENT=$(shell basename $*))
	$(GOARGS) go build -ldflags "-w $(LD_FLAGS)" -o bin/$* cmd/$(COMPONENT)/main.go

FORCE:

<<<<<<< HEAD
bin/docgen: hack/docgen/main.go
	$(GOARGS) go build -ldflags "-w $(LD_FLAGS)" -o bin/docgen ./hack/docgen

clean: e2e-test-clean
	rm -rf bin/$*
.PHONEY: clean

ifdef CI
gen-proto:
	@hack/proto-codegen.sh
else
gen-proto:
	docker run --rm -e CI=true -w /src -v $(PWD):/src  quay.io/kubecarrier/test make gen-proto
	docker run --rm -e CI=true -w /src -v $(PWD):/src  quay.io/kubecarrier/test chown -R "$(shell id -u):$(shell id -g)" /src
endif
.PHONY: gen-proto


# Generate code
generate: docs gen-proto
	@hack/codegen.sh
	# regenerate golden files to update tests
	FIX_GOLDEN=1 go test ./pkg/internal/resources/...
.PHONY: generate

# Run go fmt against code
fmt:
	go fmt ./...

# Run go vet against code
vet:
	go vet ./...

test:
	CGO_ENABLED=1 go test -race -v ./...
.PHONY: test

=======
# Release!
>>>>>>> bc292670
release:
	goreleaser release --rm-dist
	go run ./hack/krew-manifest -version=$(shell git describe --tags --abbrev=0) > dist/krew.yaml
.PHONY: release

# Install the KubeCarrier CLI via Krew
krew-install:
	@goreleaser release --snapshot  --rm-dist
	@go run ./hack/krew-manifest -version=$(shell git describe --tags --abbrev=0)-SNAPSHOT-$(shell git rev-parse --short HEAD) > dist/krew.yaml
	@kubectl krew uninstall kubecarrier || true
	@kubectl krew install --manifest=dist/krew.yaml --archive=dist/kubecarrier_$(shell go env GOOS)_$(shell go env GOARCH).tar.gz
.PHONY: krew-install

# Install KubeCarrier CLI
install:
	@go install -ldflags "-w $(LD_FLAGS)" ./cmd/kubectl-kubecarrier
.PHONY: install

# -------
# Cleanup
# -------
e2e-test-clean:
	@kind delete cluster --name=${MANAGEMENT_KIND_CLUSTER} "--kubeconfig=${HOME}/.kube/kind-config-${MANAGEMENT_KIND_CLUSTER}" || true
	@kind delete cluster --name=${SVC_KIND_CLUSTER} "--kubeconfig=${HOME}/.kube/kind-config-${SVC_KIND_CLUSTER}" || true
.PHONY: e2e-test-clean

clean: e2e-test-clean
	rm -rf bin/$*
.PHONEY: clean

# ---------------
# Code Generators
# ---------------

bin/docgen: hack/docgen/main.go
	$(GOARGS) go build -ldflags "-w $(LD_FLAGS)" -o bin/docgen ./hack/docgen

# Generates GRPC Files from API definitions
generate-grpc:
ifdef CI
	@hack/proto-codegen.sh
else
	@docker run --rm -e CI=true -w /src -v $(PWD):/src \
		quay.io/kubecarrier/dev:${DEV_IMAGE_TAG} \
		make generate-grpc
	@sudo chown -R "$(shell id -u):$(shell id -g)" .
endif
.PHONY: generate-grpc

# Generates KubeCarrier Deployment files and CRDs
generate-config:
ifdef CI
	@hack/codegen.sh
	@FIX_GOLDEN=1 go test ./pkg/internal/resources/...
else
	@docker run --rm -e CI=true -w /src -v $(PWD):/src \
		quay.io/kubecarrier/dev:${DEV_IMAGE_TAG} \
		make generate-config
	@sudo chown -R "$(shell id -u):$(shell id -g)" .
endif
.PHONY: generate-config

# Runs all code generators
generate: generate-grpc generate-config
.PHONY: generate

# Create API Reference docs
docs: bin/docgen
	@hack/docgen.sh
.PHONEY: docs

# ------------
# Test Runners
# ------------

# run unittests
test:
	CGO_ENABLED=1 go test -race -v ./...
.PHONY: test

# check generated files for changes and lint project
lint: generate
	@hack/validate-directory-clean.sh
	pre-commit run -a
	golangci-lint run ./... --deadline=15m

# End to end testing
TEST_ID?=1
MANAGEMENT_KIND_CLUSTER?=kubecarrier-${TEST_ID}
SVC_KIND_CLUSTER?=kubecarrier-svc-${TEST_ID}

e2e-setup: install require-docker
	@bash -c "kind create cluster --kubeconfig=${HOME}/.kube/kind-config-${MANAGEMENT_KIND_CLUSTER} --name=${MANAGEMENT_KIND_CLUSTER} --image=${KIND_NODE_IMAGE} & kind create cluster --kubeconfig=${HOME}/.kube/kind-config-${SVC_KIND_CLUSTER} --name=${SVC_KIND_CLUSTER} --image=${KIND_NODE_IMAGE} & wait < <(jobs -p)"
	@kind get kubeconfig --internal --name=${MANAGEMENT_KIND_CLUSTER} > "${HOME}/.kube/internal-kind-config-${MANAGEMENT_KIND_CLUSTER}"
	@kind get kubeconfig --name=${MANAGEMENT_KIND_CLUSTER} > "${HOME}/.kube/kind-config-${MANAGEMENT_KIND_CLUSTER}"
	@echo "Deploy cert-manger in management cluster"
	# Deploy cert-manager right after the creation of the management cluster, since the deployments of cert-manger take some time to get ready.
	@$(MAKE) KUBECONFIG=${HOME}/.kube/kind-config-${MANAGEMENT_KIND_CLUSTER} cert-manager
	@$(MAKE) KUBECONFIG=${HOME}/.kube/kind-config-${MANAGEMENT_KIND_CLUSTER} dex
	@kind get kubeconfig --internal --name=${SVC_KIND_CLUSTER} > "${HOME}/.kube/internal-kind-config-${SVC_KIND_CLUSTER}"
	@kind get kubeconfig --name=${SVC_KIND_CLUSTER} > "${HOME}/.kube/kind-config-${SVC_KIND_CLUSTER}"
	@$(MAKE) KUBECONFIG=${HOME}/.kube/kind-config-${SVC_KIND_CLUSTER} cert-manager
	@echo "kind clusters created"
	@kubectl --kubeconfig=${HOME}/.kube/kind-config-${SVC_KIND_CLUSTER} apply -n default -f ./config/serviceCluster
	@kubectl --kubeconfig=${HOME}/.kube/kind-config-${SVC_KIND_CLUSTER} create serviceaccount kubecarrier -n default --dry-run -o yaml | kubectl apply --kubeconfig=${HOME}/.kube/kind-config-${SVC_KIND_CLUSTER} -f -
	@kubectl --kubeconfig=${HOME}/.kube/kind-config-${SVC_KIND_CLUSTER} create clusterrolebinding kubecarrier --serviceaccount=default:kubecarrier --clusterrole kubecarrier:service-cluster-admin --dry-run -o yaml |  kubectl apply --kubeconfig=${HOME}/.kube/kind-config-${SVC_KIND_CLUSTER} -f -
	@go run ./hack/impersonate --kubeconfig "${HOME}/.kube/internal-kind-config-${SVC_KIND_CLUSTER}" --as "system:serviceaccount:default:kubecarrier"
	@echo "service cluster service account created"
	@echo "Loading the images"
	@$(MAKE) KIND_CLUSTER=${MANAGEMENT_KIND_CLUSTER} kind-load -j 5
	@$(MAKE) KIND_CLUSTER=${SVC_KIND_CLUSTER} kind-load-fake-operator

# soft-reinstall reinstall kubecarrier in the e2e cluster. It's intended for usage during development
soft-reinstall: e2e-setup install
	@kubectl kubecarrier setup --kubeconfig "${HOME}/.kube/kind-config-${MANAGEMENT_KIND_CLUSTER}"
	@kubectl --kubeconfig "${HOME}/.kube/kind-config-${MANAGEMENT_KIND_CLUSTER}" delete pod --all -n kubecarrier-system

# Run E2E test
e2e-test: e2e-setup
	@LD_FLAGS="$(LD_FLAGS)" TEST_ID=${TEST_ID} MANAGEMENT_KIND_CLUSTER=${MANAGEMENT_KIND_CLUSTER} SVC_KIND_CLUSTER=${SVC_KIND_CLUSTER} $(SHELL) ./hack/.e2e-test.sh

.PHONY: e2e-test


# -------------
# Util Commands
# -------------
fmt:
	go fmt ./...

vet:
	go vet ./...

tidy:
	go mod tidy

require-docker:
	@docker ps > /dev/null 2>&1 || start-docker.sh || (echo "cannot find running docker daemon nor can start new one" && false)
	@[[ -z "${QUAY_IO_USERNAME}" ]] || ( echo "logging in to ${QUAY_IO_USERNAME}" && docker login -u ${QUAY_IO_USERNAME} -p ${QUAY_IO_PASSWORD} quay.io )
.PHONEY: require-docker

generate-ide-tasks:
	@go run ./hack/gen-tasks.go -ldflags "${LD_FLAGS}"

install-git-hooks:
	pre-commit install
	printf "#!/bin/bash\\nmake generate-ide-tasks" > .git/hooks/post-commit && chmod +x .git/hooks/post-commit
	cp .git/hooks/post-commit .git/hooks/post-checkout
	cp .git/hooks/post-commit .git/hooks/post-merge

# Install cert-manager in the configured Kubernetes cluster
cert-manager:
	kubectl apply -f https://github.com/jetstack/cert-manager/releases/download/v0.14.0/cert-manager.yaml
	kubectl wait --for=condition=available deployment/cert-manager -n cert-manager --timeout=120s
	kubectl wait --for=condition=available deployment/cert-manager-cainjector -n cert-manager --timeout=120s
	kubectl wait --for=condition=available deployment/cert-manager-webhook -n cert-manager --timeout=120s

# ----------------
# Container Images
# ----------------

push-images: $(addprefix push-image-, $(COMPONENTS))

# build all container images except the test image
build-images: $(addprefix build-image-, $(COMPONENTS))

kind-load: $(addprefix kind-load-, $(COMPONENTS))

kind-load-fake-operator: $(addprefix kind-load-, $(E2E_COMPONENTS))

build-image-dev: require-docker
	@mkdir -p bin/image/dev
	@cp -a config/dockerfiles/dev.Dockerfile bin/image/dev/Dockerfile
	@docker build -t ${IMAGE_ORG}/dev:${DEV_IMAGE_TAG} bin/image/dev \
		--build-arg GOLANGCI_LINT_VERSION=${GOLANGCI_LINT_VERSION} \
		--build-arg STATIK_VERSION=${STATIK_VERSION} \
		--build-arg CONTROLLER_GEN_VERSION=${CONTROLLER_GEN_VERSION} \
		--build-arg PROTOC_VERSION=${PROTOC_VERSION} \
		--build-arg PROTOC_GEN_GO_VERSION=${PROTOC_GEN_GO_VERSION} \
		--build-arg PROTOC_GRPC_GATEWAY_VERSION=${PROTOC_GRPC_GATEWAY_VERSION}

push-image-dev: build-image-dev
	@docker push ${IMAGE_ORG}/dev:${DEV_IMAGE_TAG}
	@echo pushed ${IMAGE_ORG}/dev:${DEV_IMAGE_TAG}

build-image-test: require-docker
	@mkdir -p bin/image/test
	@cp -a config/dockerfiles/test.Dockerfile bin/image/test/Dockerfile
	@cp -a .pre-commit-config.yaml bin/image/test
	@cp -a hack/install-deps.sh bin/image/test
	@cp -a hack/lib.sh bin/image/test
	@cp -a go.mod go.sum hack/start-docker.sh bin/image/test
	@docker build -t ${IMAGE_ORG}/test bin/image/test

push-image-test: build-image-test require-docker
	@docker push ${IMAGE_ORG}/test
	@echo pushed ${IMAGE_ORG}/test

.SECONDEXPANSION:
# copy binary in new folder, so docker build is only sending the binary to the docker deamon
build-image-%: bin/linux_amd64/$$* require-docker
	@mkdir -p bin/image/$*
	@mv bin/linux_amd64/$* bin/image/$*
	@cp -a config/dockerfiles/$*.Dockerfile bin/image/$*/Dockerfile
	@docker build -t ${IMAGE_ORG}/$*:${VERSION} bin/image/$*

push-image-%: build-image-$$* require-docker
	@docker push ${IMAGE_ORG}/$*:${VERSION}
	@echo pushed ${IMAGE_ORG}/$*:${VERSION}

kind-load-%: build-image-$$*
<<<<<<< HEAD
	kind load docker-image ${IMAGE_ORG}/$*:${VERSION} --name=${KIND_CLUSTER}

require-docker:
	@docker ps > /dev/null 2>&1 || start-docker.sh || (echo "cannot find running docker daemon nor can start new one" && false)
	@[[ -z "${QUAY_IO_USERNAME}" ]] || ( echo "logging in to ${QUAY_IO_USERNAME}" && docker login -u ${QUAY_IO_USERNAME} -p ${QUAY_IO_PASSWORD} quay.io )
.PHONEY: require-docker

generate-ide-tasks:
	@go run ./hack/gen-tasks.go -ldflags "${LD_FLAGS}"

install-git-hooks:
	pre-commit install
	printf "#!/bin/bash\\nmake generate-ide-tasks" > .git/hooks/post-commit && chmod +x .git/hooks/post-commit
	cp .git/hooks/post-commit .git/hooks/post-checkout
	cp .git/hooks/post-commit .git/hooks/post-merge

# Install cert-manager in the configured Kubernetes cluster
cert-manager:
	kubectl apply -f https://github.com/jetstack/cert-manager/releases/download/v0.14.0/cert-manager.yaml
	kubectl wait --for=condition=available deployment/cert-manager -n cert-manager --timeout=120s
	kubectl wait --for=condition=available deployment/cert-manager-cainjector -n cert-manager --timeout=120s
	kubectl wait --for=condition=available deployment/cert-manager-webhook -n cert-manager --timeout=120s

dex:
	kubectl apply -f ./test/testdata/00_prereq.yaml
	helm upgrade --install --namespace kubecarrier-system dex stable/dex --values ./test/testdata/dex_values.yaml

docs: bin/docgen
	@hack/docgen.sh

.PHONEY: docs
=======
	kind load docker-image ${IMAGE_ORG}/$*:${VERSION} --name=${KIND_CLUSTER}
>>>>>>> bc292670
<|MERGE_RESOLUTION|>--- conflicted
+++ resolved
@@ -25,11 +25,6 @@
 MODULE=github.com/kubermatic/kubecarrier
 LD_FLAGS=-X $(MODULE)/pkg/internal/version.Version=$(VERSION) -X $(MODULE)/pkg/internal/version.Branch=$(BRANCH) -X $(MODULE)/pkg/internal/version.Commit=$(SHORT_SHA) -X $(MODULE)/pkg/internal/version.BuildDate=$(BUILD_DATE)
 KIND_CLUSTER?=kubecarrier
-<<<<<<< HEAD
-COMPONENTS = operator manager ferry catapult elevator api-server
-E2E_COMPONENTS = fake-operator
-
-=======
 COMPONENTS = operator manager ferry catapult elevator apiserver
 E2E_COMPONENTS = fake-operator
 
@@ -55,7 +50,6 @@
 # every makefile operation should have explicit kubeconfig
 undefine KUBECONFIG
 
->>>>>>> bc292670
 # https://github.com/kubernetes-sigs/kind/releases/tag/v0.7.0
 # There are different node image types for newer kind v0.7.0+ version
 KIND_NODE_IMAGE?=kindest/node:v1.17.0@sha256:9512edae126da271b66b990b6fff768fbb7cd786c7d39e86bdf55906352fdf62
@@ -80,47 +74,7 @@
 
 FORCE:
 
-<<<<<<< HEAD
-bin/docgen: hack/docgen/main.go
-	$(GOARGS) go build -ldflags "-w $(LD_FLAGS)" -o bin/docgen ./hack/docgen
-
-clean: e2e-test-clean
-	rm -rf bin/$*
-.PHONEY: clean
-
-ifdef CI
-gen-proto:
-	@hack/proto-codegen.sh
-else
-gen-proto:
-	docker run --rm -e CI=true -w /src -v $(PWD):/src  quay.io/kubecarrier/test make gen-proto
-	docker run --rm -e CI=true -w /src -v $(PWD):/src  quay.io/kubecarrier/test chown -R "$(shell id -u):$(shell id -g)" /src
-endif
-.PHONY: gen-proto
-
-
-# Generate code
-generate: docs gen-proto
-	@hack/codegen.sh
-	# regenerate golden files to update tests
-	FIX_GOLDEN=1 go test ./pkg/internal/resources/...
-.PHONY: generate
-
-# Run go fmt against code
-fmt:
-	go fmt ./...
-
-# Run go vet against code
-vet:
-	go vet ./...
-
-test:
-	CGO_ENABLED=1 go test -race -v ./...
-.PHONY: test
-
-=======
 # Release!
->>>>>>> bc292670
 release:
 	goreleaser release --rm-dist
 	go run ./hack/krew-manifest -version=$(shell git describe --tags --abbrev=0) > dist/krew.yaml
@@ -278,6 +232,10 @@
 	kubectl wait --for=condition=available deployment/cert-manager-cainjector -n cert-manager --timeout=120s
 	kubectl wait --for=condition=available deployment/cert-manager-webhook -n cert-manager --timeout=120s
 
+dex:
+	kubectl apply -f ./test/testdata/00_prereq.yaml
+	helm upgrade --install --namespace kubecarrier-system dex stable/dex --values ./test/testdata/dex_values.yaml
+
 # ----------------
 # Container Images
 # ----------------
@@ -332,38 +290,4 @@
 	@echo pushed ${IMAGE_ORG}/$*:${VERSION}
 
 kind-load-%: build-image-$$*
-<<<<<<< HEAD
-	kind load docker-image ${IMAGE_ORG}/$*:${VERSION} --name=${KIND_CLUSTER}
-
-require-docker:
-	@docker ps > /dev/null 2>&1 || start-docker.sh || (echo "cannot find running docker daemon nor can start new one" && false)
-	@[[ -z "${QUAY_IO_USERNAME}" ]] || ( echo "logging in to ${QUAY_IO_USERNAME}" && docker login -u ${QUAY_IO_USERNAME} -p ${QUAY_IO_PASSWORD} quay.io )
-.PHONEY: require-docker
-
-generate-ide-tasks:
-	@go run ./hack/gen-tasks.go -ldflags "${LD_FLAGS}"
-
-install-git-hooks:
-	pre-commit install
-	printf "#!/bin/bash\\nmake generate-ide-tasks" > .git/hooks/post-commit && chmod +x .git/hooks/post-commit
-	cp .git/hooks/post-commit .git/hooks/post-checkout
-	cp .git/hooks/post-commit .git/hooks/post-merge
-
-# Install cert-manager in the configured Kubernetes cluster
-cert-manager:
-	kubectl apply -f https://github.com/jetstack/cert-manager/releases/download/v0.14.0/cert-manager.yaml
-	kubectl wait --for=condition=available deployment/cert-manager -n cert-manager --timeout=120s
-	kubectl wait --for=condition=available deployment/cert-manager-cainjector -n cert-manager --timeout=120s
-	kubectl wait --for=condition=available deployment/cert-manager-webhook -n cert-manager --timeout=120s
-
-dex:
-	kubectl apply -f ./test/testdata/00_prereq.yaml
-	helm upgrade --install --namespace kubecarrier-system dex stable/dex --values ./test/testdata/dex_values.yaml
-
-docs: bin/docgen
-	@hack/docgen.sh
-
-.PHONEY: docs
-=======
-	kind load docker-image ${IMAGE_ORG}/$*:${VERSION} --name=${KIND_CLUSTER}
->>>>>>> bc292670
+	kind load docker-image ${IMAGE_ORG}/$*:${VERSION} --name=${KIND_CLUSTER}