# Copyright 2019 The KubeCarrier Authors.
#
# Licensed under the Apache License, Version 2.0 (the "License");
# you may not use this file except in compliance with the License.
# You may obtain a copy of the License at
#
#     http://www.apache.org/licenses/LICENSE-2.0
#
# Unless required by applicable law or agreed to in writing, software
# distributed under the License is distributed on an "AS IS" BASIS,
# WITHOUT WARRANTIES OR CONDITIONS OF ANY KIND, either express or implied.
# See the License for the specific language governing permissions and
# limitations under the License.

SHELL=/bin/bash
.SHELLFLAGS=-euo pipefail -c

export CGO_ENABLED:=0
ifdef CI
	# prow sets up GOPATH really helpfully:
	# https://github.com/kubernetes/test-infra/issues/9469
	# https://github.com/kubernetes/test-infra/blob/895df89b7e4238125063157842c191dac6f7e58f/prow/pod-utils/decorate/podspec.go#L474
	export GOPATH:=${HOME}/go
	export PATH:=${PATH}:${GOPATH}/bin
endif

BRANCH=$(shell git rev-parse --abbrev-ref HEAD)
SHORT_SHA=$(shell git rev-parse --short HEAD)
VERSION?=${BRANCH}-${SHORT_SHA}
BUILD_DATE=$(shell date +%s)
IMAGE_ORG?=quay.io/kubecarrier
MODULE=github.com/kubermatic/kubecarrier
LD_FLAGS=-X $(MODULE)/pkg/internal/version.Version=$(VERSION) -X $(MODULE)/pkg/internal/version.Branch=$(BRANCH) -X $(MODULE)/pkg/internal/version.Commit=$(SHORT_SHA) -X $(MODULE)/pkg/internal/version.BuildDate=$(BUILD_DATE)
KIND_CLUSTER?=kubecarrier
COMPONENTS = operator manager ferry catapult

all: \
	bin/linux_amd64/anchor \
	bin/darwin_amd64/anchor \
	bin/windows_amd64/anchor \
	bin/linux_amd64/operator \
	bin/linux_amd64/manager

bin/linux_amd64/%: GOARGS = GOOS=linux GOARCH=amd64
bin/darwin_amd64/%: GOARGS = GOOS=darwin GOARCH=amd64
bin/windows_amd64/%: GOARGS = GOOS=windows GOARCH=amd64

bin/%: FORCE
	$(eval COMPONENT=$(shell basename $*))
	$(GOARGS) go build -ldflags "-w $(LD_FLAGS)" -o bin/$* cmd/$(COMPONENT)/main.go

FORCE:

clean: e2e-test-clean
	rm -rf bin/$*
.PHONEY: clean

# Generate code
generate:
	@hack/codegen.sh
	# regenerate golden files to update tests
	FIX_GOLDEN=1 go test ./pkg/internal/resources/...

# Run go fmt against code
fmt:
	go fmt ./...

# Run go vet against code
vet:
	go vet ./...

test:
	CGO_ENABLED=1 go test -race -v ./...
.PHONY: test

install:
	go install -ldflags "-w $(LD_FLAGS)" ./cmd/anchor
.PHONY: install

TEST_ID?=1
MASTER_KIND_CLUSTER?=kubecarrier-${TEST_ID}
SVC_KIND_CLUSTER?=kubecarrier-svc-${TEST_ID}

e2e-setup: install require-docker
	@unset KUBECONFIG
	@kind create cluster --name=${MASTER_KIND_CLUSTER} || true
<<<<<<< HEAD
	@echo "Deploy cert-manger in master cluster"
	@$(MAKE) cert-manager
	@kind create cluster --name=${SVC_KIND_CLUSTER} || true
=======
>>>>>>> 967b247d
	@kind get kubeconfig --internal --name=${MASTER_KIND_CLUSTER} > "${HOME}/.kube/internal-kind-config-${MASTER_KIND_CLUSTER}"
	@kind get kubeconfig --name=${MASTER_KIND_CLUSTER} > "${HOME}/.kube/kind-config-${MASTER_KIND_CLUSTER}"
	@echo "Deploy cert-manger in master cluster"
	# Deploy cert-manager right after the creation of the master cluster, since the deployments of cert-manger take some time to get ready.
	@$(MAKE) KUBECONFIG=${HOME}/.kube/kind-config-${MASTER_KIND_CLUSTER} cert-manager
	@kind create cluster --name=${SVC_KIND_CLUSTER} || true
	@kind get kubeconfig --internal --name=${SVC_KIND_CLUSTER} > "${HOME}/.kube/internal-kind-config-${SVC_KIND_CLUSTER}"
	@kind get kubeconfig --name=${SVC_KIND_CLUSTER} > "${HOME}/.kube/kind-config-${SVC_KIND_CLUSTER}"
	@echo "kind clusters created"
	@echo "Loading the images"
	@$(MAKE) KIND_CLUSTER=${MASTER_KIND_CLUSTER} kind-load

e2e-test: e2e-setup
	@go run -ldflags "-w $(LD_FLAGS)" ./cmd/anchor e2e-test run --test.v --test-id=${TEST_ID} | richgo testfilter

.PHONY: e2e-test

e2e-test-clean:
	@kind delete cluster --name=${MASTER_KIND_CLUSTER} || true
	@kind delete cluster --name=${SVC_KIND_CLUSTER} || true
.PHONY: e2e-test-clean

lint:
	pre-commit run -a
	golangci-lint run ./... --deadline=15m

tidy:
	go mod tidy

push-images: $(addprefix push-image-, $(COMPONENTS))

# build all container images except the test image
build-images: $(addprefix build-image-, $(COMPONENTS))

kind-load: $(addprefix kind-load-, $(COMPONENTS))

build-image-test: require-docker
	@mkdir -p bin/image/test
	@cp -a config/dockerfiles/test.Dockerfile bin/image/test/Dockerfile
	@cp -a .pre-commit-config.yaml bin/image/test
	@cp -a go.mod go.sum hack/start-docker.sh bin/image/test
	@docker build -t ${IMAGE_ORG}/test bin/image/test

push-image-test: build-image-test require-docker
	@docker push ${IMAGE_ORG}/test
	@echo pushed ${IMAGE_ORG}/test

.SECONDEXPANSION:
# copy binary in new folder, so docker build is only sending the binary to the docker deamon
build-image-%: bin/linux_amd64/$$* require-docker
	@mkdir -p bin/image/$*
	@mv bin/linux_amd64/$* bin/image/$*
	@cp -a config/dockerfiles/$*.Dockerfile bin/image/$*/Dockerfile
	@docker build -t ${IMAGE_ORG}/$*:${VERSION} bin/image/$*

push-image-%: build-image-$$* require-docker
	@docker push ${IMAGE_ORG}/$*:${VERSION}
	@echo pushed ${IMAGE_ORG}/$*:${VERSION}

kind-load-%: build-image-$$*
	kind load docker-image ${IMAGE_ORG}/$*:${VERSION} --name=${KIND_CLUSTER}

require-docker:
	@docker ps > /dev/null 2>&1 || start-docker.sh || (echo "cannot find running docker daemon nor can start new one" && false)
	@[[ -z "${QUAY_IO_USERNAME}" ]] || ( echo "logging in to ${QUAY_IO_USERNAME}" && docker login -u ${QUAY_IO_USERNAME} -p ${QUAY_IO_PASSWORD} quay.io )
.PHONEY: require-docker

generate-ide-tasks:
	@go run ./hack/gen-tasks.go -ldflags "${LD_FLAGS}"

install-git-hooks:
	pre-commit install
	printf "#!/bin/bash\\nmake generate-ide-tasks" > .git/hooks/post-commit && chmod +x .git/hooks/post-commit
	cp .git/hooks/post-commit .git/hooks/post-checkout
	cp .git/hooks/post-commit .git/hooks/post-merge

# Install cert-manager in the configured Kubernetes cluster
cert-manager:
<<<<<<< HEAD
	kubectl create namespace cert-manager
=======
	kubectl create namespace cert-manager || true
>>>>>>> 967b247d
	kubectl apply -f https://github.com/jetstack/cert-manager/releases/download/v0.11.0/cert-manager.yaml<|MERGE_RESOLUTION|>--- conflicted
+++ resolved
@@ -84,12 +84,6 @@
 e2e-setup: install require-docker
 	@unset KUBECONFIG
 	@kind create cluster --name=${MASTER_KIND_CLUSTER} || true
-<<<<<<< HEAD
-	@echo "Deploy cert-manger in master cluster"
-	@$(MAKE) cert-manager
-	@kind create cluster --name=${SVC_KIND_CLUSTER} || true
-=======
->>>>>>> 967b247d
 	@kind get kubeconfig --internal --name=${MASTER_KIND_CLUSTER} > "${HOME}/.kube/internal-kind-config-${MASTER_KIND_CLUSTER}"
 	@kind get kubeconfig --name=${MASTER_KIND_CLUSTER} > "${HOME}/.kube/kind-config-${MASTER_KIND_CLUSTER}"
 	@echo "Deploy cert-manger in master cluster"
@@ -168,9 +162,5 @@
 
 # Install cert-manager in the configured Kubernetes cluster
 cert-manager:
-<<<<<<< HEAD
-	kubectl create namespace cert-manager
-=======
 	kubectl create namespace cert-manager || true
->>>>>>> 967b247d
 	kubectl apply -f https://github.com/jetstack/cert-manager/releases/download/v0.11.0/cert-manager.yaml