# Copyright 2019 The Kubecarrier Authors.
#
# Licensed under the Apache License, Version 2.0 (the "License");
# you may not use this file except in compliance with the License.
# You may obtain a copy of the License at
#
#     http://www.apache.org/licenses/LICENSE-2.0
#
# Unless required by applicable law or agreed to in writing, software
# distributed under the License is distributed on an "AS IS" BASIS,
# WITHOUT WARRANTIES OR CONDITIONS OF ANY KIND, either express or implied.
# See the License for the specific language governing permissions and
# limitations under the License.

export CGO_ENABLED:=0

BRANCH=$(shell git rev-parse --abbrev-ref HEAD)
SHORT_SHA=$(shell git rev-parse --short HEAD)
VERSION?=${BRANCH}-${SHORT_SHA}
BUILD_DATE=$(shell date +%s)
IMAGE_ORG?=quay.io/kubecarrier
MODULE=github.com/kubermatic/kubecarrier
LD_FLAGS="-w -X '$(MODULE)/pkg/internal/version.Version=$(VERSION)' -X '$(MODULE)/pkg/internal/version.Branch=$(BRANCH)' -X '$(MODULE)/pkg/internal/version.Commit=$(SHORT_SHA)' -X '$(MODULE)/pkg/internal/version.BuildDate=$(BUILD_DATE)'"
KIND_CLUSTER?=kubecarrier

# Produce CRDs that work back to Kubernetes 1.11 (no version conversion)
CRD_OPTIONS ?= "crd:trivialVersions=true"

# Get the currently used golang install path (in GOPATH/bin, unless GOBIN is set)
ifeq (, $(shell go env GOBIN))
GOBIN=$(shell go env GOPATH)/bin
else
GOBIN=$(shell go env GOBIN)
endif

all: \
	bin/linux_amd64/anchor \
	bin/darwin_amd64/anchor \
	bin/windows_amd64/anchor \
	bin/linux_amd64/operator

bin/linux_amd64/%: GOARGS = GOOS=linux GOARCH=amd64
bin/darwin_amd64/%: GOARGS = GOOS=darwin GOARCH=amd64
bin/windows_amd64/%: GOARGS = GOOS=windows GOARCH=amd64

bin/%: FORCE generate
	$(eval COMPONENT=$(shell basename $*))
	$(GOARGS) go build -ldflags $(LD_FLAGS) -o bin/$* cmd/$(COMPONENT)/main.go

FORCE:

clean:
	rm -rf bin/$*
.PHONEY: clean

# Generate code
generate: controller-gen
	go generate ./...
	$(CONTROLLER_GEN) object:headerFile=./hack/boilerplate/boilerplate.go.txt,year=$(shell date +%Y) paths=./pkg/apis/...

install: \
	install-operator

# Install CRDs into a cluster
install-%: manifests-%
	kubectl apply -f config/$*/crd/bases
<<<<<<< HEAD

# Generate manifests e.g. CRD, RBAC etc.
manifests: \
	manifests-operator

=======

# Generate manifests e.g. CRD, RBAC etc.
manifests: \
	manifests-operator

>>>>>>> 6a7f2c69
manifests-%: controller-gen
	$(CONTROLLER_GEN) $(CRD_OPTIONS) rbac:roleName=manager webhook paths="./..." output:crd:artifacts:config=config/$*/crd/bases output:rbac:artifacts:config=config/$*/rbac output:webhook:artifacts:config=config/$*/webhook

# find or download controller-gen
# download controller-gen if necessary
controller-gen:
ifeq (, $(shell which controller-gen))
	go get sigs.k8s.io/controller-tools/cmd/controller-gen@v0.2.2
CONTROLLER_GEN=$(GOBIN)/controller-gen
else
CONTROLLER_GEN=$(shell which controller-gen)
endif

# Run go fmt against code
fmt:
	go fmt ./...

# Run go vet against code
vet:
	go vet ./...
<<<<<<< HEAD

version:
	@echo -n ${VERSION}
=======
>>>>>>> 6a7f2c69

test:
	go test -race -v ./...
.PHONY: test

e2e-test:
	docker ps > /dev/null 2>&1 || start-docker.sh || (echo "cannot find running docker daemon nor can start new one" && false)
	go run ./cmd/anchor e2e-test kind-setup
	echo "[PLACEHOLDER] building the images"
	echo "[PLACEHOLDER] loading the images"
	go run ./cmd/anchor e2e-test run --test.v | richgo testfilter
	go run ./cmd/anchor e2e-test kind-teardown
.PHONY: e2e-test

lint:
	pre-commit run -a
	golangci-lint run ./...

tidy:
	go mod tidy

push-images: \
	push-image-operator

# build all container images except the test image
build-images: \
	build-image-operator

kind-load: \
	kind-load-operator

build-image-test:
	@mkdir -p bin/image/test
	@cp -a config/dockerfiles/test.Dockerfile bin/image/test/Dockerfile
	@cp -a go.mod go.sum hack/start-docker.sh bin/image/test
	@docker build -t ${IMAGE_ORG}/test bin/image/test

push-image-test:
	@docker push ${IMAGE_ORG}/test
	@echo pushed ${IMAGE_ORG}/test

.SECONDEXPANSION:
# copy binary in new folder, so docker build is only sending the binary to the docker deamon
build-image-%: bin/linux_amd64/$$*
	@mkdir -p bin/image/$*
	@mv bin/linux_amd64/$* bin/image/$*
	@cp -a config/dockerfiles/$*.Dockerfile bin/image/$*/Dockerfile
	@docker build -t ${IMAGE_ORG}/$*:${VERSION} bin/image/$*

push-image-%: build-image-$$*
	@docker push ${IMAGE_ORG}/$*:${VERSION}
	@echo pushed ${IMAGE_ORG}/$*:${VERSION}

kind-load-%: build-image-$$*
	kind load docker-image ${IMAGE_ORG}/$*:${VERSION} --name=${KIND_CLUSTER}<|MERGE_RESOLUTION|>--- conflicted
+++ resolved
@@ -64,19 +64,11 @@
 # Install CRDs into a cluster
 install-%: manifests-%
 	kubectl apply -f config/$*/crd/bases
-<<<<<<< HEAD
 
 # Generate manifests e.g. CRD, RBAC etc.
 manifests: \
 	manifests-operator
 
-=======
-
-# Generate manifests e.g. CRD, RBAC etc.
-manifests: \
-	manifests-operator
-
->>>>>>> 6a7f2c69
 manifests-%: controller-gen
 	$(CONTROLLER_GEN) $(CRD_OPTIONS) rbac:roleName=manager webhook paths="./..." output:crd:artifacts:config=config/$*/crd/bases output:rbac:artifacts:config=config/$*/rbac output:webhook:artifacts:config=config/$*/webhook
 
@@ -97,12 +89,6 @@
 # Run go vet against code
 vet:
 	go vet ./...
-<<<<<<< HEAD
-
-version:
-	@echo -n ${VERSION}
-=======
->>>>>>> 6a7f2c69
 
 test:
 	go test -race -v ./...
