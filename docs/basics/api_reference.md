--- conflicted
+++ resolved
@@ -1,6 +1,27 @@
 
 ## Table of Contents
-<<<<<<< HEAD
+* [Offering.catalog.kubecarrier.io/v1alpha1](#offering.catalog.kubecarrier.io/v1alpha1)
+* [OfferingData.catalog.kubecarrier.io/v1alpha1](#offeringdata.catalog.kubecarrier.io/v1alpha1)
+* [OfferingList.catalog.kubecarrier.io/v1alpha1](#offeringlist.catalog.kubecarrier.io/v1alpha1)
+* [OfferingMetadata.catalog.kubecarrier.io/v1alpha1](#offeringmetadata.catalog.kubecarrier.io/v1alpha1)
+* [ServiceClusterReference.catalog.kubecarrier.io/v1alpha1](#serviceclusterreference.catalog.kubecarrier.io/v1alpha1)
+* [ServiceClusterReferenceList.catalog.kubecarrier.io/v1alpha1](#serviceclusterreferencelist.catalog.kubecarrier.io/v1alpha1)
+* [ServiceClusterReferenceSpec.catalog.kubecarrier.io/v1alpha1](#serviceclusterreferencespec.catalog.kubecarrier.io/v1alpha1)
+* [TenantReference.catalog.kubecarrier.io/v1alpha1](#tenantreference.catalog.kubecarrier.io/v1alpha1)
+* [TenantReferenceList.catalog.kubecarrier.io/v1alpha1](#tenantreferencelist.catalog.kubecarrier.io/v1alpha1)
+* [TenantReferenceSpec.catalog.kubecarrier.io/v1alpha1](#tenantreferencespec.catalog.kubecarrier.io/v1alpha1)
+* [CRDInformation.catalog.kubecarrier.io/v1alpha1](#crdinformation.catalog.kubecarrier.io/v1alpha1)
+* [CRDVersion.catalog.kubecarrier.io/v1alpha1](#crdversion.catalog.kubecarrier.io/v1alpha1)
+* [Account.catalog.kubecarrier.io/v1alpha1](#account.catalog.kubecarrier.io/v1alpha1)
+* [AccountCondition.catalog.kubecarrier.io/v1alpha1](#accountcondition.catalog.kubecarrier.io/v1alpha1)
+* [AccountList.catalog.kubecarrier.io/v1alpha1](#accountlist.catalog.kubecarrier.io/v1alpha1)
+* [AccountMetadata.catalog.kubecarrier.io/v1alpha1](#accountmetadata.catalog.kubecarrier.io/v1alpha1)
+* [AccountSpec.catalog.kubecarrier.io/v1alpha1](#accountspec.catalog.kubecarrier.io/v1alpha1)
+* [AccountStatus.catalog.kubecarrier.io/v1alpha1](#accountstatus.catalog.kubecarrier.io/v1alpha1)
+* [ProviderReference.catalog.kubecarrier.io/v1alpha1](#providerreference.catalog.kubecarrier.io/v1alpha1)
+* [ProviderReferenceList.catalog.kubecarrier.io/v1alpha1](#providerreferencelist.catalog.kubecarrier.io/v1alpha1)
+* [ProviderReferenceSpec.catalog.kubecarrier.io/v1alpha1](#providerreferencespec.catalog.kubecarrier.io/v1alpha1)
+* [ObjectReference.catalog.kubecarrier.io/v1alpha1](#objectreference.catalog.kubecarrier.io/v1alpha1)
 * [Catalog.catalog.kubecarrier.io/v1alpha1](#catalog.catalog.kubecarrier.io/v1alpha1)
 * [CatalogCondition.catalog.kubecarrier.io/v1alpha1](#catalogcondition.catalog.kubecarrier.io/v1alpha1)
 * [CatalogList.catalog.kubecarrier.io/v1alpha1](#cataloglist.catalog.kubecarrier.io/v1alpha1)
@@ -12,35 +33,7 @@
 * [CatalogEntryMetadata.catalog.kubecarrier.io/v1alpha1](#catalogentrymetadata.catalog.kubecarrier.io/v1alpha1)
 * [CatalogEntrySpec.catalog.kubecarrier.io/v1alpha1](#catalogentryspec.catalog.kubecarrier.io/v1alpha1)
 * [CatalogEntryStatus.catalog.kubecarrier.io/v1alpha1](#catalogentrystatus.catalog.kubecarrier.io/v1alpha1)
-=======
-* [CustomResourceDiscoverySet.kubecarrier.io/v1alpha1](#customresourcediscoveryset.kubecarrier.io/v1alpha1)
-* [CustomResourceDiscoverySetCondition.kubecarrier.io/v1alpha1](#customresourcediscoverysetcondition.kubecarrier.io/v1alpha1)
-* [CustomResourceDiscoverySetList.kubecarrier.io/v1alpha1](#customresourcediscoverysetlist.kubecarrier.io/v1alpha1)
-* [CustomResourceDiscoverySetSpec.kubecarrier.io/v1alpha1](#customresourcediscoverysetspec.kubecarrier.io/v1alpha1)
-* [CustomResourceDiscoverySetStatus.kubecarrier.io/v1alpha1](#customresourcediscoverysetstatus.kubecarrier.io/v1alpha1)
-* [ServiceCluster.kubecarrier.io/v1alpha1](#servicecluster.kubecarrier.io/v1alpha1)
-* [ServiceClusterCondition.kubecarrier.io/v1alpha1](#serviceclustercondition.kubecarrier.io/v1alpha1)
-* [ServiceClusterList.kubecarrier.io/v1alpha1](#serviceclusterlist.kubecarrier.io/v1alpha1)
-* [ServiceClusterMetadata.kubecarrier.io/v1alpha1](#serviceclustermetadata.kubecarrier.io/v1alpha1)
-* [ServiceClusterSpec.kubecarrier.io/v1alpha1](#serviceclusterspec.kubecarrier.io/v1alpha1)
-* [ServiceClusterStatus.kubecarrier.io/v1alpha1](#serviceclusterstatus.kubecarrier.io/v1alpha1)
-* [ObjectReference.kubecarrier.io/v1alpha1](#objectreference.kubecarrier.io/v1alpha1)
-* [CustomResourceDiscovery.kubecarrier.io/v1alpha1](#customresourcediscovery.kubecarrier.io/v1alpha1)
-* [CustomResourceDiscoveryCondition.kubecarrier.io/v1alpha1](#customresourcediscoverycondition.kubecarrier.io/v1alpha1)
-* [CustomResourceDiscoveryList.kubecarrier.io/v1alpha1](#customresourcediscoverylist.kubecarrier.io/v1alpha1)
-* [CustomResourceDiscoverySpec.kubecarrier.io/v1alpha1](#customresourcediscoveryspec.kubecarrier.io/v1alpha1)
-* [CustomResourceDiscoveryStatus.kubecarrier.io/v1alpha1](#customresourcediscoverystatus.kubecarrier.io/v1alpha1)
-* [ServiceClusterAssignment.kubecarrier.io/v1alpha1](#serviceclusterassignment.kubecarrier.io/v1alpha1)
-* [ServiceClusterAssignmentCondition.kubecarrier.io/v1alpha1](#serviceclusterassignmentcondition.kubecarrier.io/v1alpha1)
-* [ServiceClusterAssignmentList.kubecarrier.io/v1alpha1](#serviceclusterassignmentlist.kubecarrier.io/v1alpha1)
-* [ServiceClusterAssignmentSpec.kubecarrier.io/v1alpha1](#serviceclusterassignmentspec.kubecarrier.io/v1alpha1)
-* [ServiceClusterAssignmentStatus.kubecarrier.io/v1alpha1](#serviceclusterassignmentstatus.kubecarrier.io/v1alpha1)
-* [TenantReference.catalog.kubecarrier.io/v1alpha1](#tenantreference.catalog.kubecarrier.io/v1alpha1)
-* [TenantReferenceList.catalog.kubecarrier.io/v1alpha1](#tenantreferencelist.catalog.kubecarrier.io/v1alpha1)
-* [TenantReferenceSpec.catalog.kubecarrier.io/v1alpha1](#tenantreferencespec.catalog.kubecarrier.io/v1alpha1)
-* [CRDInformation.catalog.kubecarrier.io/v1alpha1](#crdinformation.catalog.kubecarrier.io/v1alpha1)
-* [CRDVersion.catalog.kubecarrier.io/v1alpha1](#crdversion.catalog.kubecarrier.io/v1alpha1)
->>>>>>> 3d80785c
+* [DerivedConfig.catalog.kubecarrier.io/v1alpha1](#derivedconfig.catalog.kubecarrier.io/v1alpha1)
 * [DerivedCustomResource.catalog.kubecarrier.io/v1alpha1](#derivedcustomresource.catalog.kubecarrier.io/v1alpha1)
 * [DerivedCustomResourceCondition.catalog.kubecarrier.io/v1alpha1](#derivedcustomresourcecondition.catalog.kubecarrier.io/v1alpha1)
 * [DerivedCustomResourceList.catalog.kubecarrier.io/v1alpha1](#derivedcustomresourcelist.catalog.kubecarrier.io/v1alpha1)
@@ -49,55 +42,6 @@
 * [DerivedCustomResourceStatus.catalog.kubecarrier.io/v1alpha1](#derivedcustomresourcestatus.catalog.kubecarrier.io/v1alpha1)
 * [FieldPath.catalog.kubecarrier.io/v1alpha1](#fieldpath.catalog.kubecarrier.io/v1alpha1)
 * [VersionExposeConfig.catalog.kubecarrier.io/v1alpha1](#versionexposeconfig.catalog.kubecarrier.io/v1alpha1)
-<<<<<<< HEAD
-=======
-* [ProviderReference.catalog.kubecarrier.io/v1alpha1](#providerreference.catalog.kubecarrier.io/v1alpha1)
-* [ProviderReferenceList.catalog.kubecarrier.io/v1alpha1](#providerreferencelist.catalog.kubecarrier.io/v1alpha1)
-* [ProviderReferenceSpec.catalog.kubecarrier.io/v1alpha1](#providerreferencespec.catalog.kubecarrier.io/v1alpha1)
-* [Catalog.catalog.kubecarrier.io/v1alpha1](#catalog.catalog.kubecarrier.io/v1alpha1)
-* [CatalogCondition.catalog.kubecarrier.io/v1alpha1](#catalogcondition.catalog.kubecarrier.io/v1alpha1)
-* [CatalogList.catalog.kubecarrier.io/v1alpha1](#cataloglist.catalog.kubecarrier.io/v1alpha1)
-* [CatalogSpec.catalog.kubecarrier.io/v1alpha1](#catalogspec.catalog.kubecarrier.io/v1alpha1)
-* [CatalogStatus.catalog.kubecarrier.io/v1alpha1](#catalogstatus.catalog.kubecarrier.io/v1alpha1)
-* [ObjectReference.catalog.kubecarrier.io/v1alpha1](#objectreference.catalog.kubecarrier.io/v1alpha1)
-* [Provider.catalog.kubecarrier.io/v1alpha1](#provider.catalog.kubecarrier.io/v1alpha1)
-* [ProviderCondition.catalog.kubecarrier.io/v1alpha1](#providercondition.catalog.kubecarrier.io/v1alpha1)
-* [ProviderList.catalog.kubecarrier.io/v1alpha1](#providerlist.catalog.kubecarrier.io/v1alpha1)
-* [ProviderMetadata.catalog.kubecarrier.io/v1alpha1](#providermetadata.catalog.kubecarrier.io/v1alpha1)
-* [ProviderSpec.catalog.kubecarrier.io/v1alpha1](#providerspec.catalog.kubecarrier.io/v1alpha1)
-* [ProviderStatus.catalog.kubecarrier.io/v1alpha1](#providerstatus.catalog.kubecarrier.io/v1alpha1)
-* [ServiceClusterReference.catalog.kubecarrier.io/v1alpha1](#serviceclusterreference.catalog.kubecarrier.io/v1alpha1)
-* [ServiceClusterReferenceList.catalog.kubecarrier.io/v1alpha1](#serviceclusterreferencelist.catalog.kubecarrier.io/v1alpha1)
-* [ServiceClusterReferenceSpec.catalog.kubecarrier.io/v1alpha1](#serviceclusterreferencespec.catalog.kubecarrier.io/v1alpha1)
-* [Tenant.catalog.kubecarrier.io/v1alpha1](#tenant.catalog.kubecarrier.io/v1alpha1)
-* [TenantCondition.catalog.kubecarrier.io/v1alpha1](#tenantcondition.catalog.kubecarrier.io/v1alpha1)
-* [TenantList.catalog.kubecarrier.io/v1alpha1](#tenantlist.catalog.kubecarrier.io/v1alpha1)
-* [TenantSpec.catalog.kubecarrier.io/v1alpha1](#tenantspec.catalog.kubecarrier.io/v1alpha1)
-* [TenantStatus.catalog.kubecarrier.io/v1alpha1](#tenantstatus.catalog.kubecarrier.io/v1alpha1)
->>>>>>> 3d80785c
-* [Offering.catalog.kubecarrier.io/v1alpha1](#offering.catalog.kubecarrier.io/v1alpha1)
-* [OfferingData.catalog.kubecarrier.io/v1alpha1](#offeringdata.catalog.kubecarrier.io/v1alpha1)
-* [OfferingList.catalog.kubecarrier.io/v1alpha1](#offeringlist.catalog.kubecarrier.io/v1alpha1)
-* [OfferingMetadata.catalog.kubecarrier.io/v1alpha1](#offeringmetadata.catalog.kubecarrier.io/v1alpha1)
-<<<<<<< HEAD
-* [ServiceClusterReference.catalog.kubecarrier.io/v1alpha1](#serviceclusterreference.catalog.kubecarrier.io/v1alpha1)
-* [ServiceClusterReferenceList.catalog.kubecarrier.io/v1alpha1](#serviceclusterreferencelist.catalog.kubecarrier.io/v1alpha1)
-* [ServiceClusterReferenceSpec.catalog.kubecarrier.io/v1alpha1](#serviceclusterreferencespec.catalog.kubecarrier.io/v1alpha1)
-* [TenantReference.catalog.kubecarrier.io/v1alpha1](#tenantreference.catalog.kubecarrier.io/v1alpha1)
-* [TenantReferenceList.catalog.kubecarrier.io/v1alpha1](#tenantreferencelist.catalog.kubecarrier.io/v1alpha1)
-* [TenantReferenceSpec.catalog.kubecarrier.io/v1alpha1](#tenantreferencespec.catalog.kubecarrier.io/v1alpha1)
-* [CRDInformation.catalog.kubecarrier.io/v1alpha1](#crdinformation.catalog.kubecarrier.io/v1alpha1)
-* [CRDVersion.catalog.kubecarrier.io/v1alpha1](#crdversion.catalog.kubecarrier.io/v1alpha1)
-* [ObjectReference.catalog.kubecarrier.io/v1alpha1](#objectreference.catalog.kubecarrier.io/v1alpha1)
-* [Account.catalog.kubecarrier.io/v1alpha1](#account.catalog.kubecarrier.io/v1alpha1)
-* [AccountCondition.catalog.kubecarrier.io/v1alpha1](#accountcondition.catalog.kubecarrier.io/v1alpha1)
-* [AccountList.catalog.kubecarrier.io/v1alpha1](#accountlist.catalog.kubecarrier.io/v1alpha1)
-* [AccountMetadata.catalog.kubecarrier.io/v1alpha1](#accountmetadata.catalog.kubecarrier.io/v1alpha1)
-* [AccountSpec.catalog.kubecarrier.io/v1alpha1](#accountspec.catalog.kubecarrier.io/v1alpha1)
-* [AccountStatus.catalog.kubecarrier.io/v1alpha1](#accountstatus.catalog.kubecarrier.io/v1alpha1)
-* [ProviderReference.catalog.kubecarrier.io/v1alpha1](#providerreference.catalog.kubecarrier.io/v1alpha1)
-* [ProviderReferenceList.catalog.kubecarrier.io/v1alpha1](#providerreferencelist.catalog.kubecarrier.io/v1alpha1)
-* [ProviderReferenceSpec.catalog.kubecarrier.io/v1alpha1](#providerreferencespec.catalog.kubecarrier.io/v1alpha1)
 * [Catapult.operator.kubecarrier.io/v1alpha1](#catapult.operator.kubecarrier.io/v1alpha1)
 * [CatapultCondition.operator.kubecarrier.io/v1alpha1](#catapultcondition.operator.kubecarrier.io/v1alpha1)
 * [CatapultList.operator.kubecarrier.io/v1alpha1](#catapultlist.operator.kubecarrier.io/v1alpha1)
@@ -108,15 +52,6 @@
 * [ElevatorList.operator.kubecarrier.io/v1alpha1](#elevatorlist.operator.kubecarrier.io/v1alpha1)
 * [ElevatorSpec.operator.kubecarrier.io/v1alpha1](#elevatorspec.operator.kubecarrier.io/v1alpha1)
 * [ElevatorStatus.operator.kubecarrier.io/v1alpha1](#elevatorstatus.operator.kubecarrier.io/v1alpha1)
-=======
-* [CatalogEntry.catalog.kubecarrier.io/v1alpha1](#catalogentry.catalog.kubecarrier.io/v1alpha1)
-* [CatalogEntryCondition.catalog.kubecarrier.io/v1alpha1](#catalogentrycondition.catalog.kubecarrier.io/v1alpha1)
-* [CatalogEntryList.catalog.kubecarrier.io/v1alpha1](#catalogentrylist.catalog.kubecarrier.io/v1alpha1)
-* [CatalogEntryMetadata.catalog.kubecarrier.io/v1alpha1](#catalogentrymetadata.catalog.kubecarrier.io/v1alpha1)
-* [CatalogEntrySpec.catalog.kubecarrier.io/v1alpha1](#catalogentryspec.catalog.kubecarrier.io/v1alpha1)
-* [CatalogEntryStatus.catalog.kubecarrier.io/v1alpha1](#catalogentrystatus.catalog.kubecarrier.io/v1alpha1)
-* [DerivedConfig.catalog.kubecarrier.io/v1alpha1](#derivedconfig.catalog.kubecarrier.io/v1alpha1)
->>>>>>> 3d80785c
 * [KubeCarrier.operator.kubecarrier.io/v1alpha1](#kubecarrier.operator.kubecarrier.io/v1alpha1)
 * [KubeCarrierCondition.operator.kubecarrier.io/v1alpha1](#kubecarriercondition.operator.kubecarrier.io/v1alpha1)
 * [KubeCarrierList.operator.kubecarrier.io/v1alpha1](#kubecarrierlist.operator.kubecarrier.io/v1alpha1)
@@ -129,7 +64,6 @@
 * [FerryList.operator.kubecarrier.io/v1alpha1](#ferrylist.operator.kubecarrier.io/v1alpha1)
 * [FerrySpec.operator.kubecarrier.io/v1alpha1](#ferryspec.operator.kubecarrier.io/v1alpha1)
 * [FerryStatus.operator.kubecarrier.io/v1alpha1](#ferrystatus.operator.kubecarrier.io/v1alpha1)
-<<<<<<< HEAD
 * [CustomResourceDiscovery.kubecarrier.io/v1alpha1](#customresourcediscovery.kubecarrier.io/v1alpha1)
 * [CustomResourceDiscoveryCondition.kubecarrier.io/v1alpha1](#customresourcediscoverycondition.kubecarrier.io/v1alpha1)
 * [CustomResourceDiscoveryList.kubecarrier.io/v1alpha1](#customresourcediscoverylist.kubecarrier.io/v1alpha1)
@@ -140,11 +74,6 @@
 * [CustomResourceDiscoverySetList.kubecarrier.io/v1alpha1](#customresourcediscoverysetlist.kubecarrier.io/v1alpha1)
 * [CustomResourceDiscoverySetSpec.kubecarrier.io/v1alpha1](#customresourcediscoverysetspec.kubecarrier.io/v1alpha1)
 * [CustomResourceDiscoverySetStatus.kubecarrier.io/v1alpha1](#customresourcediscoverysetstatus.kubecarrier.io/v1alpha1)
-* [ServiceClusterAssignment.kubecarrier.io/v1alpha1](#serviceclusterassignment.kubecarrier.io/v1alpha1)
-* [ServiceClusterAssignmentCondition.kubecarrier.io/v1alpha1](#serviceclusterassignmentcondition.kubecarrier.io/v1alpha1)
-* [ServiceClusterAssignmentList.kubecarrier.io/v1alpha1](#serviceclusterassignmentlist.kubecarrier.io/v1alpha1)
-* [ServiceClusterAssignmentSpec.kubecarrier.io/v1alpha1](#serviceclusterassignmentspec.kubecarrier.io/v1alpha1)
-* [ServiceClusterAssignmentStatus.kubecarrier.io/v1alpha1](#serviceclusterassignmentstatus.kubecarrier.io/v1alpha1)
 * [ObjectReference.kubecarrier.io/v1alpha1](#objectreference.kubecarrier.io/v1alpha1)
 * [ServiceCluster.kubecarrier.io/v1alpha1](#servicecluster.kubecarrier.io/v1alpha1)
 * [ServiceClusterCondition.kubecarrier.io/v1alpha1](#serviceclustercondition.kubecarrier.io/v1alpha1)
@@ -152,31 +81,267 @@
 * [ServiceClusterMetadata.kubecarrier.io/v1alpha1](#serviceclustermetadata.kubecarrier.io/v1alpha1)
 * [ServiceClusterSpec.kubecarrier.io/v1alpha1](#serviceclusterspec.kubecarrier.io/v1alpha1)
 * [ServiceClusterStatus.kubecarrier.io/v1alpha1](#serviceclusterstatus.kubecarrier.io/v1alpha1)
+* [ServiceClusterAssignment.kubecarrier.io/v1alpha1](#serviceclusterassignment.kubecarrier.io/v1alpha1)
+* [ServiceClusterAssignmentCondition.kubecarrier.io/v1alpha1](#serviceclusterassignmentcondition.kubecarrier.io/v1alpha1)
+* [ServiceClusterAssignmentList.kubecarrier.io/v1alpha1](#serviceclusterassignmentlist.kubecarrier.io/v1alpha1)
+* [ServiceClusterAssignmentSpec.kubecarrier.io/v1alpha1](#serviceclusterassignmentspec.kubecarrier.io/v1alpha1)
+* [ServiceClusterAssignmentStatus.kubecarrier.io/v1alpha1](#serviceclusterassignmentstatus.kubecarrier.io/v1alpha1)
+
+## Offering.catalog.kubecarrier.io/v1alpha1
+
+Offering is used for Tenants to discover services that have been made available to them.
+
+| Field | Description | Scheme | Required |
+| ----- | ----------- | ------ | -------- |
+| metadata |  | [metav1.ObjectMeta](https://kubernetes.io/docs/reference/generated/kubernetes-api/v1.14/#objectmeta-v1-meta) | false |
+| offering |  | catalog.kubecarrier.io/v1alpha1.OfferingData | false |
+
+[Back to TOC](#table-of-contents)
+
+## OfferingData.catalog.kubecarrier.io/v1alpha1
+
+OfferingData defines the data (metadata, provider, crds, etc.) of Offering.
+
+| Field | Description | Scheme | Required |
+| ----- | ----------- | ------ | -------- |
+| metadata |  | catalog.kubecarrier.io/v1alpha1.OfferingMetadata | false |
+| provider | Provider references a ProviderReference of this Offering. | catalog.kubecarrier.io/v1alpha1.ObjectReference | true |
+| crd | CRD holds the information about the underlying CRD that is offered by this offering. | catalog.kubecarrier.io/v1alpha1.CRDInformation | false |
+
+[Back to TOC](#table-of-contents)
+
+## OfferingList.catalog.kubecarrier.io/v1alpha1
+
+OfferingList contains a list of Offering.
+
+| Field | Description | Scheme | Required |
+| ----- | ----------- | ------ | -------- |
+| metadata |  | [metav1.ListMeta](https://kubernetes.io/docs/reference/generated/kubernetes-api/v1.14/#listmeta-v1-meta) | false |
+| items |  | []catalog.kubecarrier.io/v1alpha1.Offering | true |
+
+[Back to TOC](#table-of-contents)
+
+## OfferingMetadata.catalog.kubecarrier.io/v1alpha1
+
+OfferingMetadata contains the metadata (display name, description, etc) of the Offering.
+
+| Field | Description | Scheme | Required |
+| ----- | ----------- | ------ | -------- |
+| displayName | DisplayName shows the human-readable name of this Offering. | string | false |
+| description | Description shows the human-readable description of this Offering. | string | false |
+
+[Back to TOC](#table-of-contents)
+
+## ServiceClusterReference.catalog.kubecarrier.io/v1alpha1
+
+ServiceClusterReference exposes information about a Providers Clusters.\n\nThis object lives in the tenant namespace for each provider the tenant is allowed utilizing (e.g. there's catalog selecting this tenant as its user)
+
+| Field | Description | Scheme | Required |
+| ----- | ----------- | ------ | -------- |
+| metadata |  | [metav1.ObjectMeta](https://kubernetes.io/docs/reference/generated/kubernetes-api/v1.14/#objectmeta-v1-meta) | false |
+| spec |  | catalog.kubecarrier.io/v1alpha1.ServiceClusterReferenceSpec | false |
+
+[Back to TOC](#table-of-contents)
+
+## ServiceClusterReferenceList.catalog.kubecarrier.io/v1alpha1
+
+ServiceClusterReferenceList contains a list of ServiceClusterReference
+
+| Field | Description | Scheme | Required |
+| ----- | ----------- | ------ | -------- |
+| metadata |  | [metav1.ListMeta](https://kubernetes.io/docs/reference/generated/kubernetes-api/v1.14/#listmeta-v1-meta) | false |
+| items |  | []catalog.kubecarrier.io/v1alpha1.ServiceClusterReference | true |
+
+[Back to TOC](#table-of-contents)
+
+## ServiceClusterReferenceSpec.catalog.kubecarrier.io/v1alpha1
+
+ServiceClusterReferenceSpec defines the desired state of ServiceClusterReference
+
+| Field | Description | Scheme | Required |
+| ----- | ----------- | ------ | -------- |
+| metadata | Metadata contains the metadata (display name, description, etc) of the ServiceCluster. | corev1alpha1.ServiceClusterMetadata | false |
+| provider | Provider references the Provider that this ServiceCluster belongs to. | catalog.kubecarrier.io/v1alpha1.ObjectReference | true |
+
+[Back to TOC](#table-of-contents)
+
+## TenantReference.catalog.kubecarrier.io/v1alpha1
+
+TenantReference is a read-only object exposing the Tenant information. TenantReference lives in the provider's namespace. The provider is allowed modifying TenantReference's labels, marking them at will. This allows the tenant granular tenant selection for the offered services catalogs.
+
+| Field | Description | Scheme | Required |
+| ----- | ----------- | ------ | -------- |
+| metadata |  | [metav1.ObjectMeta](https://kubernetes.io/docs/reference/generated/kubernetes-api/v1.14/#objectmeta-v1-meta) | false |
+| spec |  | catalog.kubecarrier.io/v1alpha1.TenantReferenceSpec | false |
+
+[Back to TOC](#table-of-contents)
+
+## TenantReferenceList.catalog.kubecarrier.io/v1alpha1
+
+TenantReferenceList contains a list of TenantReference
+
+| Field | Description | Scheme | Required |
+| ----- | ----------- | ------ | -------- |
+| metadata |  | [metav1.ListMeta](https://kubernetes.io/docs/reference/generated/kubernetes-api/v1.14/#listmeta-v1-meta) | false |
+| items |  | []catalog.kubecarrier.io/v1alpha1.TenantReference | true |
+
+[Back to TOC](#table-of-contents)
+
+## TenantReferenceSpec.catalog.kubecarrier.io/v1alpha1
+
+TenantReferenceSpec defines the desired state of TenantReference
+
+| Field | Description | Scheme | Required |
+| ----- | ----------- | ------ | -------- |
+
+[Back to TOC](#table-of-contents)
+
+## CRDInformation.catalog.kubecarrier.io/v1alpha1
+
+CRDInformation contains type information about the CRD.
+
+| Field | Description | Scheme | Required |
+| ----- | ----------- | ------ | -------- |
+| name |  | string | true |
+| apiGroup |  | string | true |
+| kind |  | string | true |
+| versions |  | []catalog.kubecarrier.io/v1alpha1.CRDVersion | true |
+| serviceCluster | ServiceCluster references a ServiceClusterReference of this CRD. | catalog.kubecarrier.io/v1alpha1.ObjectReference | true |
+
+[Back to TOC](#table-of-contents)
+
+## CRDVersion.catalog.kubecarrier.io/v1alpha1
+
+CRDVersion holds CRD version specific details.
+
+| Field | Description | Scheme | Required |
+| ----- | ----------- | ------ | -------- |
+| name | Name of this version, for example: v1, v1alpha1, v1beta1 | string | true |
+| schema | Schema of this CRD version. | *apiextensionsv1.CustomResourceValidation | false |
+
+[Back to TOC](#table-of-contents)
+
+## Account.catalog.kubecarrier.io/v1alpha1
+
+Account is the service provider representation in the KubeCarrier control-plane.
+
+| Field | Description | Scheme | Required |
+| ----- | ----------- | ------ | -------- |
+| metadata |  | [metav1.ObjectMeta](https://kubernetes.io/docs/reference/generated/kubernetes-api/v1.14/#objectmeta-v1-meta) | false |
+| spec |  | catalog.kubecarrier.io/v1alpha1.AccountSpec | false |
+| status |  | catalog.kubecarrier.io/v1alpha1.AccountStatus | false |
+
+[Back to TOC](#table-of-contents)
+
+## AccountCondition.catalog.kubecarrier.io/v1alpha1
+
+AccountCondition contains details for the current condition of this Account.
+
+| Field | Description | Scheme | Required |
+| ----- | ----------- | ------ | -------- |
+| type | Type is the type of the Account condition, currently ('Ready'). | catalog.kubecarrier.io/v1alpha1.AccountConditionType | true |
+| status | Status is the status of the condition, one of ('True', 'False', 'Unknown'). | catalog.kubecarrier.io/v1alpha1.ConditionStatus | true |
+| lastTransitionTime | LastTransitionTime is the last time the condition transits from one status to another. | metav1.Time | true |
+| reason | Reason is the (brief) reason for the condition's last transition. | string | true |
+| message | Message is the human readable message indicating details about last transition. | string | true |
+
+[Back to TOC](#table-of-contents)
+
+## AccountList.catalog.kubecarrier.io/v1alpha1
+
+AccountList contains a list of Account.
+
+| Field | Description | Scheme | Required |
+| ----- | ----------- | ------ | -------- |
+| metadata |  | [metav1.ListMeta](https://kubernetes.io/docs/reference/generated/kubernetes-api/v1.14/#listmeta-v1-meta) | false |
+| items |  | []catalog.kubecarrier.io/v1alpha1.Account | true |
+
+[Back to TOC](#table-of-contents)
+
+## AccountMetadata.catalog.kubecarrier.io/v1alpha1
+
+AccountMetadata contains the metadata (display name, description, etc) of the Account.
+
+| Field | Description | Scheme | Required |
+| ----- | ----------- | ------ | -------- |
+| displayName | DisplayName shows the human-readable name of this Account. | string | false |
+| description | Description shows the human-readable description of this Account. | string | false |
+
+[Back to TOC](#table-of-contents)
+
+## AccountSpec.catalog.kubecarrier.io/v1alpha1
+
+AccountSpec defines the desired state of Account.
+
+| Field | Description | Scheme | Required |
+| ----- | ----------- | ------ | -------- |
+| metadata | Metadata\tcontains additional human readable account details | catalog.kubecarrier.io/v1alpha1.AccountMetadata | false |
+| roles | Roles this account uses | []catalog.kubecarrier.io/v1alpha1.AccountRole | true |
+
+[Back to TOC](#table-of-contents)
+
+## AccountStatus.catalog.kubecarrier.io/v1alpha1
+
+AccountStatus defines the observed state of Account.
+
+| Field | Description | Scheme | Required |
+| ----- | ----------- | ------ | -------- |
+| namespaceName | NamespaceName is the name of the namespace that the Account manages. | string | false |
+| observedGeneration | ObservedGeneration is the most recent generation observed for this Account by the controller. | catalog.kubecarrier.io/v1alpha1.int64 | false |
+| conditions | Conditions represents the latest available observations of a Account's current state. | []catalog.kubecarrier.io/v1alpha1.AccountCondition | false |
+| phase | DEPRECATED. Phase represents the current lifecycle state of this object. Consider this field DEPRECATED, it will be removed as soon as there is a mechanism to map conditions to strings when printing the property. This is only for display purpose, for everything else use conditions. | catalog.kubecarrier.io/v1alpha1.AccountPhaseType | false |
+
+[Back to TOC](#table-of-contents)
+
+## ProviderReference.catalog.kubecarrier.io/v1alpha1
+
+ProviderReference exposes information of the Provider(displayName, description). This object lives in the tenant namespace for each provider the tenant is allowed utilizing (e.g. there's catalog selecting this tenant as its user)
+
+| Field | Description | Scheme | Required |
+| ----- | ----------- | ------ | -------- |
+| metadata |  | [metav1.ObjectMeta](https://kubernetes.io/docs/reference/generated/kubernetes-api/v1.14/#objectmeta-v1-meta) | false |
+| spec |  | catalog.kubecarrier.io/v1alpha1.ProviderReferenceSpec | false |
+
+[Back to TOC](#table-of-contents)
+
+## ProviderReferenceList.catalog.kubecarrier.io/v1alpha1
+
+ProviderReferenceList contains a list of ProviderReference
+
+| Field | Description | Scheme | Required |
+| ----- | ----------- | ------ | -------- |
+| metadata |  | [metav1.ListMeta](https://kubernetes.io/docs/reference/generated/kubernetes-api/v1.14/#listmeta-v1-meta) | false |
+| items |  | []catalog.kubecarrier.io/v1alpha1.ProviderReference | true |
+
+[Back to TOC](#table-of-contents)
+
+## ProviderReferenceSpec.catalog.kubecarrier.io/v1alpha1
+
+ProviderReferenceSpec defines the desired state of ProviderReference
+
+| Field | Description | Scheme | Required |
+| ----- | ----------- | ------ | -------- |
+| metadata | Metadata contains the metadata (display name, description, etc) of the Provider. | catalog.kubecarrier.io/v1alpha1.AccountMetadata | false |
+
+[Back to TOC](#table-of-contents)
+
+## ObjectReference.catalog.kubecarrier.io/v1alpha1
+
+ObjectReference describes the link to another object in the same namespace.
+
+| Field | Description | Scheme | Required |
+| ----- | ----------- | ------ | -------- |
+| name |  | string | true |
+
+[Back to TOC](#table-of-contents)
 
 ## Catalog.catalog.kubecarrier.io/v1alpha1
 
 Catalog publishes a selection of CatalogEntries to a selection of Tenants.
-=======
-* [Elevator.operator.kubecarrier.io/v1alpha1](#elevator.operator.kubecarrier.io/v1alpha1)
-* [ElevatorCondition.operator.kubecarrier.io/v1alpha1](#elevatorcondition.operator.kubecarrier.io/v1alpha1)
-* [ElevatorList.operator.kubecarrier.io/v1alpha1](#elevatorlist.operator.kubecarrier.io/v1alpha1)
-* [ElevatorSpec.operator.kubecarrier.io/v1alpha1](#elevatorspec.operator.kubecarrier.io/v1alpha1)
-* [ElevatorStatus.operator.kubecarrier.io/v1alpha1](#elevatorstatus.operator.kubecarrier.io/v1alpha1)
-* [Catapult.operator.kubecarrier.io/v1alpha1](#catapult.operator.kubecarrier.io/v1alpha1)
-* [CatapultCondition.operator.kubecarrier.io/v1alpha1](#catapultcondition.operator.kubecarrier.io/v1alpha1)
-* [CatapultList.operator.kubecarrier.io/v1alpha1](#catapultlist.operator.kubecarrier.io/v1alpha1)
-* [CatapultSpec.operator.kubecarrier.io/v1alpha1](#catapultspec.operator.kubecarrier.io/v1alpha1)
-* [CatapultStatus.operator.kubecarrier.io/v1alpha1](#catapultstatus.operator.kubecarrier.io/v1alpha1)
-
-## CustomResourceDiscoverySet.kubecarrier.io/v1alpha1
-
-CustomResourceDiscoverySet manages multiple CustomResourceDiscovery objects for a set of service clusters.
->>>>>>> 3d80785c
-
-| Field | Description | Scheme | Required |
-| ----- | ----------- | ------ | -------- |
-| metadata |  | [metav1.ObjectMeta](https://kubernetes.io/docs/reference/generated/kubernetes-api/v1.14/#objectmeta-v1-meta) | false |
-<<<<<<< HEAD
+
+| Field | Description | Scheme | Required |
+| ----- | ----------- | ------ | -------- |
+| metadata |  | [metav1.ObjectMeta](https://kubernetes.io/docs/reference/generated/kubernetes-api/v1.14/#objectmeta-v1-meta) | false |
 | spec |  | catalog.kubecarrier.io/v1alpha1.CatalogSpec | false |
 | status |  | catalog.kubecarrier.io/v1alpha1.CatalogStatus | false |
 
@@ -185,16 +350,6 @@
 ## CatalogCondition.catalog.kubecarrier.io/v1alpha1
 
 CatalogCondition contains details for the current condition of this Catalog.
-=======
-| spec |  | kubecarrier.io/v1alpha1.CustomResourceDiscoverySetSpec | false |
-| status |  | kubecarrier.io/v1alpha1.CustomResourceDiscoverySetStatus | false |
-
-[Back to TOC](#table-of-contents)
-
-## CustomResourceDiscoverySetCondition.kubecarrier.io/v1alpha1
-
-CustomResourceDiscoverySetCondition contains details for the current condition of this CustomResourceDiscoverySet.
->>>>>>> 3d80785c
 
 | Field | Description | Scheme | Required |
 | ----- | ----------- | ------ | -------- |
@@ -202,7 +357,6 @@
 | status | Status is the status of the condition, one of ('True', 'False', 'Unknown'). | catalog.kubecarrier.io/v1alpha1.ConditionStatus | true |
 | lastTransitionTime | LastTransitionTime is the last time the condition transits from one status to another. | metav1.Time | true |
 | reason | Reason is the (brief) reason for the condition's last transition. | string | true |
-<<<<<<< HEAD
 | message | Message is the human readable message indicating details about last transition. | string | true |
 
 [Back to TOC](#table-of-contents)
@@ -210,21 +364,10 @@
 ## CatalogList.catalog.kubecarrier.io/v1alpha1
 
 CatalogList contains a list of Catalog
-=======
-| status | Status of the condition, one of ('True', 'False', 'Unknown'). | kubecarrier.io/v1alpha1.ConditionStatus | true |
-| type | Type of the condition, currently ('Ready'). | kubecarrier.io/v1alpha1.CustomResourceDiscoverySetConditionType | true |
-
-[Back to TOC](#table-of-contents)
-
-## CustomResourceDiscoverySetList.kubecarrier.io/v1alpha1
-
-
->>>>>>> 3d80785c
-
-| Field | Description | Scheme | Required |
-| ----- | ----------- | ------ | -------- |
-| metadata |  | [metav1.ListMeta](https://kubernetes.io/docs/reference/generated/kubernetes-api/v1.14/#listmeta-v1-meta) | false |
-<<<<<<< HEAD
+
+| Field | Description | Scheme | Required |
+| ----- | ----------- | ------ | -------- |
+| metadata |  | [metav1.ListMeta](https://kubernetes.io/docs/reference/generated/kubernetes-api/v1.14/#listmeta-v1-meta) | false |
 | items |  | []catalog.kubecarrier.io/v1alpha1.Catalog | true |
 
 [Back to TOC](#table-of-contents)
@@ -257,44 +400,10 @@
 ## CatalogEntry.catalog.kubecarrier.io/v1alpha1
 
 CatalogEntry reference to the CRD that the provider wants to provide as service to the tenant.
-=======
-| items |  | []kubecarrier.io/v1alpha1.CustomResourceDiscoverySet | true |
-
-[Back to TOC](#table-of-contents)
-
-## CustomResourceDiscoverySetSpec.kubecarrier.io/v1alpha1
-
-
-
-| Field | Description | Scheme | Required |
-| ----- | ----------- | ------ | -------- |
-| crd | CRD references a CustomResourceDefinition within the ServiceCluster. | kubecarrier.io/v1alpha1.ObjectReference | true |
-| serviceClusterSelector | ServiceClusterSelector references a set of ServiceClusters to search the CustomResourceDefinition on. | [metav1.LabelSelector](https://kubernetes.io/docs/reference/generated/kubernetes-api/v1.14/#labelselector-v1-meta) | true |
-| kindOverride | KindOverride overrides resulting internal CRDs kind | string | false |
-
-[Back to TOC](#table-of-contents)
-
-## CustomResourceDiscoverySetStatus.kubecarrier.io/v1alpha1
-
-
-
-| Field | Description | Scheme | Required |
-| ----- | ----------- | ------ | -------- |
-| phase | DEPRECATED. Phase represents the current lifecycle state of this object consider this field DEPRECATED, it will be removed as soon as there is a mechanism to map conditions to a string when printing the property is only present for display purposes, for everything else use conditions | kubecarrier.io/v1alpha1.CustomResourceDiscoverySetPhaseType | false |
-| conditions | Conditions is a list of all conditions this CustomResourceDiscovery is in. | []kubecarrier.io/v1alpha1.CustomResourceDiscoverySetCondition | false |
-| observedGeneration | The most recent generation observed by the controller. | kubecarrier.io/v1alpha1.int64 | false |
-
-[Back to TOC](#table-of-contents)
-
-## ServiceCluster.kubecarrier.io/v1alpha1
-
-ServiceCluster is a providers Kubernetes Cluster.
->>>>>>> 3d80785c
-
-| Field | Description | Scheme | Required |
-| ----- | ----------- | ------ | -------- |
-| metadata |  | [metav1.ObjectMeta](https://kubernetes.io/docs/reference/generated/kubernetes-api/v1.14/#objectmeta-v1-meta) | false |
-<<<<<<< HEAD
+
+| Field | Description | Scheme | Required |
+| ----- | ----------- | ------ | -------- |
+| metadata |  | [metav1.ObjectMeta](https://kubernetes.io/docs/reference/generated/kubernetes-api/v1.14/#objectmeta-v1-meta) | false |
 | spec |  | catalog.kubecarrier.io/v1alpha1.CatalogEntrySpec | false |
 | status |  | catalog.kubecarrier.io/v1alpha1.CatalogEntryStatus | false |
 
@@ -317,7 +426,560 @@
 ## CatalogEntryList.catalog.kubecarrier.io/v1alpha1
 
 CatalogEntryList contains a list of CatalogEntry
-=======
+
+| Field | Description | Scheme | Required |
+| ----- | ----------- | ------ | -------- |
+| metadata |  | [metav1.ListMeta](https://kubernetes.io/docs/reference/generated/kubernetes-api/v1.14/#listmeta-v1-meta) | false |
+| items |  | []catalog.kubecarrier.io/v1alpha1.CatalogEntry | true |
+
+[Back to TOC](#table-of-contents)
+
+## CatalogEntryMetadata.catalog.kubecarrier.io/v1alpha1
+
+CatalogEntryMetadata contains the metadata (display name, description, etc) of the CatalogEntry.
+
+| Field | Description | Scheme | Required |
+| ----- | ----------- | ------ | -------- |
+| displayName | DisplayName shows the human-readable name of this CatalogEntry. | string | false |
+| description | Description shows the human-readable description of this CatalogEntry. | string | false |
+
+[Back to TOC](#table-of-contents)
+
+## CatalogEntrySpec.catalog.kubecarrier.io/v1alpha1
+
+CatalogEntrySpec defines the desired state of CatalogEntry
+
+| Field | Description | Scheme | Required |
+| ----- | ----------- | ------ | -------- |
+| metadata | Metadata contains the metadata (display name, description, etc) of the CatalogEntry. | catalog.kubecarrier.io/v1alpha1.CatalogEntryMetadata | false |
+| baseCRD | BaseCRD is the underlying BaseCRD objects that this CatalogEntry refers to. | catalog.kubecarrier.io/v1alpha1.ObjectReference | false |
+| derivedConfig | DerivedConfig contains the configuration to generate DerivedCustomResource from the BaseCRD of this CatalogEntry. | *catalog.kubecarrier.io/v1alpha1.DerivedConfig | false |
+
+[Back to TOC](#table-of-contents)
+
+## CatalogEntryStatus.catalog.kubecarrier.io/v1alpha1
+
+CatalogEntryStatus defines the observed state of CatalogEntry.
+
+| Field | Description | Scheme | Required |
+| ----- | ----------- | ------ | -------- |
+| crd | CRD holds the information about the underlying BaseCRD that are offered by this CatalogEntry. | *catalog.kubecarrier.io/v1alpha1.CRDInformation | false |
+| observedGeneration | ObservedGeneration is the most recent generation observed for this CatalogEntry by the controller. | catalog.kubecarrier.io/v1alpha1.int64 | false |
+| conditions | Conditions represents the latest available observations of a CatalogEntry's current state. | []catalog.kubecarrier.io/v1alpha1.CatalogEntryCondition | false |
+| phase | DEPRECATED. Phase represents the current lifecycle state of this object. Consider this field DEPRECATED, it will be removed as soon as there is a mechanism to map conditions to strings when printing the property. This is only for display purpose, for everything else use conditions. | catalog.kubecarrier.io/v1alpha1.CatalogEntryPhaseType | false |
+
+[Back to TOC](#table-of-contents)
+
+## DerivedConfig.catalog.kubecarrier.io/v1alpha1
+
+
+
+| Field | Description | Scheme | Required |
+| ----- | ----------- | ------ | -------- |
+| kindOverride | overrides the kind of the derived CRD. | string | false |
+| expose | controls which fields will be present in the derived CRD. | []catalog.kubecarrier.io/v1alpha1.VersionExposeConfig | true |
+
+[Back to TOC](#table-of-contents)
+
+## DerivedCustomResource.catalog.kubecarrier.io/v1alpha1
+
+DerivedCustomResource derives a new CRD from a existing one.
+
+| Field | Description | Scheme | Required |
+| ----- | ----------- | ------ | -------- |
+| metadata |  | [metav1.ObjectMeta](https://kubernetes.io/docs/reference/generated/kubernetes-api/v1.14/#objectmeta-v1-meta) | false |
+| spec |  | catalog.kubecarrier.io/v1alpha1.DerivedCustomResourceSpec | false |
+| status |  | catalog.kubecarrier.io/v1alpha1.DerivedCustomResourceStatus | false |
+
+[Back to TOC](#table-of-contents)
+
+## DerivedCustomResourceCondition.catalog.kubecarrier.io/v1alpha1
+
+DerivedCustomResourceCondition contains details for the current condition of this DerivedCustomResource.
+
+| Field | Description | Scheme | Required |
+| ----- | ----------- | ------ | -------- |
+| type | Type is the type of the DerivedCustomResource condition, currently ('Ready'). | catalog.kubecarrier.io/v1alpha1.DerivedCustomResourceConditionType | true |
+| status | Status is the status of the condition, one of ('True', 'False', 'Unknown'). | catalog.kubecarrier.io/v1alpha1.ConditionStatus | true |
+| lastTransitionTime | LastTransitionTime is the last time the condition transits from one status to another. | metav1.Time | true |
+| reason | Reason is the (brief) reason for the condition's last transition. | string | true |
+| message | Message is the human readable message indicating details about last transition. | string | true |
+
+[Back to TOC](#table-of-contents)
+
+## DerivedCustomResourceList.catalog.kubecarrier.io/v1alpha1
+
+DerivedCustomResourceList contains a list of DerivedCustomResource.
+
+| Field | Description | Scheme | Required |
+| ----- | ----------- | ------ | -------- |
+| metadata |  | [metav1.ListMeta](https://kubernetes.io/docs/reference/generated/kubernetes-api/v1.14/#listmeta-v1-meta) | false |
+| items |  | []catalog.kubecarrier.io/v1alpha1.DerivedCustomResource | true |
+
+[Back to TOC](#table-of-contents)
+
+## DerivedCustomResourceReference.catalog.kubecarrier.io/v1alpha1
+
+DerivedCustomResourceReference references the derived CRD controlled by this DerivedCustomResource instance.
+
+| Field | Description | Scheme | Required |
+| ----- | ----------- | ------ | -------- |
+| name | Name of the derived CRD. | string | true |
+| group | API Group of the derived CRD. | string | true |
+| kind |  | string | true |
+| plural |  | string | true |
+| singular |  | string | true |
+
+[Back to TOC](#table-of-contents)
+
+## DerivedCustomResourceSpec.catalog.kubecarrier.io/v1alpha1
+
+DerivedCustomResourceSpec defines the desired state of DerivedCustomResource.
+
+| Field | Description | Scheme | Required |
+| ----- | ----------- | ------ | -------- |
+| baseCRD | CRD that should be used as a base to derive a new CRD from. | catalog.kubecarrier.io/v1alpha1.ObjectReference | true |
+| kindOverride | overrides the kind of the derived CRD. | string | false |
+| expose | controls which fields will be present in the derived CRD. | []catalog.kubecarrier.io/v1alpha1.VersionExposeConfig | true |
+
+[Back to TOC](#table-of-contents)
+
+## DerivedCustomResourceStatus.catalog.kubecarrier.io/v1alpha1
+
+DerivedCustomResourceStatus defines the observed state of DerivedCustomResource.
+
+| Field | Description | Scheme | Required |
+| ----- | ----------- | ------ | -------- |
+| observedGeneration | ObservedGeneration is the most recent generation observed for this DerivedCustomResource by the controller. | catalog.kubecarrier.io/v1alpha1.int64 | false |
+| conditions | Conditions represents the latest available observations of a DerivedCustomResource's current state. | []catalog.kubecarrier.io/v1alpha1.DerivedCustomResourceCondition | false |
+| phase | DEPRECATED. Phase represents the current lifecycle state of this object. Consider this field DEPRECATED, it will be removed as soon as there is a mechanism to map conditions to strings when printing the property. This is only for display purpose, for everything else use conditions. | catalog.kubecarrier.io/v1alpha1.DerivedCustomResourcePhaseType | false |
+| derivedCR | DerivedCR holds information about the derived CRD. | *catalog.kubecarrier.io/v1alpha1.DerivedCustomResourceReference | false |
+
+[Back to TOC](#table-of-contents)
+
+## FieldPath.catalog.kubecarrier.io/v1alpha1
+
+FieldPath is specifying how to address a certain field.
+
+| Field | Description | Scheme | Required |
+| ----- | ----------- | ------ | -------- |
+| jsonPath | JSONPath e.g. .spec.somefield.somesubfield | string | true |
+
+[Back to TOC](#table-of-contents)
+
+## VersionExposeConfig.catalog.kubecarrier.io/v1alpha1
+
+VersionExposeConfig specifies which fields to expose in the derived CRD.
+
+| Field | Description | Scheme | Required |
+| ----- | ----------- | ------ | -------- |
+| versions | specifies the versions of the referenced CRD, that this expose config applies to. The same version may not be specified in multiple VersionExposeConfigs. | []string | true |
+| fields | specifies the fields that should be present in the derived CRD. | []catalog.kubecarrier.io/v1alpha1.FieldPath | true |
+
+[Back to TOC](#table-of-contents)
+
+## Catapult.operator.kubecarrier.io/v1alpha1
+
+Catapult manages the deployment of the Catapult controller manager.
+
+| Field | Description | Scheme | Required |
+| ----- | ----------- | ------ | -------- |
+| metadata |  | [metav1.ObjectMeta](https://kubernetes.io/docs/reference/generated/kubernetes-api/v1.14/#objectmeta-v1-meta) | false |
+| spec |  | operator.kubecarrier.io/v1alpha1.CatapultSpec | false |
+| status |  | operator.kubecarrier.io/v1alpha1.CatapultStatus | false |
+
+[Back to TOC](#table-of-contents)
+
+## CatapultCondition.operator.kubecarrier.io/v1alpha1
+
+CatapultCondition contains details for the current condition of this Catapult.
+
+| Field | Description | Scheme | Required |
+| ----- | ----------- | ------ | -------- |
+| type | Type is the type of the Catapult condition, currently ('Ready'). | operator.kubecarrier.io/v1alpha1.CatapultConditionType | true |
+| status | Status is the status of the condition, one of ('True', 'False', 'Unknown'). | operator.kubecarrier.io/v1alpha1.ConditionStatus | true |
+| lastTransitionTime | LastTransitionTime is the last time the condition transits from one status to another. | metav1.Time | true |
+| reason | Reason is the (brief) reason for the condition's last transition. | string | true |
+| message | Message is the human readable message indicating details about last transition. | string | true |
+
+[Back to TOC](#table-of-contents)
+
+## CatapultList.operator.kubecarrier.io/v1alpha1
+
+CatapultList contains a list of Catapult
+
+| Field | Description | Scheme | Required |
+| ----- | ----------- | ------ | -------- |
+| metadata |  | [metav1.ListMeta](https://kubernetes.io/docs/reference/generated/kubernetes-api/v1.14/#listmeta-v1-meta) | false |
+| items |  | []operator.kubecarrier.io/v1alpha1.Catapult | true |
+
+[Back to TOC](#table-of-contents)
+
+## CatapultSpec.operator.kubecarrier.io/v1alpha1
+
+CatapultSpec defines the desired state of Catapult
+
+| Field | Description | Scheme | Required |
+| ----- | ----------- | ------ | -------- |
+| masterClusterCRD | References the CRD in the master cluster. | operator.kubecarrier.io/v1alpha1.CRDReference | true |
+| serviceClusterCRD | References the CRD in the service cluster. | operator.kubecarrier.io/v1alpha1.CRDReference | true |
+| serviceCluster | References the ServiceCluster object that this object belongs to. | operator.kubecarrier.io/v1alpha1.ObjectReference | true |
+
+[Back to TOC](#table-of-contents)
+
+## CatapultStatus.operator.kubecarrier.io/v1alpha1
+
+CatapultStatus defines the observed state of Catapult
+
+| Field | Description | Scheme | Required |
+| ----- | ----------- | ------ | -------- |
+| observedGeneration | ObservedGeneration is the most recent generation observed for this Catapult by the controller. | operator.kubecarrier.io/v1alpha1.int64 | false |
+| conditions | Conditions represents the latest available observations of a Catapult's current state. | []operator.kubecarrier.io/v1alpha1.CatapultCondition | false |
+| phase | DEPRECATED. Phase represents the current lifecycle state of this object. Consider this field DEPRECATED, it will be removed as soon as there is a mechanism to map conditions to strings when printing the property. This is only for display purpose, for everything else use conditions. | operator.kubecarrier.io/v1alpha1.CatapultPhaseType | false |
+
+[Back to TOC](#table-of-contents)
+
+## Elevator.operator.kubecarrier.io/v1alpha1
+
+Elevator manages the deployment of the Elevator controller manager. For each `DerivedCustomResource` a Elevator instance is launched to propagate the derived CRD instance into the provider namespace. This component works hand-in-hand with the Catapult instance for the respective type.
+
+| Field | Description | Scheme | Required |
+| ----- | ----------- | ------ | -------- |
+| metadata |  | [metav1.ObjectMeta](https://kubernetes.io/docs/reference/generated/kubernetes-api/v1.14/#objectmeta-v1-meta) | false |
+| spec |  | operator.kubecarrier.io/v1alpha1.ElevatorSpec | false |
+| status |  | operator.kubecarrier.io/v1alpha1.ElevatorStatus | false |
+
+[Back to TOC](#table-of-contents)
+
+## ElevatorCondition.operator.kubecarrier.io/v1alpha1
+
+ElevatorCondition contains details for the current condition of this Elevator.
+
+| Field | Description | Scheme | Required |
+| ----- | ----------- | ------ | -------- |
+| type | Type is the type of the Elevator condition, currently ('Ready'). | operator.kubecarrier.io/v1alpha1.ElevatorConditionType | true |
+| status | Status is the status of the condition, one of ('True', 'False', 'Unknown'). | operator.kubecarrier.io/v1alpha1.ConditionStatus | true |
+| lastTransitionTime | LastTransitionTime is the last time the condition transits from one status to another. | metav1.Time | true |
+| reason | Reason is the (brief) reason for the condition's last transition. | string | true |
+| message | Message is the human readable message indicating details about last transition. | string | true |
+
+[Back to TOC](#table-of-contents)
+
+## ElevatorList.operator.kubecarrier.io/v1alpha1
+
+ElevatorList contains a list of Elevator
+
+| Field | Description | Scheme | Required |
+| ----- | ----------- | ------ | -------- |
+| metadata |  | [metav1.ListMeta](https://kubernetes.io/docs/reference/generated/kubernetes-api/v1.14/#listmeta-v1-meta) | false |
+| items |  | []operator.kubecarrier.io/v1alpha1.Elevator | true |
+
+[Back to TOC](#table-of-contents)
+
+## ElevatorSpec.operator.kubecarrier.io/v1alpha1
+
+ElevatorSpec defines the desired state of Elevator
+
+| Field | Description | Scheme | Required |
+| ----- | ----------- | ------ | -------- |
+| providerCRD | References the provider or internal CRD, that should be created in the provider namespace. | operator.kubecarrier.io/v1alpha1.CRDReference | true |
+| tenantCRD | References the public CRD that will be synced into the provider namespace. | operator.kubecarrier.io/v1alpha1.CRDReference | true |
+| derivedCR | References the DerivedCustomResource controlling the Tenant-side CRD. | operator.kubecarrier.io/v1alpha1.ObjectReference | true |
+
+[Back to TOC](#table-of-contents)
+
+## ElevatorStatus.operator.kubecarrier.io/v1alpha1
+
+ElevatorStatus defines the observed state of Elevator
+
+| Field | Description | Scheme | Required |
+| ----- | ----------- | ------ | -------- |
+| observedGeneration | ObservedGeneration is the most recent generation observed for this Elevator by the controller. | operator.kubecarrier.io/v1alpha1.int64 | false |
+| conditions | Conditions represents the latest available observations of a Elevator's current state. | []operator.kubecarrier.io/v1alpha1.ElevatorCondition | false |
+| phase | DEPRECATED. Phase represents the current lifecycle state of this object. Consider this field DEPRECATED, it will be removed as soon as there is a mechanism to map conditions to strings when printing the property. This is only for display purpose, for everything else use conditions. | operator.kubecarrier.io/v1alpha1.ElevatorPhaseType | false |
+
+[Back to TOC](#table-of-contents)
+
+## KubeCarrier.operator.kubecarrier.io/v1alpha1
+
+KubeCarrier manages the deployment of the KubeCarrier controller manager.
+
+| Field | Description | Scheme | Required |
+| ----- | ----------- | ------ | -------- |
+| metadata |  | [metav1.ObjectMeta](https://kubernetes.io/docs/reference/generated/kubernetes-api/v1.14/#objectmeta-v1-meta) | false |
+| spec |  | operator.kubecarrier.io/v1alpha1.KubeCarrierSpec | false |
+| status |  | operator.kubecarrier.io/v1alpha1.KubeCarrierStatus | false |
+
+[Back to TOC](#table-of-contents)
+
+## KubeCarrierCondition.operator.kubecarrier.io/v1alpha1
+
+KubeCarrierCondition contains details for the current condition of this KubeCarrier.
+
+| Field | Description | Scheme | Required |
+| ----- | ----------- | ------ | -------- |
+| type | Type is the type of the KubeCarrier condition, currently ('Ready'). | operator.kubecarrier.io/v1alpha1.KubeCarrierConditionType | true |
+| status | Status is the status of the condition, one of ('True', 'False', 'Unknown'). | operator.kubecarrier.io/v1alpha1.ConditionStatus | true |
+| lastTransitionTime | LastTransitionTime is the last time the condition transits from one status to another. | metav1.Time | true |
+| reason | Reason is the (brief) reason for the condition's last transition. | string | true |
+| message | Message is the human readable message indicating details about last transition. | string | true |
+
+[Back to TOC](#table-of-contents)
+
+## KubeCarrierList.operator.kubecarrier.io/v1alpha1
+
+KubeCarrierList contains a list of KubeCarrier
+
+| Field | Description | Scheme | Required |
+| ----- | ----------- | ------ | -------- |
+| metadata |  | [metav1.ListMeta](https://kubernetes.io/docs/reference/generated/kubernetes-api/v1.14/#listmeta-v1-meta) | false |
+| items |  | []operator.kubecarrier.io/v1alpha1.KubeCarrier | true |
+
+[Back to TOC](#table-of-contents)
+
+## KubeCarrierSpec.operator.kubecarrier.io/v1alpha1
+
+KubeCarrierSpec defines the desired state of KubeCarrier
+
+| Field | Description | Scheme | Required |
+| ----- | ----------- | ------ | -------- |
+
+[Back to TOC](#table-of-contents)
+
+## KubeCarrierStatus.operator.kubecarrier.io/v1alpha1
+
+KubeCarrierStatus defines the observed state of KubeCarrier
+
+| Field | Description | Scheme | Required |
+| ----- | ----------- | ------ | -------- |
+| observedGeneration | ObservedGeneration is the most recent generation observed for this KubeCarrier by the controller. | operator.kubecarrier.io/v1alpha1.int64 | false |
+| conditions | Conditions represents the latest available observations of a KubeCarrier's current state. | []operator.kubecarrier.io/v1alpha1.KubeCarrierCondition | false |
+| phase | DEPRECATED. Phase represents the current lifecycle state of this object. Consider this field DEPRECATED, it will be removed as soon as there is a mechanism to map conditions to strings when printing the property. This is only for display purpose, for everything else use conditions. | operator.kubecarrier.io/v1alpha1.KubeCarrierPhaseType | false |
+
+[Back to TOC](#table-of-contents)
+
+## CRDReference.operator.kubecarrier.io/v1alpha1
+
+CRDReference references a CustomResourceDefitition.
+
+| Field | Description | Scheme | Required |
+| ----- | ----------- | ------ | -------- |
+| kind |  | string | true |
+| version |  | string | true |
+| group |  | string | true |
+| plural |  | string | true |
+
+[Back to TOC](#table-of-contents)
+
+## ObjectReference.operator.kubecarrier.io/v1alpha1
+
+ObjectReference describes the link to another object in the same namespace
+
+| Field | Description | Scheme | Required |
+| ----- | ----------- | ------ | -------- |
+| name |  | string | true |
+
+[Back to TOC](#table-of-contents)
+
+## Ferry.operator.kubecarrier.io/v1alpha1
+
+Ferry represents single kubernetes cluster belonging to the provider\n\nFerry lives in the provider namespace. For each ferry the kubecarrier operator spins up the ferry controller deployment, necessary roles, service accounts, and role bindings\n\nThe reason for ferry controller deployment are multiples: * security --> kubecarrier operator has greater privileges then ferry controller * resource isolation --> each ferry controller pod operates only on a single service cluster,\n\t\tthus resource allocation and monitoring is separate per ferry. This allows finer grade\n\t\tresource tuning and monitoring\n* flexibility --> If needed different ferries could have different deployments depending on\n\t\ttheir specific need (e.g. kubecarrier image version for gradual rolling upgrade, different resource allocation, etc),
+
+| Field | Description | Scheme | Required |
+| ----- | ----------- | ------ | -------- |
+| metadata |  | [metav1.ObjectMeta](https://kubernetes.io/docs/reference/generated/kubernetes-api/v1.14/#objectmeta-v1-meta) | false |
+| spec |  | operator.kubecarrier.io/v1alpha1.FerrySpec | false |
+| status |  | operator.kubecarrier.io/v1alpha1.FerryStatus | false |
+
+[Back to TOC](#table-of-contents)
+
+## FerryCondition.operator.kubecarrier.io/v1alpha1
+
+FerryCondition contains details for the current condition of this Ferry.
+
+| Field | Description | Scheme | Required |
+| ----- | ----------- | ------ | -------- |
+| lastTransitionTime | LastTransitionTime is the last time the condition transit from one status to another. | metav1.Time | true |
+| message | Message is the human readable message indicating details about last transition. | string | true |
+| reason | Reason is the (brief) reason for the condition's last transition. | string | true |
+| status | Status of the condition, one of ('True', 'False', 'Unknown'). | operator.kubecarrier.io/v1alpha1.ConditionStatus | true |
+| type | Type of the condition, currently ('Ready'). | operator.kubecarrier.io/v1alpha1.FerryConditionType | true |
+
+[Back to TOC](#table-of-contents)
+
+## FerryList.operator.kubecarrier.io/v1alpha1
+
+FerryList contains a list of Ferry
+
+| Field | Description | Scheme | Required |
+| ----- | ----------- | ------ | -------- |
+| metadata |  | [metav1.ListMeta](https://kubernetes.io/docs/reference/generated/kubernetes-api/v1.14/#listmeta-v1-meta) | false |
+| items |  | []operator.kubecarrier.io/v1alpha1.Ferry | true |
+
+[Back to TOC](#table-of-contents)
+
+## FerrySpec.operator.kubecarrier.io/v1alpha1
+
+FerrySpec defines the desired state of Ferry
+
+| Field | Description | Scheme | Required |
+| ----- | ----------- | ------ | -------- |
+| kubeconfigSecret | KubeconfigSecret specifies the Kubeconfig to use when connecting to the ServiceCluster. | operator.kubecarrier.io/v1alpha1.ObjectReference | true |
+
+[Back to TOC](#table-of-contents)
+
+## FerryStatus.operator.kubecarrier.io/v1alpha1
+
+FerryStatus defines the observed state of Ferry
+
+| Field | Description | Scheme | Required |
+| ----- | ----------- | ------ | -------- |
+| phase | DEPRECATED. Phase represents the current lifecycle state of this object. Consider this field DEPRECATED, it will be removed as soon as there is a mechanism to map conditions to strings when printing the property. This is only for display purpose, for everything else use conditions. | operator.kubecarrier.io/v1alpha1.FerryPhaseType | false |
+| conditions | Conditions is a list of all conditions this Ferry is in. | []operator.kubecarrier.io/v1alpha1.FerryCondition | false |
+| observedGeneration | The most recent generation observed by the controller. | operator.kubecarrier.io/v1alpha1.int64 | false |
+
+[Back to TOC](#table-of-contents)
+
+## CustomResourceDiscovery.kubecarrier.io/v1alpha1
+
+CustomResourceDiscovery is used inside KubeCarrier to fetch a CustomResourceDefinition from another cluster and to offload cross cluster access to another component.
+
+| Field | Description | Scheme | Required |
+| ----- | ----------- | ------ | -------- |
+| metadata |  | [metav1.ObjectMeta](https://kubernetes.io/docs/reference/generated/kubernetes-api/v1.14/#objectmeta-v1-meta) | false |
+| spec |  | kubecarrier.io/v1alpha1.CustomResourceDiscoverySpec | false |
+| status |  | kubecarrier.io/v1alpha1.CustomResourceDiscoveryStatus | false |
+
+[Back to TOC](#table-of-contents)
+
+## CustomResourceDiscoveryCondition.kubecarrier.io/v1alpha1
+
+CustomResourceDiscoveryCondition contains details for the current condition of this CustomResourceDiscovery.
+
+| Field | Description | Scheme | Required |
+| ----- | ----------- | ------ | -------- |
+| lastTransitionTime | LastTransitionTime is the last time the condition transit from one status to another. | metav1.Time | true |
+| message | Message is the human readable message indicating details about last transition. | string | true |
+| reason | Reason is the (brief) reason for the condition's last transition. | string | true |
+| status | Status of the condition, one of ('True', 'False', 'Unknown'). | kubecarrier.io/v1alpha1.ConditionStatus | true |
+| type | Type of the condition, currently ('Ready'). | kubecarrier.io/v1alpha1.CustomResourceDiscoveryConditionType | true |
+
+[Back to TOC](#table-of-contents)
+
+## CustomResourceDiscoveryList.kubecarrier.io/v1alpha1
+
+CustomResourceDiscoveryList contains a list of crdreference
+
+| Field | Description | Scheme | Required |
+| ----- | ----------- | ------ | -------- |
+| metadata |  | [metav1.ListMeta](https://kubernetes.io/docs/reference/generated/kubernetes-api/v1.14/#listmeta-v1-meta) | false |
+| items |  | []kubecarrier.io/v1alpha1.CustomResourceDiscovery | true |
+
+[Back to TOC](#table-of-contents)
+
+## CustomResourceDiscoverySpec.kubecarrier.io/v1alpha1
+
+CustomResourceDiscoverySpec defines the desired state of crdreference
+
+| Field | Description | Scheme | Required |
+| ----- | ----------- | ------ | -------- |
+| crd | CRD references a CustomResourceDefinition within the ServiceCluster. | kubecarrier.io/v1alpha1.ObjectReference | true |
+| serviceCluster | ServiceCluster references a ServiceCluster to search the CustomResourceDefinition on. | kubecarrier.io/v1alpha1.ObjectReference | true |
+| kindOverride | KindOverride overrides resulting internal CRDs kind | string | false |
+
+[Back to TOC](#table-of-contents)
+
+## CustomResourceDiscoveryStatus.kubecarrier.io/v1alpha1
+
+CustomResourceDiscoveryStatus defines the observed state of crdreference
+
+| Field | Description | Scheme | Required |
+| ----- | ----------- | ------ | -------- |
+| crd | CRD defines the original CustomResourceDefinition specification from the service cluster | *apiextensionsv1.CustomResourceDefinition | false |
+| phase | DEPRECATED. Phase represents the current lifecycle state of this object consider this field DEPRECATED, it will be removed as soon as there is a mechanism to map conditions to a string when printing the property is only present for display purposes, for everything else use conditions | kubecarrier.io/v1alpha1.CustomResourceDiscoveryPhaseType | false |
+| conditions | Conditions is a list of all conditions this CustomResourceDiscovery is in. | []kubecarrier.io/v1alpha1.CustomResourceDiscoveryCondition | false |
+| observedGeneration | The most recent generation observed by the controller. | kubecarrier.io/v1alpha1.int64 | false |
+
+[Back to TOC](#table-of-contents)
+
+## CustomResourceDiscoverySet.kubecarrier.io/v1alpha1
+
+CustomResourceDiscoverySet manages multiple CustomResourceDiscovery objects for a set of service clusters.
+
+| Field | Description | Scheme | Required |
+| ----- | ----------- | ------ | -------- |
+| metadata |  | [metav1.ObjectMeta](https://kubernetes.io/docs/reference/generated/kubernetes-api/v1.14/#objectmeta-v1-meta) | false |
+| spec |  | kubecarrier.io/v1alpha1.CustomResourceDiscoverySetSpec | false |
+| status |  | kubecarrier.io/v1alpha1.CustomResourceDiscoverySetStatus | false |
+
+[Back to TOC](#table-of-contents)
+
+## CustomResourceDiscoverySetCondition.kubecarrier.io/v1alpha1
+
+CustomResourceDiscoverySetCondition contains details for the current condition of this CustomResourceDiscoverySet.
+
+| Field | Description | Scheme | Required |
+| ----- | ----------- | ------ | -------- |
+| lastTransitionTime | LastTransitionTime is the last time the condition transit from one status to another. | metav1.Time | true |
+| message | Message is the human readable message indicating details about last transition. | string | true |
+| reason | Reason is the (brief) reason for the condition's last transition. | string | true |
+| status | Status of the condition, one of ('True', 'False', 'Unknown'). | kubecarrier.io/v1alpha1.ConditionStatus | true |
+| type | Type of the condition, currently ('Ready'). | kubecarrier.io/v1alpha1.CustomResourceDiscoverySetConditionType | true |
+
+[Back to TOC](#table-of-contents)
+
+## CustomResourceDiscoverySetList.kubecarrier.io/v1alpha1
+
+
+
+| Field | Description | Scheme | Required |
+| ----- | ----------- | ------ | -------- |
+| metadata |  | [metav1.ListMeta](https://kubernetes.io/docs/reference/generated/kubernetes-api/v1.14/#listmeta-v1-meta) | false |
+| items |  | []kubecarrier.io/v1alpha1.CustomResourceDiscoverySet | true |
+
+[Back to TOC](#table-of-contents)
+
+## CustomResourceDiscoverySetSpec.kubecarrier.io/v1alpha1
+
+
+
+| Field | Description | Scheme | Required |
+| ----- | ----------- | ------ | -------- |
+| crd | CRD references a CustomResourceDefinition within the ServiceCluster. | kubecarrier.io/v1alpha1.ObjectReference | true |
+| serviceClusterSelector | ServiceClusterSelector references a set of ServiceClusters to search the CustomResourceDefinition on. | [metav1.LabelSelector](https://kubernetes.io/docs/reference/generated/kubernetes-api/v1.14/#labelselector-v1-meta) | true |
+| kindOverride | KindOverride overrides resulting internal CRDs kind | string | false |
+
+[Back to TOC](#table-of-contents)
+
+## CustomResourceDiscoverySetStatus.kubecarrier.io/v1alpha1
+
+
+
+| Field | Description | Scheme | Required |
+| ----- | ----------- | ------ | -------- |
+| phase | DEPRECATED. Phase represents the current lifecycle state of this object consider this field DEPRECATED, it will be removed as soon as there is a mechanism to map conditions to a string when printing the property is only present for display purposes, for everything else use conditions | kubecarrier.io/v1alpha1.CustomResourceDiscoverySetPhaseType | false |
+| conditions | Conditions is a list of all conditions this CustomResourceDiscovery is in. | []kubecarrier.io/v1alpha1.CustomResourceDiscoverySetCondition | false |
+| observedGeneration | The most recent generation observed by the controller. | kubecarrier.io/v1alpha1.int64 | false |
+
+[Back to TOC](#table-of-contents)
+
+## ObjectReference.kubecarrier.io/v1alpha1
+
+ObjectReference describes the link to another object in the same namespace
+
+| Field | Description | Scheme | Required |
+| ----- | ----------- | ------ | -------- |
+| name |  | string | true |
+
+[Back to TOC](#table-of-contents)
+
+## ServiceCluster.kubecarrier.io/v1alpha1
+
+ServiceCluster is a providers Kubernetes Cluster.
+
+| Field | Description | Scheme | Required |
+| ----- | ----------- | ------ | -------- |
+| metadata |  | [metav1.ObjectMeta](https://kubernetes.io/docs/reference/generated/kubernetes-api/v1.14/#objectmeta-v1-meta) | false |
 | spec |  | kubecarrier.io/v1alpha1.ServiceClusterSpec | false |
 | status |  | kubecarrier.io/v1alpha1.ServiceClusterStatus | false |
 
@@ -341,175 +1003,10 @@
 ## ServiceClusterList.kubecarrier.io/v1alpha1
 
 ServiceClusterList contains a list of ServiceCluster
->>>>>>> 3d80785c
-
-| Field | Description | Scheme | Required |
-| ----- | ----------- | ------ | -------- |
-| metadata |  | [metav1.ListMeta](https://kubernetes.io/docs/reference/generated/kubernetes-api/v1.14/#listmeta-v1-meta) | false |
-<<<<<<< HEAD
-| items |  | []catalog.kubecarrier.io/v1alpha1.CatalogEntry | true |
-
-[Back to TOC](#table-of-contents)
-
-## CatalogEntryMetadata.catalog.kubecarrier.io/v1alpha1
-
-CatalogEntryMetadata contains the metadata (display name, description, etc) of the CatalogEntry.
-
-| Field | Description | Scheme | Required |
-| ----- | ----------- | ------ | -------- |
-| displayName | DisplayName shows the human-readable name of this CatalogEntry. | string | false |
-| description | Description shows the human-readable description of this CatalogEntry. | string | false |
-
-[Back to TOC](#table-of-contents)
-
-## CatalogEntrySpec.catalog.kubecarrier.io/v1alpha1
-
-CatalogEntrySpec defines the desired state of CatalogEntry
-
-| Field | Description | Scheme | Required |
-| ----- | ----------- | ------ | -------- |
-| metadata | Metadata contains the metadata (display name, description, etc) of the CatalogEntry. | catalog.kubecarrier.io/v1alpha1.CatalogEntryMetadata | false |
-| referencedCRD | ReferencedCRD is the underlying ReferencedCRD objects that this CatalogEntry refers to. | catalog.kubecarrier.io/v1alpha1.ObjectReference | false |
-
-[Back to TOC](#table-of-contents)
-
-## CatalogEntryStatus.catalog.kubecarrier.io/v1alpha1
-
-CatalogEntryStatus defines the observed state of CatalogEntry.
-
-| Field | Description | Scheme | Required |
-| ----- | ----------- | ------ | -------- |
-| crd | CRD holds the information about the underlying ReferencedCRD that are offered by this CatalogEntry. | catalog.kubecarrier.io/v1alpha1.CRDInformation | false |
-| observedGeneration | ObservedGeneration is the most recent generation observed for this CatalogEntry by the controller. | catalog.kubecarrier.io/v1alpha1.int64 | false |
-| conditions | Conditions represents the latest available observations of a CatalogEntry's current state. | []catalog.kubecarrier.io/v1alpha1.CatalogEntryCondition | false |
-| phase | DEPRECATED. Phase represents the current lifecycle state of this object. Consider this field DEPRECATED, it will be removed as soon as there is a mechanism to map conditions to strings when printing the property. This is only for display purpose, for everything else use conditions. | catalog.kubecarrier.io/v1alpha1.CatalogEntryPhaseType | false |
-
-[Back to TOC](#table-of-contents)
-
-## DerivedCustomResource.catalog.kubecarrier.io/v1alpha1
-
-DerivedCustomResource derives a new CRD from a existing one.
-
-| Field | Description | Scheme | Required |
-| ----- | ----------- | ------ | -------- |
-| metadata |  | [metav1.ObjectMeta](https://kubernetes.io/docs/reference/generated/kubernetes-api/v1.14/#objectmeta-v1-meta) | false |
-| spec |  | catalog.kubecarrier.io/v1alpha1.DerivedCustomResourceSpec | false |
-| status |  | catalog.kubecarrier.io/v1alpha1.DerivedCustomResourceStatus | false |
-
-[Back to TOC](#table-of-contents)
-
-## DerivedCustomResourceCondition.catalog.kubecarrier.io/v1alpha1
-
-DerivedCustomResourceCondition contains details for the current condition of this DerivedCustomResource.
-
-| Field | Description | Scheme | Required |
-| ----- | ----------- | ------ | -------- |
-| type | Type is the type of the DerivedCustomResource condition, currently ('Ready'). | catalog.kubecarrier.io/v1alpha1.DerivedCustomResourceConditionType | true |
-| status | Status is the status of the condition, one of ('True', 'False', 'Unknown'). | catalog.kubecarrier.io/v1alpha1.ConditionStatus | true |
-| lastTransitionTime | LastTransitionTime is the last time the condition transits from one status to another. | metav1.Time | true |
-| reason | Reason is the (brief) reason for the condition's last transition. | string | true |
-| message | Message is the human readable message indicating details about last transition. | string | true |
-
-[Back to TOC](#table-of-contents)
-
-## DerivedCustomResourceList.catalog.kubecarrier.io/v1alpha1
-
-DerivedCustomResourceList contains a list of DerivedCustomResource.
-
-| Field | Description | Scheme | Required |
-| ----- | ----------- | ------ | -------- |
-| metadata |  | [metav1.ListMeta](https://kubernetes.io/docs/reference/generated/kubernetes-api/v1.14/#listmeta-v1-meta) | false |
-| items |  | []catalog.kubecarrier.io/v1alpha1.DerivedCustomResource | true |
-
-[Back to TOC](#table-of-contents)
-
-## DerivedCustomResourceReference.catalog.kubecarrier.io/v1alpha1
-
-DerivedCustomResourceReference references the derived CRD controlled by this DerivedCustomResource instance.
-
-| Field | Description | Scheme | Required |
-| ----- | ----------- | ------ | -------- |
-| name | Name of the derived CRD. | string | true |
-| group | API Group of the derived CRD. | string | true |
-| kind |  | string | true |
-| plural |  | string | true |
-| singular |  | string | true |
-
-[Back to TOC](#table-of-contents)
-
-## DerivedCustomResourceSpec.catalog.kubecarrier.io/v1alpha1
-
-DerivedCustomResourceSpec defines the desired state of DerivedCustomResource.
-
-| Field | Description | Scheme | Required |
-| ----- | ----------- | ------ | -------- |
-| baseCRD | CRD that should be used as a base to derive a new CRD from. | catalog.kubecarrier.io/v1alpha1.ObjectReference | true |
-| kindOverride | overrides the kind of the derived CRD. | string | false |
-| expose | controls which fields will be present in the derived CRD. | []catalog.kubecarrier.io/v1alpha1.VersionExposeConfig | true |
-
-[Back to TOC](#table-of-contents)
-
-## DerivedCustomResourceStatus.catalog.kubecarrier.io/v1alpha1
-
-DerivedCustomResourceStatus defines the observed state of DerivedCustomResource.
-
-| Field | Description | Scheme | Required |
-| ----- | ----------- | ------ | -------- |
-| observedGeneration | ObservedGeneration is the most recent generation observed for this DerivedCustomResource by the controller. | catalog.kubecarrier.io/v1alpha1.int64 | false |
-| conditions | Conditions represents the latest available observations of a DerivedCustomResource's current state. | []catalog.kubecarrier.io/v1alpha1.DerivedCustomResourceCondition | false |
-| phase | DEPRECATED. Phase represents the current lifecycle state of this object. Consider this field DEPRECATED, it will be removed as soon as there is a mechanism to map conditions to strings when printing the property. This is only for display purpose, for everything else use conditions. | catalog.kubecarrier.io/v1alpha1.DerivedCustomResourcePhaseType | false |
-| derivedCR | DerivedCR holds information about the derived CRD. | *catalog.kubecarrier.io/v1alpha1.DerivedCustomResourceReference | false |
-
-[Back to TOC](#table-of-contents)
-
-## FieldPath.catalog.kubecarrier.io/v1alpha1
-
-FieldPath is specifying how to address a certain field.
-
-| Field | Description | Scheme | Required |
-| ----- | ----------- | ------ | -------- |
-| jsonPath | JSONPath e.g. .spec.somefield.somesubfield | string | true |
-
-[Back to TOC](#table-of-contents)
-
-## VersionExposeConfig.catalog.kubecarrier.io/v1alpha1
-
-VersionExposeConfig specifies which fields to expose in the derived CRD.
-
-| Field | Description | Scheme | Required |
-| ----- | ----------- | ------ | -------- |
-| versions | specifies the versions of the referenced CRD, that this expose config applies to. The same version may not be specified in multiple VersionExposeConfigs. | []string | true |
-| fields | specifies the fields that should be present in the derived CRD. | []catalog.kubecarrier.io/v1alpha1.FieldPath | true |
-
-[Back to TOC](#table-of-contents)
-
-## Offering.catalog.kubecarrier.io/v1alpha1
-
-Offering is used for Tenants to discover services that have been made available to them.
-
-| Field | Description | Scheme | Required |
-| ----- | ----------- | ------ | -------- |
-| metadata |  | [metav1.ObjectMeta](https://kubernetes.io/docs/reference/generated/kubernetes-api/v1.14/#objectmeta-v1-meta) | false |
-| offering |  | catalog.kubecarrier.io/v1alpha1.OfferingData | false |
-
-[Back to TOC](#table-of-contents)
-
-## OfferingData.catalog.kubecarrier.io/v1alpha1
-
-OfferingData defines the data (metadata, provider, crds, etc.) of Offering.
-
-| Field | Description | Scheme | Required |
-| ----- | ----------- | ------ | -------- |
-| metadata |  | catalog.kubecarrier.io/v1alpha1.OfferingMetadata | false |
-| provider | Provider references a ProviderReference of this Offering. | catalog.kubecarrier.io/v1alpha1.ObjectReference | true |
-| crd | CRD holds the information about the underlying CRD that is offered by this offering. | catalog.kubecarrier.io/v1alpha1.CRDInformation | false |
-
-[Back to TOC](#table-of-contents)
-
-## OfferingList.catalog.kubecarrier.io/v1alpha1
-
-OfferingList contains a list of Offering.
-=======
+
+| Field | Description | Scheme | Required |
+| ----- | ----------- | ------ | -------- |
+| metadata |  | [metav1.ListMeta](https://kubernetes.io/docs/reference/generated/kubernetes-api/v1.14/#listmeta-v1-meta) | false |
 | items |  | []kubecarrier.io/v1alpha1.ServiceCluster | true |
 
 [Back to TOC](#table-of-contents)
@@ -546,78 +1043,6 @@
 | conditions | Conditions is a list of all conditions this ServiceCluster is in. | []kubecarrier.io/v1alpha1.ServiceClusterCondition | false |
 | observedGeneration | The most recent generation observed by the controller. | kubecarrier.io/v1alpha1.int64 | false |
 | kubernetesVersion | KubernetesVersion of the service cluster API Server | *version.Info | false |
-
-[Back to TOC](#table-of-contents)
-
-## ObjectReference.kubecarrier.io/v1alpha1
-
-ObjectReference describes the link to another object in the same namespace
-
-| Field | Description | Scheme | Required |
-| ----- | ----------- | ------ | -------- |
-| name |  | string | true |
-
-[Back to TOC](#table-of-contents)
-
-## CustomResourceDiscovery.kubecarrier.io/v1alpha1
-
-CustomResourceDiscovery is used inside KubeCarrier to fetch a CustomResourceDefinition from another cluster and to offload cross cluster access to another component.
-
-| Field | Description | Scheme | Required |
-| ----- | ----------- | ------ | -------- |
-| metadata |  | [metav1.ObjectMeta](https://kubernetes.io/docs/reference/generated/kubernetes-api/v1.14/#objectmeta-v1-meta) | false |
-| spec |  | kubecarrier.io/v1alpha1.CustomResourceDiscoverySpec | false |
-| status |  | kubecarrier.io/v1alpha1.CustomResourceDiscoveryStatus | false |
-
-[Back to TOC](#table-of-contents)
-
-## CustomResourceDiscoveryCondition.kubecarrier.io/v1alpha1
-
-CustomResourceDiscoveryCondition contains details for the current condition of this CustomResourceDiscovery.
-
-| Field | Description | Scheme | Required |
-| ----- | ----------- | ------ | -------- |
-| lastTransitionTime | LastTransitionTime is the last time the condition transit from one status to another. | metav1.Time | true |
-| message | Message is the human readable message indicating details about last transition. | string | true |
-| reason | Reason is the (brief) reason for the condition's last transition. | string | true |
-| status | Status of the condition, one of ('True', 'False', 'Unknown'). | kubecarrier.io/v1alpha1.ConditionStatus | true |
-| type | Type of the condition, currently ('Ready'). | kubecarrier.io/v1alpha1.CustomResourceDiscoveryConditionType | true |
-
-[Back to TOC](#table-of-contents)
-
-## CustomResourceDiscoveryList.kubecarrier.io/v1alpha1
-
-CustomResourceDiscoveryList contains a list of crdreference
-
-| Field | Description | Scheme | Required |
-| ----- | ----------- | ------ | -------- |
-| metadata |  | [metav1.ListMeta](https://kubernetes.io/docs/reference/generated/kubernetes-api/v1.14/#listmeta-v1-meta) | false |
-| items |  | []kubecarrier.io/v1alpha1.CustomResourceDiscovery | true |
-
-[Back to TOC](#table-of-contents)
-
-## CustomResourceDiscoverySpec.kubecarrier.io/v1alpha1
-
-CustomResourceDiscoverySpec defines the desired state of crdreference
-
-| Field | Description | Scheme | Required |
-| ----- | ----------- | ------ | -------- |
-| crd | CRD references a CustomResourceDefinition within the ServiceCluster. | kubecarrier.io/v1alpha1.ObjectReference | true |
-| serviceCluster | ServiceCluster references a ServiceCluster to search the CustomResourceDefinition on. | kubecarrier.io/v1alpha1.ObjectReference | true |
-| kindOverride | KindOverride overrides resulting internal CRDs kind | string | false |
-
-[Back to TOC](#table-of-contents)
-
-## CustomResourceDiscoveryStatus.kubecarrier.io/v1alpha1
-
-CustomResourceDiscoveryStatus defines the observed state of crdreference
-
-| Field | Description | Scheme | Required |
-| ----- | ----------- | ------ | -------- |
-| crd | CRD defines the original CustomResourceDefinition specification from the service cluster | *apiextensionsv1.CustomResourceDefinition | false |
-| phase | DEPRECATED. Phase represents the current lifecycle state of this object consider this field DEPRECATED, it will be removed as soon as there is a mechanism to map conditions to a string when printing the property is only present for display purposes, for everything else use conditions | kubecarrier.io/v1alpha1.CustomResourceDiscoveryPhaseType | false |
-| conditions | Conditions is a list of all conditions this CustomResourceDiscovery is in. | []kubecarrier.io/v1alpha1.CustomResourceDiscoveryCondition | false |
-| observedGeneration | The most recent generation observed by the controller. | kubecarrier.io/v1alpha1.int64 | false |
 
 [Back to TOC](#table-of-contents)
 
@@ -680,1416 +1105,4 @@
 | observedGeneration | The most recent generation observed by the controller. | kubecarrier.io/v1alpha1.int64 | false |
 | serviceClusterNamespace | ServiceClusterNamespace references the Namespace on the ServiceCluster that was assigned. | kubecarrier.io/v1alpha1.ObjectReference | false |
 
-[Back to TOC](#table-of-contents)
-
-## TenantReference.catalog.kubecarrier.io/v1alpha1
-
-TenantReference is a read-only object exposing the Tenant information. TenantReference lives in the provider's namespace. The provider is allowed modifying TenantReference's labels, marking them at will. This allows the tenant granular tenant selection for the offered services catalogs.
-
-| Field | Description | Scheme | Required |
-| ----- | ----------- | ------ | -------- |
-| metadata |  | [metav1.ObjectMeta](https://kubernetes.io/docs/reference/generated/kubernetes-api/v1.14/#objectmeta-v1-meta) | false |
-| spec |  | catalog.kubecarrier.io/v1alpha1.TenantReferenceSpec | false |
-
-[Back to TOC](#table-of-contents)
-
-## TenantReferenceList.catalog.kubecarrier.io/v1alpha1
-
-TenantReferenceList contains a list of TenantReference
->>>>>>> 3d80785c
-
-| Field | Description | Scheme | Required |
-| ----- | ----------- | ------ | -------- |
-| metadata |  | [metav1.ListMeta](https://kubernetes.io/docs/reference/generated/kubernetes-api/v1.14/#listmeta-v1-meta) | false |
-<<<<<<< HEAD
-| items |  | []catalog.kubecarrier.io/v1alpha1.Offering | true |
-
-[Back to TOC](#table-of-contents)
-
-## OfferingMetadata.catalog.kubecarrier.io/v1alpha1
-
-OfferingMetadata contains the metadata (display name, description, etc) of the Offering.
-
-| Field | Description | Scheme | Required |
-| ----- | ----------- | ------ | -------- |
-| displayName | DisplayName shows the human-readable name of this Offering. | string | false |
-| description | Description shows the human-readable description of this Offering. | string | false |
-
-[Back to TOC](#table-of-contents)
-
-## ServiceClusterReference.catalog.kubecarrier.io/v1alpha1
-
-ServiceClusterReference exposes information about a Providers Clusters.\n\nThis object lives in the tenant namespace for each provider the tenant is allowed utilizing (e.g. there's catalog selecting this tenant as its user)
-
-| Field | Description | Scheme | Required |
-| ----- | ----------- | ------ | -------- |
-| metadata |  | [metav1.ObjectMeta](https://kubernetes.io/docs/reference/generated/kubernetes-api/v1.14/#objectmeta-v1-meta) | false |
-| spec |  | catalog.kubecarrier.io/v1alpha1.ServiceClusterReferenceSpec | false |
-
-[Back to TOC](#table-of-contents)
-
-## ServiceClusterReferenceList.catalog.kubecarrier.io/v1alpha1
-
-ServiceClusterReferenceList contains a list of ServiceClusterReference
-
-| Field | Description | Scheme | Required |
-| ----- | ----------- | ------ | -------- |
-| metadata |  | [metav1.ListMeta](https://kubernetes.io/docs/reference/generated/kubernetes-api/v1.14/#listmeta-v1-meta) | false |
-| items |  | []catalog.kubecarrier.io/v1alpha1.ServiceClusterReference | true |
-
-[Back to TOC](#table-of-contents)
-
-## ServiceClusterReferenceSpec.catalog.kubecarrier.io/v1alpha1
-
-ServiceClusterReferenceSpec defines the desired state of ServiceClusterReference
-
-| Field | Description | Scheme | Required |
-| ----- | ----------- | ------ | -------- |
-| metadata | Metadata contains the metadata (display name, description, etc) of the ServiceCluster. | corev1alpha1.ServiceClusterMetadata | false |
-| provider | Provider references the Provider that this ServiceCluster belongs to. | catalog.kubecarrier.io/v1alpha1.ObjectReference | true |
-
-[Back to TOC](#table-of-contents)
-
-## TenantReference.catalog.kubecarrier.io/v1alpha1
-
-TenantReference is a read-only object exposing the Tenant information. TenantReference lives in the provider's namespace. The provider is allowed modifying TenantReference's labels, marking them at will. This allows the tenant granular tenant selection for the offered services catalogs.
-
-| Field | Description | Scheme | Required |
-| ----- | ----------- | ------ | -------- |
-| metadata |  | [metav1.ObjectMeta](https://kubernetes.io/docs/reference/generated/kubernetes-api/v1.14/#objectmeta-v1-meta) | false |
-| spec |  | catalog.kubecarrier.io/v1alpha1.TenantReferenceSpec | false |
-
-[Back to TOC](#table-of-contents)
-
-## TenantReferenceList.catalog.kubecarrier.io/v1alpha1
-
-TenantReferenceList contains a list of TenantReference
-=======
-| items |  | []catalog.kubecarrier.io/v1alpha1.TenantReference | true |
-
-[Back to TOC](#table-of-contents)
-
-## TenantReferenceSpec.catalog.kubecarrier.io/v1alpha1
-
-TenantReferenceSpec defines the desired state of TenantReference
-
-| Field | Description | Scheme | Required |
-| ----- | ----------- | ------ | -------- |
-
-[Back to TOC](#table-of-contents)
-
-## CRDInformation.catalog.kubecarrier.io/v1alpha1
-
-CRDInformation contains type information about the CRD.
-
-| Field | Description | Scheme | Required |
-| ----- | ----------- | ------ | -------- |
-| name |  | string | true |
-| apiGroup |  | string | true |
-| kind |  | string | true |
-| versions |  | []catalog.kubecarrier.io/v1alpha1.CRDVersion | true |
-| serviceCluster | ServiceCluster references a ServiceClusterReference of this CRD. | catalog.kubecarrier.io/v1alpha1.ObjectReference | true |
-
-[Back to TOC](#table-of-contents)
-
-## CRDVersion.catalog.kubecarrier.io/v1alpha1
-
-CRDVersion holds CRD version specific details.
-
-| Field | Description | Scheme | Required |
-| ----- | ----------- | ------ | -------- |
-| name | Name of this version, for example: v1, v1alpha1, v1beta1 | string | true |
-| schema | Schema of this CRD version. | *apiextensionsv1.CustomResourceValidation | false |
-
-[Back to TOC](#table-of-contents)
-
-## DerivedCustomResource.catalog.kubecarrier.io/v1alpha1
-
-DerivedCustomResource derives a new CRD from a existing one.
-
-| Field | Description | Scheme | Required |
-| ----- | ----------- | ------ | -------- |
-| metadata |  | [metav1.ObjectMeta](https://kubernetes.io/docs/reference/generated/kubernetes-api/v1.14/#objectmeta-v1-meta) | false |
-| spec |  | catalog.kubecarrier.io/v1alpha1.DerivedCustomResourceSpec | false |
-| status |  | catalog.kubecarrier.io/v1alpha1.DerivedCustomResourceStatus | false |
-
-[Back to TOC](#table-of-contents)
-
-## DerivedCustomResourceCondition.catalog.kubecarrier.io/v1alpha1
-
-DerivedCustomResourceCondition contains details for the current condition of this DerivedCustomResource.
-
-| Field | Description | Scheme | Required |
-| ----- | ----------- | ------ | -------- |
-| type | Type is the type of the DerivedCustomResource condition, currently ('Ready'). | catalog.kubecarrier.io/v1alpha1.DerivedCustomResourceConditionType | true |
-| status | Status is the status of the condition, one of ('True', 'False', 'Unknown'). | catalog.kubecarrier.io/v1alpha1.ConditionStatus | true |
-| lastTransitionTime | LastTransitionTime is the last time the condition transits from one status to another. | metav1.Time | true |
-| reason | Reason is the (brief) reason for the condition's last transition. | string | true |
-| message | Message is the human readable message indicating details about last transition. | string | true |
-
-[Back to TOC](#table-of-contents)
-
-## DerivedCustomResourceList.catalog.kubecarrier.io/v1alpha1
-
-DerivedCustomResourceList contains a list of DerivedCustomResource.
->>>>>>> 3d80785c
-
-| Field | Description | Scheme | Required |
-| ----- | ----------- | ------ | -------- |
-| metadata |  | [metav1.ListMeta](https://kubernetes.io/docs/reference/generated/kubernetes-api/v1.14/#listmeta-v1-meta) | false |
-<<<<<<< HEAD
-| items |  | []catalog.kubecarrier.io/v1alpha1.TenantReference | true |
-
-[Back to TOC](#table-of-contents)
-
-## TenantReferenceSpec.catalog.kubecarrier.io/v1alpha1
-
-TenantReferenceSpec defines the desired state of TenantReference
-
-| Field | Description | Scheme | Required |
-| ----- | ----------- | ------ | -------- |
-
-[Back to TOC](#table-of-contents)
-
-## CRDInformation.catalog.kubecarrier.io/v1alpha1
-
-CRDInformation contains type information about the CRD.
-
-| Field | Description | Scheme | Required |
-| ----- | ----------- | ------ | -------- |
-| name |  | string | true |
-| apiGroup |  | string | true |
-| kind |  | string | true |
-| versions |  | []catalog.kubecarrier.io/v1alpha1.CRDVersion | true |
-| serviceCluster | ServiceCluster references a ServiceClusterReference of this CRD. | catalog.kubecarrier.io/v1alpha1.ObjectReference | true |
-
-[Back to TOC](#table-of-contents)
-
-## CRDVersion.catalog.kubecarrier.io/v1alpha1
-
-CRDVersion holds CRD version specific details.
-
-| Field | Description | Scheme | Required |
-| ----- | ----------- | ------ | -------- |
-| name | Name of this version, for example: v1, v1alpha1, v1beta1 | string | true |
-| schema | Schema of this CRD version. | *apiextensionsv1.CustomResourceValidation | false |
-
-[Back to TOC](#table-of-contents)
-
-## ObjectReference.catalog.kubecarrier.io/v1alpha1
-
-ObjectReference describes the link to another object in the same namespace.
-=======
-| items |  | []catalog.kubecarrier.io/v1alpha1.DerivedCustomResource | true |
-
-[Back to TOC](#table-of-contents)
-
-## DerivedCustomResourceReference.catalog.kubecarrier.io/v1alpha1
-
-DerivedCustomResourceReference references the derived CRD controlled by this DerivedCustomResource instance.
-
-| Field | Description | Scheme | Required |
-| ----- | ----------- | ------ | -------- |
-| name | Name of the derived CRD. | string | true |
-| group | API Group of the derived CRD. | string | true |
-| kind |  | string | true |
-| plural |  | string | true |
-| singular |  | string | true |
-
-[Back to TOC](#table-of-contents)
-
-## DerivedCustomResourceSpec.catalog.kubecarrier.io/v1alpha1
-
-DerivedCustomResourceSpec defines the desired state of DerivedCustomResource.
-
-| Field | Description | Scheme | Required |
-| ----- | ----------- | ------ | -------- |
-| baseCRD | CRD that should be used as a base to derive a new CRD from. | catalog.kubecarrier.io/v1alpha1.ObjectReference | true |
-| kindOverride | overrides the kind of the derived CRD. | string | false |
-| expose | controls which fields will be present in the derived CRD. | []catalog.kubecarrier.io/v1alpha1.VersionExposeConfig | true |
-
-[Back to TOC](#table-of-contents)
-
-## DerivedCustomResourceStatus.catalog.kubecarrier.io/v1alpha1
-
-DerivedCustomResourceStatus defines the observed state of DerivedCustomResource.
-
-| Field | Description | Scheme | Required |
-| ----- | ----------- | ------ | -------- |
-| observedGeneration | ObservedGeneration is the most recent generation observed for this DerivedCustomResource by the controller. | catalog.kubecarrier.io/v1alpha1.int64 | false |
-| conditions | Conditions represents the latest available observations of a DerivedCustomResource's current state. | []catalog.kubecarrier.io/v1alpha1.DerivedCustomResourceCondition | false |
-| phase | DEPRECATED. Phase represents the current lifecycle state of this object. Consider this field DEPRECATED, it will be removed as soon as there is a mechanism to map conditions to strings when printing the property. This is only for display purpose, for everything else use conditions. | catalog.kubecarrier.io/v1alpha1.DerivedCustomResourcePhaseType | false |
-| derivedCR | DerivedCR holds information about the derived CRD. | *catalog.kubecarrier.io/v1alpha1.DerivedCustomResourceReference | false |
-
-[Back to TOC](#table-of-contents)
-
-## FieldPath.catalog.kubecarrier.io/v1alpha1
-
-FieldPath is specifying how to address a certain field.
->>>>>>> 3d80785c
-
-| Field | Description | Scheme | Required |
-| ----- | ----------- | ------ | -------- |
-| jsonPath | JSONPath e.g. .spec.somefield.somesubfield | string | true |
-
-[Back to TOC](#table-of-contents)
-
-<<<<<<< HEAD
-## Account.catalog.kubecarrier.io/v1alpha1
-
-Account is the service provider representation in the KubeCarrier control-plane.
-
-| Field | Description | Scheme | Required |
-| ----- | ----------- | ------ | -------- |
-| metadata |  | [metav1.ObjectMeta](https://kubernetes.io/docs/reference/generated/kubernetes-api/v1.14/#objectmeta-v1-meta) | false |
-| spec |  | catalog.kubecarrier.io/v1alpha1.AccountSpec | false |
-| status |  | catalog.kubecarrier.io/v1alpha1.AccountStatus | false |
-
-[Back to TOC](#table-of-contents)
-
-## AccountCondition.catalog.kubecarrier.io/v1alpha1
-
-AccountCondition contains details for the current condition of this Account.
-
-| Field | Description | Scheme | Required |
-| ----- | ----------- | ------ | -------- |
-| type | Type is the type of the Account condition, currently ('Ready'). | catalog.kubecarrier.io/v1alpha1.AccountConditionType | true |
-| status | Status is the status of the condition, one of ('True', 'False', 'Unknown'). | catalog.kubecarrier.io/v1alpha1.ConditionStatus | true |
-| lastTransitionTime | LastTransitionTime is the last time the condition transits from one status to another. | metav1.Time | true |
-| reason | Reason is the (brief) reason for the condition's last transition. | string | true |
-| message | Message is the human readable message indicating details about last transition. | string | true |
-
-[Back to TOC](#table-of-contents)
-
-## AccountList.catalog.kubecarrier.io/v1alpha1
-
-AccountList contains a list of Account.
-=======
-## VersionExposeConfig.catalog.kubecarrier.io/v1alpha1
-
-VersionExposeConfig specifies which fields to expose in the derived CRD.
-
-| Field | Description | Scheme | Required |
-| ----- | ----------- | ------ | -------- |
-| versions | specifies the versions of the referenced CRD, that this expose config applies to. The same version may not be specified in multiple VersionExposeConfigs. | []string | true |
-| fields | specifies the fields that should be present in the derived CRD. | []catalog.kubecarrier.io/v1alpha1.FieldPath | true |
-
-[Back to TOC](#table-of-contents)
-
-## ProviderReference.catalog.kubecarrier.io/v1alpha1
-
-ProviderReference exposes information of the Provider(displayName, description). This object lives in the tenant namespace for each provider the tenant is allowed utilizing (e.g. there's catalog selecting this tenant as its user)
-
-| Field | Description | Scheme | Required |
-| ----- | ----------- | ------ | -------- |
-| metadata |  | [metav1.ObjectMeta](https://kubernetes.io/docs/reference/generated/kubernetes-api/v1.14/#objectmeta-v1-meta) | false |
-| spec |  | catalog.kubecarrier.io/v1alpha1.ProviderReferenceSpec | false |
-
-[Back to TOC](#table-of-contents)
-
-## ProviderReferenceList.catalog.kubecarrier.io/v1alpha1
-
-ProviderReferenceList contains a list of ProviderReference
->>>>>>> 3d80785c
-
-| Field | Description | Scheme | Required |
-| ----- | ----------- | ------ | -------- |
-| metadata |  | [metav1.ListMeta](https://kubernetes.io/docs/reference/generated/kubernetes-api/v1.14/#listmeta-v1-meta) | false |
-<<<<<<< HEAD
-| items |  | []catalog.kubecarrier.io/v1alpha1.Account | true |
-
-[Back to TOC](#table-of-contents)
-
-## AccountMetadata.catalog.kubecarrier.io/v1alpha1
-
-AccountMetadata contains the metadata (display name, description, etc) of the Account.
-
-| Field | Description | Scheme | Required |
-| ----- | ----------- | ------ | -------- |
-| displayName | DisplayName shows the human-readable name of this Account. | string | false |
-| description | Description shows the human-readable description of this Account. | string | false |
-
-[Back to TOC](#table-of-contents)
-
-## AccountSpec.catalog.kubecarrier.io/v1alpha1
-
-AccountSpec defines the desired state of Account.
-
-| Field | Description | Scheme | Required |
-| ----- | ----------- | ------ | -------- |
-| metadata | Metadata\tcontains additional human readable account details | catalog.kubecarrier.io/v1alpha1.AccountMetadata | false |
-| roles | Roles this account uses | []catalog.kubecarrier.io/v1alpha1.AccountRole | true |
-
-[Back to TOC](#table-of-contents)
-
-## AccountStatus.catalog.kubecarrier.io/v1alpha1
-
-AccountStatus defines the observed state of Account.
-
-| Field | Description | Scheme | Required |
-| ----- | ----------- | ------ | -------- |
-| namespaceName | NamespaceName is the name of the namespace that the Account manages. | string | false |
-| observedGeneration | ObservedGeneration is the most recent generation observed for this Account by the controller. | catalog.kubecarrier.io/v1alpha1.int64 | false |
-| conditions | Conditions represents the latest available observations of a Account's current state. | []catalog.kubecarrier.io/v1alpha1.AccountCondition | false |
-| phase | DEPRECATED. Phase represents the current lifecycle state of this object. Consider this field DEPRECATED, it will be removed as soon as there is a mechanism to map conditions to strings when printing the property. This is only for display purpose, for everything else use conditions. | catalog.kubecarrier.io/v1alpha1.AccountPhaseType | false |
-
-[Back to TOC](#table-of-contents)
-
-## ProviderReference.catalog.kubecarrier.io/v1alpha1
-
-ProviderReference exposes information of the Provider(displayName, description). This object lives in the tenant namespace for each provider the tenant is allowed utilizing (e.g. there's catalog selecting this tenant as its user)
-
-| Field | Description | Scheme | Required |
-| ----- | ----------- | ------ | -------- |
-| metadata |  | [metav1.ObjectMeta](https://kubernetes.io/docs/reference/generated/kubernetes-api/v1.14/#objectmeta-v1-meta) | false |
-| spec |  | catalog.kubecarrier.io/v1alpha1.ProviderReferenceSpec | false |
-
-[Back to TOC](#table-of-contents)
-
-## ProviderReferenceList.catalog.kubecarrier.io/v1alpha1
-
-ProviderReferenceList contains a list of ProviderReference
-
-| Field | Description | Scheme | Required |
-| ----- | ----------- | ------ | -------- |
-| metadata |  | [metav1.ListMeta](https://kubernetes.io/docs/reference/generated/kubernetes-api/v1.14/#listmeta-v1-meta) | false |
-| items |  | []catalog.kubecarrier.io/v1alpha1.ProviderReference | true |
-
-[Back to TOC](#table-of-contents)
-
-## ProviderReferenceSpec.catalog.kubecarrier.io/v1alpha1
-
-ProviderReferenceSpec defines the desired state of ProviderReference
-
-| Field | Description | Scheme | Required |
-| ----- | ----------- | ------ | -------- |
-| metadata | Metadata contains the metadata (display name, description, etc) of the Provider. | catalog.kubecarrier.io/v1alpha1.AccountMetadata | false |
-=======
-| items |  | []catalog.kubecarrier.io/v1alpha1.ProviderReference | true |
-
-[Back to TOC](#table-of-contents)
-
-## ProviderReferenceSpec.catalog.kubecarrier.io/v1alpha1
-
-ProviderReferenceSpec defines the desired state of ProviderReference
-
-| Field | Description | Scheme | Required |
-| ----- | ----------- | ------ | -------- |
-| metadata | Metadata contains the metadata (display name, description, etc) of the Provider. | catalog.kubecarrier.io/v1alpha1.ProviderMetadata | false |
-
-[Back to TOC](#table-of-contents)
-
-## Catalog.catalog.kubecarrier.io/v1alpha1
-
-Catalog publishes a selection of CatalogEntries to a selection of Tenants.
-
-| Field | Description | Scheme | Required |
-| ----- | ----------- | ------ | -------- |
-| metadata |  | [metav1.ObjectMeta](https://kubernetes.io/docs/reference/generated/kubernetes-api/v1.14/#objectmeta-v1-meta) | false |
-| spec |  | catalog.kubecarrier.io/v1alpha1.CatalogSpec | false |
-| status |  | catalog.kubecarrier.io/v1alpha1.CatalogStatus | false |
-
-[Back to TOC](#table-of-contents)
-
-## CatalogCondition.catalog.kubecarrier.io/v1alpha1
-
-CatalogCondition contains details for the current condition of this Catalog.
-
-| Field | Description | Scheme | Required |
-| ----- | ----------- | ------ | -------- |
-| type | Type is the type of the Catalog condition, currently ('Ready'). | catalog.kubecarrier.io/v1alpha1.CatalogConditionType | true |
-| status | Status is the status of the condition, one of ('True', 'False', 'Unknown'). | catalog.kubecarrier.io/v1alpha1.ConditionStatus | true |
-| lastTransitionTime | LastTransitionTime is the last time the condition transits from one status to another. | metav1.Time | true |
-| reason | Reason is the (brief) reason for the condition's last transition. | string | true |
-| message | Message is the human readable message indicating details about last transition. | string | true |
-
-[Back to TOC](#table-of-contents)
-
-## CatalogList.catalog.kubecarrier.io/v1alpha1
-
-CatalogList contains a list of Catalog
-
-| Field | Description | Scheme | Required |
-| ----- | ----------- | ------ | -------- |
-| metadata |  | [metav1.ListMeta](https://kubernetes.io/docs/reference/generated/kubernetes-api/v1.14/#listmeta-v1-meta) | false |
-| items |  | []catalog.kubecarrier.io/v1alpha1.Catalog | true |
-
-[Back to TOC](#table-of-contents)
-
-## CatalogSpec.catalog.kubecarrier.io/v1alpha1
-
-CatalogSpec defines the desired contents of a Catalog.
-
-| Field | Description | Scheme | Required |
-| ----- | ----------- | ------ | -------- |
-| catalogEntrySelector | CatalogEntrySelector selects CatalogEntry objects that should be part of this catalog. | *[metav1.LabelSelector](https://kubernetes.io/docs/reference/generated/kubernetes-api/v1.14/#labelselector-v1-meta) | false |
-| tenantReferenceSelector | TenantReferenceSelector selects TenantReference objects that the catalog should be published to. | *[metav1.LabelSelector](https://kubernetes.io/docs/reference/generated/kubernetes-api/v1.14/#labelselector-v1-meta) | false |
-
-[Back to TOC](#table-of-contents)
-
-## CatalogStatus.catalog.kubecarrier.io/v1alpha1
-
-CatalogStatus defines the observed state of Catalog.
-
-| Field | Description | Scheme | Required |
-| ----- | ----------- | ------ | -------- |
-| tenants | Tenants is the list of the Tenants(TenantReference) that selected by this Catalog. | []catalog.kubecarrier.io/v1alpha1.ObjectReference | false |
-| entries | Entries is the list of the CatalogEntries that selected by this Catalog. | []catalog.kubecarrier.io/v1alpha1.ObjectReference | false |
-| observedGeneration | ObservedGeneration is the most recent generation observed for this Catalog by the controller. | catalog.kubecarrier.io/v1alpha1.int64 | false |
-| conditions | Conditions represents the latest available observations of a Catalog's current state. | []catalog.kubecarrier.io/v1alpha1.CatalogCondition | false |
-| phase | DEPRECATED. Phase represents the current lifecycle state of this object. Consider this field DEPRECATED, it will be removed as soon as there is a mechanism to map conditions to strings when printing the property. This is only for display purpose, for everything else use conditions. | catalog.kubecarrier.io/v1alpha1.CatalogPhaseType | false |
-
-[Back to TOC](#table-of-contents)
-
-## ObjectReference.catalog.kubecarrier.io/v1alpha1
-
-ObjectReference describes the link to another object in the same namespace.
-
-| Field | Description | Scheme | Required |
-| ----- | ----------- | ------ | -------- |
-| name |  | string | true |
->>>>>>> 3d80785c
-
-[Back to TOC](#table-of-contents)
-
-## Catapult.operator.kubecarrier.io/v1alpha1
-
-Catapult manages the deployment of the Catapult controller manager.
-
-| Field | Description | Scheme | Required |
-| ----- | ----------- | ------ | -------- |
-| metadata |  | [metav1.ObjectMeta](https://kubernetes.io/docs/reference/generated/kubernetes-api/v1.14/#objectmeta-v1-meta) | false |
-| spec |  | operator.kubecarrier.io/v1alpha1.CatapultSpec | false |
-| status |  | operator.kubecarrier.io/v1alpha1.CatapultStatus | false |
-
-[Back to TOC](#table-of-contents)
-
-## CatapultCondition.operator.kubecarrier.io/v1alpha1
-
-CatapultCondition contains details for the current condition of this Catapult.
-
-| Field | Description | Scheme | Required |
-| ----- | ----------- | ------ | -------- |
-| type | Type is the type of the Catapult condition, currently ('Ready'). | operator.kubecarrier.io/v1alpha1.CatapultConditionType | true |
-| status | Status is the status of the condition, one of ('True', 'False', 'Unknown'). | operator.kubecarrier.io/v1alpha1.ConditionStatus | true |
-| lastTransitionTime | LastTransitionTime is the last time the condition transits from one status to another. | metav1.Time | true |
-| reason | Reason is the (brief) reason for the condition's last transition. | string | true |
-| message | Message is the human readable message indicating details about last transition. | string | true |
-
-[Back to TOC](#table-of-contents)
-
-## CatapultList.operator.kubecarrier.io/v1alpha1
-
-CatapultList contains a list of Catapult
-
-| Field | Description | Scheme | Required |
-| ----- | ----------- | ------ | -------- |
-| metadata |  | [metav1.ListMeta](https://kubernetes.io/docs/reference/generated/kubernetes-api/v1.14/#listmeta-v1-meta) | false |
-| items |  | []operator.kubecarrier.io/v1alpha1.Catapult | true |
-
-[Back to TOC](#table-of-contents)
-
-## CatapultSpec.operator.kubecarrier.io/v1alpha1
-
-CatapultSpec defines the desired state of Catapult
-
-| Field | Description | Scheme | Required |
-| ----- | ----------- | ------ | -------- |
-| masterClusterCRD | References the CRD in the master cluster. | operator.kubecarrier.io/v1alpha1.CRDReference | true |
-| serviceClusterCRD | References the CRD in the service cluster. | operator.kubecarrier.io/v1alpha1.CRDReference | true |
-| serviceCluster | References the ServiceCluster object that this object belongs to. | operator.kubecarrier.io/v1alpha1.ObjectReference | true |
-
-[Back to TOC](#table-of-contents)
-
-## CatapultStatus.operator.kubecarrier.io/v1alpha1
-
-CatapultStatus defines the observed state of Catapult
-
-| Field | Description | Scheme | Required |
-| ----- | ----------- | ------ | -------- |
-| observedGeneration | ObservedGeneration is the most recent generation observed for this Catapult by the controller. | operator.kubecarrier.io/v1alpha1.int64 | false |
-| conditions | Conditions represents the latest available observations of a Catapult's current state. | []operator.kubecarrier.io/v1alpha1.CatapultCondition | false |
-| phase | DEPRECATED. Phase represents the current lifecycle state of this object. Consider this field DEPRECATED, it will be removed as soon as there is a mechanism to map conditions to strings when printing the property. This is only for display purpose, for everything else use conditions. | operator.kubecarrier.io/v1alpha1.CatapultPhaseType | false |
-
-[Back to TOC](#table-of-contents)
-
-<<<<<<< HEAD
-## Elevator.operator.kubecarrier.io/v1alpha1
-
-Elevator manages the deployment of the Elevator controller manager. For each `DerivedCustomResource` a Elevator instance is launched to propagate the derived CRD instance into the provider namespace. This component works hand-in-hand with the Catapult instance for the respective type.
-=======
-## ServiceClusterReference.catalog.kubecarrier.io/v1alpha1
-
-ServiceClusterReference exposes information about a Providers Clusters.\n\nThis object lives in the tenant namespace for each provider the tenant is allowed utilizing (e.g. there's catalog selecting this tenant as its user)
->>>>>>> 3d80785c
-
-| Field | Description | Scheme | Required |
-| ----- | ----------- | ------ | -------- |
-| metadata |  | [metav1.ObjectMeta](https://kubernetes.io/docs/reference/generated/kubernetes-api/v1.14/#objectmeta-v1-meta) | false |
-<<<<<<< HEAD
-| spec |  | operator.kubecarrier.io/v1alpha1.ElevatorSpec | false |
-| status |  | operator.kubecarrier.io/v1alpha1.ElevatorStatus | false |
-
-[Back to TOC](#table-of-contents)
-
-## ElevatorCondition.operator.kubecarrier.io/v1alpha1
-
-ElevatorCondition contains details for the current condition of this Elevator.
-
-| Field | Description | Scheme | Required |
-| ----- | ----------- | ------ | -------- |
-| type | Type is the type of the Elevator condition, currently ('Ready'). | operator.kubecarrier.io/v1alpha1.ElevatorConditionType | true |
-| status | Status is the status of the condition, one of ('True', 'False', 'Unknown'). | operator.kubecarrier.io/v1alpha1.ConditionStatus | true |
-=======
-| spec |  | catalog.kubecarrier.io/v1alpha1.ServiceClusterReferenceSpec | false |
-
-[Back to TOC](#table-of-contents)
-
-## ServiceClusterReferenceList.catalog.kubecarrier.io/v1alpha1
-
-ServiceClusterReferenceList contains a list of ServiceClusterReference
-
-| Field | Description | Scheme | Required |
-| ----- | ----------- | ------ | -------- |
-| metadata |  | [metav1.ListMeta](https://kubernetes.io/docs/reference/generated/kubernetes-api/v1.14/#listmeta-v1-meta) | false |
-| items |  | []catalog.kubecarrier.io/v1alpha1.ServiceClusterReference | true |
-
-[Back to TOC](#table-of-contents)
-
-## ServiceClusterReferenceSpec.catalog.kubecarrier.io/v1alpha1
-
-ServiceClusterReferenceSpec defines the desired state of ServiceClusterReference
-
-| Field | Description | Scheme | Required |
-| ----- | ----------- | ------ | -------- |
-| metadata | Metadata contains the metadata (display name, description, etc) of the ServiceCluster. | corev1alpha1.ServiceClusterMetadata | false |
-| provider | Provider references the Provider that this ServiceCluster belongs to. | catalog.kubecarrier.io/v1alpha1.ObjectReference | true |
-
-[Back to TOC](#table-of-contents)
-
-## Tenant.catalog.kubecarrier.io/v1alpha1
-
-Tenant sets up permissions and references to allow a end-user group to interact with providers' services.
-
-| Field | Description | Scheme | Required |
-| ----- | ----------- | ------ | -------- |
-| metadata |  | [metav1.ObjectMeta](https://kubernetes.io/docs/reference/generated/kubernetes-api/v1.14/#objectmeta-v1-meta) | false |
-| spec |  | catalog.kubecarrier.io/v1alpha1.TenantSpec | false |
-| status |  | catalog.kubecarrier.io/v1alpha1.TenantStatus | false |
-
-[Back to TOC](#table-of-contents)
-
-## TenantCondition.catalog.kubecarrier.io/v1alpha1
-
-TenantCondition contains details for the current condition of this Tenant.
-
-| Field | Description | Scheme | Required |
-| ----- | ----------- | ------ | -------- |
-| type | Type is the type of the Tenant condition, currently ('Ready'). | catalog.kubecarrier.io/v1alpha1.TenantConditionType | true |
-| status | Status is the status of the condition, one of ('True', 'False', 'Unknown'). | catalog.kubecarrier.io/v1alpha1.ConditionStatus | true |
->>>>>>> 3d80785c
-| lastTransitionTime | LastTransitionTime is the last time the condition transits from one status to another. | metav1.Time | true |
-| reason | Reason is the (brief) reason for the condition's last transition. | string | true |
-| message | Message is the human readable message indicating details about last transition. | string | true |
-
-[Back to TOC](#table-of-contents)
-
-<<<<<<< HEAD
-## ElevatorList.operator.kubecarrier.io/v1alpha1
-
-ElevatorList contains a list of Elevator
-=======
-## TenantList.catalog.kubecarrier.io/v1alpha1
-
-TenantList contains a list of Tenant.
->>>>>>> 3d80785c
-
-| Field | Description | Scheme | Required |
-| ----- | ----------- | ------ | -------- |
-| metadata |  | [metav1.ListMeta](https://kubernetes.io/docs/reference/generated/kubernetes-api/v1.14/#listmeta-v1-meta) | false |
-<<<<<<< HEAD
-| items |  | []operator.kubecarrier.io/v1alpha1.Elevator | true |
-
-[Back to TOC](#table-of-contents)
-
-## ElevatorSpec.operator.kubecarrier.io/v1alpha1
-
-ElevatorSpec defines the desired state of Elevator
-
-| Field | Description | Scheme | Required |
-| ----- | ----------- | ------ | -------- |
-| providerCRD | References the provider or internal CRD, that should be created in the provider namespace. | operator.kubecarrier.io/v1alpha1.CRDReference | true |
-| tenantCRD | References the public CRD that will be synced into the provider namespace. | operator.kubecarrier.io/v1alpha1.CRDReference | true |
-| derivedCR | References the DerivedCustomResource controlling the Tenant-side CRD. | operator.kubecarrier.io/v1alpha1.ObjectReference | true |
-
-[Back to TOC](#table-of-contents)
-
-## ElevatorStatus.operator.kubecarrier.io/v1alpha1
-
-ElevatorStatus defines the observed state of Elevator
-
-| Field | Description | Scheme | Required |
-| ----- | ----------- | ------ | -------- |
-| observedGeneration | ObservedGeneration is the most recent generation observed for this Elevator by the controller. | operator.kubecarrier.io/v1alpha1.int64 | false |
-| conditions | Conditions represents the latest available observations of a Elevator's current state. | []operator.kubecarrier.io/v1alpha1.ElevatorCondition | false |
-| phase | DEPRECATED. Phase represents the current lifecycle state of this object. Consider this field DEPRECATED, it will be removed as soon as there is a mechanism to map conditions to strings when printing the property. This is only for display purpose, for everything else use conditions. | operator.kubecarrier.io/v1alpha1.ElevatorPhaseType | false |
-
-[Back to TOC](#table-of-contents)
-
-## KubeCarrier.operator.kubecarrier.io/v1alpha1
-
-KubeCarrier manages the deployment of the KubeCarrier controller manager.
-
-| Field | Description | Scheme | Required |
-| ----- | ----------- | ------ | -------- |
-| metadata |  | [metav1.ObjectMeta](https://kubernetes.io/docs/reference/generated/kubernetes-api/v1.14/#objectmeta-v1-meta) | false |
-| spec |  | operator.kubecarrier.io/v1alpha1.KubeCarrierSpec | false |
-| status |  | operator.kubecarrier.io/v1alpha1.KubeCarrierStatus | false |
-
-[Back to TOC](#table-of-contents)
-
-## KubeCarrierCondition.operator.kubecarrier.io/v1alpha1
-
-KubeCarrierCondition contains details for the current condition of this KubeCarrier.
-
-| Field | Description | Scheme | Required |
-| ----- | ----------- | ------ | -------- |
-| type | Type is the type of the KubeCarrier condition, currently ('Ready'). | operator.kubecarrier.io/v1alpha1.KubeCarrierConditionType | true |
-| status | Status is the status of the condition, one of ('True', 'False', 'Unknown'). | operator.kubecarrier.io/v1alpha1.ConditionStatus | true |
-| lastTransitionTime | LastTransitionTime is the last time the condition transits from one status to another. | metav1.Time | true |
-| reason | Reason is the (brief) reason for the condition's last transition. | string | true |
-| message | Message is the human readable message indicating details about last transition. | string | true |
-=======
-| items |  | []catalog.kubecarrier.io/v1alpha1.Tenant | true |
-
-[Back to TOC](#table-of-contents)
-
-## TenantSpec.catalog.kubecarrier.io/v1alpha1
-
-TenantSpec defines the desired state of Tenant.
-
-| Field | Description | Scheme | Required |
-| ----- | ----------- | ------ | -------- |
-
-[Back to TOC](#table-of-contents)
-
-## TenantStatus.catalog.kubecarrier.io/v1alpha1
-
-TenantStatus defines the observed state of Tenant.
-
-| Field | Description | Scheme | Required |
-| ----- | ----------- | ------ | -------- |
-| namespaceName | NamespaceName is the name of the namespace that the Tenant manages. | string | false |
-| observedGeneration | ObservedGeneration is the most recent generation observed for this Tenant by the controller. | catalog.kubecarrier.io/v1alpha1.int64 | false |
-| conditions | Conditions represents the latest available observations of a Tenant's current state. | []catalog.kubecarrier.io/v1alpha1.TenantCondition | false |
-| phase | DEPRECATED. Phase represents the current lifecycle state of this object. Consider this field DEPRECATED, it will be removed as soon as there is a mechanism to map conditions to strings when printing the property. This is only for display purpose, for everything else use conditions. | catalog.kubecarrier.io/v1alpha1.TenantPhaseType | false |
-
-[Back to TOC](#table-of-contents)
-
-## Offering.catalog.kubecarrier.io/v1alpha1
-
-Offering is used for Tenants to discover services that have been made available to them.
-
-| Field | Description | Scheme | Required |
-| ----- | ----------- | ------ | -------- |
-| metadata |  | [metav1.ObjectMeta](https://kubernetes.io/docs/reference/generated/kubernetes-api/v1.14/#objectmeta-v1-meta) | false |
-| offering |  | catalog.kubecarrier.io/v1alpha1.OfferingData | false |
-
-[Back to TOC](#table-of-contents)
-
-## OfferingData.catalog.kubecarrier.io/v1alpha1
-
-OfferingData defines the data (metadata, provider, crds, etc.) of Offering.
-
-| Field | Description | Scheme | Required |
-| ----- | ----------- | ------ | -------- |
-| metadata |  | catalog.kubecarrier.io/v1alpha1.OfferingMetadata | false |
-| provider | Provider references a ProviderReference of this Offering. | catalog.kubecarrier.io/v1alpha1.ObjectReference | true |
-| crd | CRD holds the information about the underlying CRD that is offered by this offering. | catalog.kubecarrier.io/v1alpha1.CRDInformation | false |
-
-[Back to TOC](#table-of-contents)
-
-## OfferingList.catalog.kubecarrier.io/v1alpha1
-
-OfferingList contains a list of Offering.
-
-| Field | Description | Scheme | Required |
-| ----- | ----------- | ------ | -------- |
-| metadata |  | [metav1.ListMeta](https://kubernetes.io/docs/reference/generated/kubernetes-api/v1.14/#listmeta-v1-meta) | false |
-| items |  | []catalog.kubecarrier.io/v1alpha1.Offering | true |
-
-[Back to TOC](#table-of-contents)
-
-## OfferingMetadata.catalog.kubecarrier.io/v1alpha1
-
-OfferingMetadata contains the metadata (display name, description, etc) of the Offering.
-
-| Field | Description | Scheme | Required |
-| ----- | ----------- | ------ | -------- |
-| displayName | DisplayName shows the human-readable name of this Offering. | string | false |
-| description | Description shows the human-readable description of this Offering. | string | false |
->>>>>>> 3d80785c
-
-[Back to TOC](#table-of-contents)
-
-## KubeCarrierList.operator.kubecarrier.io/v1alpha1
-
-KubeCarrierList contains a list of KubeCarrier
-
-| Field | Description | Scheme | Required |
-| ----- | ----------- | ------ | -------- |
-| metadata |  | [metav1.ListMeta](https://kubernetes.io/docs/reference/generated/kubernetes-api/v1.14/#listmeta-v1-meta) | false |
-| items |  | []operator.kubecarrier.io/v1alpha1.KubeCarrier | true |
-
-[Back to TOC](#table-of-contents)
-
-## KubeCarrierSpec.operator.kubecarrier.io/v1alpha1
-
-KubeCarrierSpec defines the desired state of KubeCarrier
-
-| Field | Description | Scheme | Required |
-| ----- | ----------- | ------ | -------- |
-
-[Back to TOC](#table-of-contents)
-
-## KubeCarrierStatus.operator.kubecarrier.io/v1alpha1
-
-KubeCarrierStatus defines the observed state of KubeCarrier
-
-| Field | Description | Scheme | Required |
-| ----- | ----------- | ------ | -------- |
-| observedGeneration | ObservedGeneration is the most recent generation observed for this KubeCarrier by the controller. | operator.kubecarrier.io/v1alpha1.int64 | false |
-| conditions | Conditions represents the latest available observations of a KubeCarrier's current state. | []operator.kubecarrier.io/v1alpha1.KubeCarrierCondition | false |
-| phase | DEPRECATED. Phase represents the current lifecycle state of this object. Consider this field DEPRECATED, it will be removed as soon as there is a mechanism to map conditions to strings when printing the property. This is only for display purpose, for everything else use conditions. | operator.kubecarrier.io/v1alpha1.KubeCarrierPhaseType | false |
-
-[Back to TOC](#table-of-contents)
-
-## CRDReference.operator.kubecarrier.io/v1alpha1
-
-CRDReference references a CustomResourceDefitition.
-
-| Field | Description | Scheme | Required |
-| ----- | ----------- | ------ | -------- |
-| kind |  | string | true |
-| version |  | string | true |
-| group |  | string | true |
-| plural |  | string | true |
-
-[Back to TOC](#table-of-contents)
-
-## ObjectReference.operator.kubecarrier.io/v1alpha1
-
-ObjectReference describes the link to another object in the same namespace
-
-| Field | Description | Scheme | Required |
-| ----- | ----------- | ------ | -------- |
-<<<<<<< HEAD
-| name |  | string | true |
-=======
-| metadata | Metadata contains the metadata (display name, description, etc) of the CatalogEntry. | catalog.kubecarrier.io/v1alpha1.CatalogEntryMetadata | false |
-| baseCRD | BaseCRD is the underlying BaseCRD objects that this CatalogEntry refers to. | catalog.kubecarrier.io/v1alpha1.ObjectReference | false |
-| derivedConfig | DerivedConfig contains the configuration to generate DerivedCustomResource from the BaseCRD of this CatalogEntry. | *catalog.kubecarrier.io/v1alpha1.DerivedConfig | false |
->>>>>>> 3d80785c
-
-[Back to TOC](#table-of-contents)
-
-## Ferry.operator.kubecarrier.io/v1alpha1
-
-Ferry represents single kubernetes cluster belonging to the provider\n\nFerry lives in the provider namespace. For each ferry the kubecarrier operator spins up the ferry controller deployment, necessary roles, service accounts, and role bindings\n\nThe reason for ferry controller deployment are multiples: * security --> kubecarrier operator has greater privileges then ferry controller * resource isolation --> each ferry controller pod operates only on a single service cluster,\n\t\tthus resource allocation and monitoring is separate per ferry. This allows finer grade\n\t\tresource tuning and monitoring\n* flexibility --> If needed different ferries could have different deployments depending on\n\t\ttheir specific need (e.g. kubecarrier image version for gradual rolling upgrade, different resource allocation, etc),
-
-| Field | Description | Scheme | Required |
-| ----- | ----------- | ------ | -------- |
-<<<<<<< HEAD
-| metadata |  | [metav1.ObjectMeta](https://kubernetes.io/docs/reference/generated/kubernetes-api/v1.14/#objectmeta-v1-meta) | false |
-| spec |  | operator.kubecarrier.io/v1alpha1.FerrySpec | false |
-| status |  | operator.kubecarrier.io/v1alpha1.FerryStatus | false |
-
-[Back to TOC](#table-of-contents)
-
-## FerryCondition.operator.kubecarrier.io/v1alpha1
-
-FerryCondition contains details for the current condition of this Ferry.
-
-| Field | Description | Scheme | Required |
-| ----- | ----------- | ------ | -------- |
-| lastTransitionTime | LastTransitionTime is the last time the condition transit from one status to another. | metav1.Time | true |
-| message | Message is the human readable message indicating details about last transition. | string | true |
-| reason | Reason is the (brief) reason for the condition's last transition. | string | true |
-| status | Status of the condition, one of ('True', 'False', 'Unknown'). | operator.kubecarrier.io/v1alpha1.ConditionStatus | true |
-| type | Type of the condition, currently ('Ready'). | operator.kubecarrier.io/v1alpha1.FerryConditionType | true |
-
-[Back to TOC](#table-of-contents)
-
-## FerryList.operator.kubecarrier.io/v1alpha1
-
-FerryList contains a list of Ferry
-
-| Field | Description | Scheme | Required |
-| ----- | ----------- | ------ | -------- |
-| metadata |  | [metav1.ListMeta](https://kubernetes.io/docs/reference/generated/kubernetes-api/v1.14/#listmeta-v1-meta) | false |
-| items |  | []operator.kubecarrier.io/v1alpha1.Ferry | true |
-
-[Back to TOC](#table-of-contents)
-
-## FerrySpec.operator.kubecarrier.io/v1alpha1
-
-FerrySpec defines the desired state of Ferry
-
-| Field | Description | Scheme | Required |
-| ----- | ----------- | ------ | -------- |
-| kubeconfigSecret | KubeconfigSecret specifies the Kubeconfig to use when connecting to the ServiceCluster. | operator.kubecarrier.io/v1alpha1.ObjectReference | true |
-
-[Back to TOC](#table-of-contents)
-
-## FerryStatus.operator.kubecarrier.io/v1alpha1
-
-FerryStatus defines the observed state of Ferry
-
-| Field | Description | Scheme | Required |
-| ----- | ----------- | ------ | -------- |
-| phase | DEPRECATED. Phase represents the current lifecycle state of this object. Consider this field DEPRECATED, it will be removed as soon as there is a mechanism to map conditions to strings when printing the property. This is only for display purpose, for everything else use conditions. | operator.kubecarrier.io/v1alpha1.FerryPhaseType | false |
-| conditions | Conditions is a list of all conditions this Ferry is in. | []operator.kubecarrier.io/v1alpha1.FerryCondition | false |
-| observedGeneration | The most recent generation observed by the controller. | operator.kubecarrier.io/v1alpha1.int64 | false |
-
-[Back to TOC](#table-of-contents)
-
-## CustomResourceDiscovery.kubecarrier.io/v1alpha1
-
-CustomResourceDiscovery is used inside KubeCarrier to fetch a CustomResourceDefinition from another cluster and to offload cross cluster access to another component.
-
-| Field | Description | Scheme | Required |
-| ----- | ----------- | ------ | -------- |
-| metadata |  | [metav1.ObjectMeta](https://kubernetes.io/docs/reference/generated/kubernetes-api/v1.14/#objectmeta-v1-meta) | false |
-| spec |  | kubecarrier.io/v1alpha1.CustomResourceDiscoverySpec | false |
-| status |  | kubecarrier.io/v1alpha1.CustomResourceDiscoveryStatus | false |
-
-[Back to TOC](#table-of-contents)
-
-## CustomResourceDiscoveryCondition.kubecarrier.io/v1alpha1
-
-CustomResourceDiscoveryCondition contains details for the current condition of this CustomResourceDiscovery.
-
-| Field | Description | Scheme | Required |
-| ----- | ----------- | ------ | -------- |
-| lastTransitionTime | LastTransitionTime is the last time the condition transit from one status to another. | metav1.Time | true |
-| message | Message is the human readable message indicating details about last transition. | string | true |
-| reason | Reason is the (brief) reason for the condition's last transition. | string | true |
-| status | Status of the condition, one of ('True', 'False', 'Unknown'). | kubecarrier.io/v1alpha1.ConditionStatus | true |
-| type | Type of the condition, currently ('Ready'). | kubecarrier.io/v1alpha1.CustomResourceDiscoveryConditionType | true |
-
-[Back to TOC](#table-of-contents)
-
-## CustomResourceDiscoveryList.kubecarrier.io/v1alpha1
-
-CustomResourceDiscoveryList contains a list of crdreference
-
-| Field | Description | Scheme | Required |
-| ----- | ----------- | ------ | -------- |
-| metadata |  | [metav1.ListMeta](https://kubernetes.io/docs/reference/generated/kubernetes-api/v1.14/#listmeta-v1-meta) | false |
-| items |  | []kubecarrier.io/v1alpha1.CustomResourceDiscovery | true |
-
-[Back to TOC](#table-of-contents)
-
-## CustomResourceDiscoverySpec.kubecarrier.io/v1alpha1
-
-CustomResourceDiscoverySpec defines the desired state of crdreference
-
-| Field | Description | Scheme | Required |
-| ----- | ----------- | ------ | -------- |
-| crd | CRD references a CustomResourceDefinition within the ServiceCluster. | kubecarrier.io/v1alpha1.ObjectReference | true |
-| serviceCluster | ServiceCluster references a ServiceCluster to search the CustomResourceDefinition on. | kubecarrier.io/v1alpha1.ObjectReference | true |
-| kindOverride | KindOverride overrides resulting internal CRDs kind | string | false |
-
-[Back to TOC](#table-of-contents)
-
-## CustomResourceDiscoveryStatus.kubecarrier.io/v1alpha1
-
-CustomResourceDiscoveryStatus defines the observed state of crdreference
-
-| Field | Description | Scheme | Required |
-| ----- | ----------- | ------ | -------- |
-| crd | CRD defines the original CustomResourceDefinition specification from the service cluster | *apiextensionsv1.CustomResourceDefinition | false |
-| phase | DEPRECATED. Phase represents the current lifecycle state of this object consider this field DEPRECATED, it will be removed as soon as there is a mechanism to map conditions to a string when printing the property is only present for display purposes, for everything else use conditions | kubecarrier.io/v1alpha1.CustomResourceDiscoveryPhaseType | false |
-| conditions | Conditions is a list of all conditions this CustomResourceDiscovery is in. | []kubecarrier.io/v1alpha1.CustomResourceDiscoveryCondition | false |
-| observedGeneration | The most recent generation observed by the controller. | kubecarrier.io/v1alpha1.int64 | false |
-
-[Back to TOC](#table-of-contents)
-
-## CustomResourceDiscoverySet.kubecarrier.io/v1alpha1
-
-CustomResourceDiscoverySet manages multiple CustomResourceDiscovery objects for a set of service clusters.
-=======
-| crd | CRD holds the information about the underlying BaseCRD that are offered by this CatalogEntry. | *catalog.kubecarrier.io/v1alpha1.CRDInformation | false |
-| observedGeneration | ObservedGeneration is the most recent generation observed for this CatalogEntry by the controller. | catalog.kubecarrier.io/v1alpha1.int64 | false |
-| conditions | Conditions represents the latest available observations of a CatalogEntry's current state. | []catalog.kubecarrier.io/v1alpha1.CatalogEntryCondition | false |
-| phase | DEPRECATED. Phase represents the current lifecycle state of this object. Consider this field DEPRECATED, it will be removed as soon as there is a mechanism to map conditions to strings when printing the property. This is only for display purpose, for everything else use conditions. | catalog.kubecarrier.io/v1alpha1.CatalogEntryPhaseType | false |
-
-[Back to TOC](#table-of-contents)
-
-## DerivedConfig.catalog.kubecarrier.io/v1alpha1
-
-
-
-| Field | Description | Scheme | Required |
-| ----- | ----------- | ------ | -------- |
-| kindOverride | overrides the kind of the derived CRD. | string | false |
-| expose | controls which fields will be present in the derived CRD. | []catalog.kubecarrier.io/v1alpha1.VersionExposeConfig | true |
-
-[Back to TOC](#table-of-contents)
-
-## KubeCarrier.operator.kubecarrier.io/v1alpha1
-
-KubeCarrier manages the deployment of the KubeCarrier controller manager.
-
-| Field | Description | Scheme | Required |
-| ----- | ----------- | ------ | -------- |
-| metadata |  | [metav1.ObjectMeta](https://kubernetes.io/docs/reference/generated/kubernetes-api/v1.14/#objectmeta-v1-meta) | false |
-| spec |  | operator.kubecarrier.io/v1alpha1.KubeCarrierSpec | false |
-| status |  | operator.kubecarrier.io/v1alpha1.KubeCarrierStatus | false |
-
-[Back to TOC](#table-of-contents)
-
-## KubeCarrierCondition.operator.kubecarrier.io/v1alpha1
-
-KubeCarrierCondition contains details for the current condition of this KubeCarrier.
-
-| Field | Description | Scheme | Required |
-| ----- | ----------- | ------ | -------- |
-| type | Type is the type of the KubeCarrier condition, currently ('Ready'). | operator.kubecarrier.io/v1alpha1.KubeCarrierConditionType | true |
-| status | Status is the status of the condition, one of ('True', 'False', 'Unknown'). | operator.kubecarrier.io/v1alpha1.ConditionStatus | true |
-| lastTransitionTime | LastTransitionTime is the last time the condition transits from one status to another. | metav1.Time | true |
-| reason | Reason is the (brief) reason for the condition's last transition. | string | true |
-| message | Message is the human readable message indicating details about last transition. | string | true |
-
-[Back to TOC](#table-of-contents)
-
-## KubeCarrierList.operator.kubecarrier.io/v1alpha1
-
-KubeCarrierList contains a list of KubeCarrier
-
-| Field | Description | Scheme | Required |
-| ----- | ----------- | ------ | -------- |
-| metadata |  | [metav1.ListMeta](https://kubernetes.io/docs/reference/generated/kubernetes-api/v1.14/#listmeta-v1-meta) | false |
-| items |  | []operator.kubecarrier.io/v1alpha1.KubeCarrier | true |
-
-[Back to TOC](#table-of-contents)
-
-## KubeCarrierSpec.operator.kubecarrier.io/v1alpha1
-
-KubeCarrierSpec defines the desired state of KubeCarrier
-
-| Field | Description | Scheme | Required |
-| ----- | ----------- | ------ | -------- |
-
-[Back to TOC](#table-of-contents)
-
-## KubeCarrierStatus.operator.kubecarrier.io/v1alpha1
-
-KubeCarrierStatus defines the observed state of KubeCarrier
-
-| Field | Description | Scheme | Required |
-| ----- | ----------- | ------ | -------- |
-| observedGeneration | ObservedGeneration is the most recent generation observed for this KubeCarrier by the controller. | operator.kubecarrier.io/v1alpha1.int64 | false |
-| conditions | Conditions represents the latest available observations of a KubeCarrier's current state. | []operator.kubecarrier.io/v1alpha1.KubeCarrierCondition | false |
-| phase | DEPRECATED. Phase represents the current lifecycle state of this object. Consider this field DEPRECATED, it will be removed as soon as there is a mechanism to map conditions to strings when printing the property. This is only for display purpose, for everything else use conditions. | operator.kubecarrier.io/v1alpha1.KubeCarrierPhaseType | false |
-
-[Back to TOC](#table-of-contents)
-
-## CRDReference.operator.kubecarrier.io/v1alpha1
-
-CRDReference references a CustomResourceDefitition.
-
-| Field | Description | Scheme | Required |
-| ----- | ----------- | ------ | -------- |
-| kind |  | string | true |
-| version |  | string | true |
-| group |  | string | true |
-| plural |  | string | true |
-
-[Back to TOC](#table-of-contents)
-
-## ObjectReference.operator.kubecarrier.io/v1alpha1
-
-ObjectReference describes the link to another object in the same namespace
-
-| Field | Description | Scheme | Required |
-| ----- | ----------- | ------ | -------- |
-| name |  | string | true |
-
-[Back to TOC](#table-of-contents)
-
-## Ferry.operator.kubecarrier.io/v1alpha1
-
-Ferry represents single kubernetes cluster belonging to the provider\n\nFerry lives in the provider namespace. For each ferry the kubecarrier operator spins up the ferry controller deployment, necessary roles, service accounts, and role bindings\n\nThe reason for ferry controller deployment are multiples: * security --> kubecarrier operator has greater privileges then ferry controller * resource isolation --> each ferry controller pod operates only on a single service cluster,\n\t\tthus resource allocation and monitoring is separate per ferry. This allows finer grade\n\t\tresource tuning and monitoring\n* flexibility --> If needed different ferries could have different deployments depending on\n\t\ttheir specific need (e.g. kubecarrier image version for gradual rolling upgrade, different resource allocation, etc),
->>>>>>> 3d80785c
-
-| Field | Description | Scheme | Required |
-| ----- | ----------- | ------ | -------- |
-| metadata |  | [metav1.ObjectMeta](https://kubernetes.io/docs/reference/generated/kubernetes-api/v1.14/#objectmeta-v1-meta) | false |
-<<<<<<< HEAD
-| spec |  | kubecarrier.io/v1alpha1.CustomResourceDiscoverySetSpec | false |
-| status |  | kubecarrier.io/v1alpha1.CustomResourceDiscoverySetStatus | false |
-
-[Back to TOC](#table-of-contents)
-
-## CustomResourceDiscoverySetCondition.kubecarrier.io/v1alpha1
-
-CustomResourceDiscoverySetCondition contains details for the current condition of this CustomResourceDiscoverySet.
-=======
-| spec |  | operator.kubecarrier.io/v1alpha1.FerrySpec | false |
-| status |  | operator.kubecarrier.io/v1alpha1.FerryStatus | false |
-
-[Back to TOC](#table-of-contents)
-
-## FerryCondition.operator.kubecarrier.io/v1alpha1
-
-FerryCondition contains details for the current condition of this Ferry.
->>>>>>> 3d80785c
-
-| Field | Description | Scheme | Required |
-| ----- | ----------- | ------ | -------- |
-| lastTransitionTime | LastTransitionTime is the last time the condition transit from one status to another. | metav1.Time | true |
-| message | Message is the human readable message indicating details about last transition. | string | true |
-| reason | Reason is the (brief) reason for the condition's last transition. | string | true |
-<<<<<<< HEAD
-| status | Status of the condition, one of ('True', 'False', 'Unknown'). | kubecarrier.io/v1alpha1.ConditionStatus | true |
-| type | Type of the condition, currently ('Ready'). | kubecarrier.io/v1alpha1.CustomResourceDiscoverySetConditionType | true |
-
-[Back to TOC](#table-of-contents)
-
-## CustomResourceDiscoverySetList.kubecarrier.io/v1alpha1
-
-
-=======
-| status | Status of the condition, one of ('True', 'False', 'Unknown'). | operator.kubecarrier.io/v1alpha1.ConditionStatus | true |
-| type | Type of the condition, currently ('Ready'). | operator.kubecarrier.io/v1alpha1.FerryConditionType | true |
-
-[Back to TOC](#table-of-contents)
-
-## FerryList.operator.kubecarrier.io/v1alpha1
-
-FerryList contains a list of Ferry
->>>>>>> 3d80785c
-
-| Field | Description | Scheme | Required |
-| ----- | ----------- | ------ | -------- |
-| metadata |  | [metav1.ListMeta](https://kubernetes.io/docs/reference/generated/kubernetes-api/v1.14/#listmeta-v1-meta) | false |
-<<<<<<< HEAD
-| items |  | []kubecarrier.io/v1alpha1.CustomResourceDiscoverySet | true |
-
-[Back to TOC](#table-of-contents)
-
-## CustomResourceDiscoverySetSpec.kubecarrier.io/v1alpha1
-
-
-
-| Field | Description | Scheme | Required |
-| ----- | ----------- | ------ | -------- |
-| crd | CRD references a CustomResourceDefinition within the ServiceCluster. | kubecarrier.io/v1alpha1.ObjectReference | true |
-| serviceClusterSelector | ServiceClusterSelector references a set of ServiceClusters to search the CustomResourceDefinition on. | [metav1.LabelSelector](https://kubernetes.io/docs/reference/generated/kubernetes-api/v1.14/#labelselector-v1-meta) | true |
-| kindOverride | KindOverride overrides resulting internal CRDs kind | string | false |
-
-[Back to TOC](#table-of-contents)
-
-## CustomResourceDiscoverySetStatus.kubecarrier.io/v1alpha1
-
-
-
-| Field | Description | Scheme | Required |
-| ----- | ----------- | ------ | -------- |
-| phase | DEPRECATED. Phase represents the current lifecycle state of this object consider this field DEPRECATED, it will be removed as soon as there is a mechanism to map conditions to a string when printing the property is only present for display purposes, for everything else use conditions | kubecarrier.io/v1alpha1.CustomResourceDiscoverySetPhaseType | false |
-| conditions | Conditions is a list of all conditions this CustomResourceDiscovery is in. | []kubecarrier.io/v1alpha1.CustomResourceDiscoverySetCondition | false |
-| observedGeneration | The most recent generation observed by the controller. | kubecarrier.io/v1alpha1.int64 | false |
-
-[Back to TOC](#table-of-contents)
-
-## ServiceClusterAssignment.kubecarrier.io/v1alpha1
-
-ServiceClusterAssignment represents the assignment of a Tenant to a ServiceCluster.
-
-| Field | Description | Scheme | Required |
-| ----- | ----------- | ------ | -------- |
-| metadata |  | [metav1.ObjectMeta](https://kubernetes.io/docs/reference/generated/kubernetes-api/v1.14/#objectmeta-v1-meta) | false |
-| spec |  | kubecarrier.io/v1alpha1.ServiceClusterAssignmentSpec | false |
-| status |  | kubecarrier.io/v1alpha1.ServiceClusterAssignmentStatus | false |
-
-[Back to TOC](#table-of-contents)
-
-## ServiceClusterAssignmentCondition.kubecarrier.io/v1alpha1
-
-ServiceClusterAssignmentCondition contains details for the current condition of this ServiceClusterAssignment.
-
-| Field | Description | Scheme | Required |
-| ----- | ----------- | ------ | -------- |
-| lastTransitionTime | LastTransitionTime is the last time the condition transit from one status to another. | metav1.Time | true |
-| message | Message is the human readable message indicating details about last transition. | string | true |
-| reason | Reason is the (brief) reason for the condition's last transition. | string | true |
-| status | Status of the condition, one of ('True', 'False', 'Unknown'). | kubecarrier.io/v1alpha1.ConditionStatus | true |
-| type | Type of the condition, currently ('Ready'). | kubecarrier.io/v1alpha1.ServiceClusterAssignmentConditionType | true |
-
-[Back to TOC](#table-of-contents)
-
-## ServiceClusterAssignmentList.kubecarrier.io/v1alpha1
-
-ServiceClusterAssignmentList contains a list of ServiceClusterAssignment
-
-| Field | Description | Scheme | Required |
-| ----- | ----------- | ------ | -------- |
-| metadata |  | [metav1.ListMeta](https://kubernetes.io/docs/reference/generated/kubernetes-api/v1.14/#listmeta-v1-meta) | false |
-| items |  | []kubecarrier.io/v1alpha1.ServiceClusterAssignment | true |
-
-[Back to TOC](#table-of-contents)
-
-## ServiceClusterAssignmentSpec.kubecarrier.io/v1alpha1
-
-ServiceClusterAssignmentSpec defines the desired state of ServiceClusterAssignment
-
-| Field | Description | Scheme | Required |
-| ----- | ----------- | ------ | -------- |
-| serviceCluster | References the ServiceCluster. | kubecarrier.io/v1alpha1.ObjectReference | true |
-| masterNamespace | References the source namespace in the master cluster. | kubecarrier.io/v1alpha1.ObjectReference | true |
-
-[Back to TOC](#table-of-contents)
-
-## ServiceClusterAssignmentStatus.kubecarrier.io/v1alpha1
-
-ServiceClusterAssignmentStatus defines the observed state of ServiceClusterAssignment
-
-| Field | Description | Scheme | Required |
-| ----- | ----------- | ------ | -------- |
-| phase | DEPRECATED. Phase represents the current lifecycle state of this object consider this field DEPRECATED, it will be removed as soon as there is a mechanism to map conditions to a string when printing the property is only present for display purposes, for everything else use conditions | kubecarrier.io/v1alpha1.ServiceClusterAssignmentPhaseType | false |
-| conditions | Conditions is a list of all conditions this ServiceClusterAssignment is in. | []kubecarrier.io/v1alpha1.ServiceClusterAssignmentCondition | false |
-| observedGeneration | The most recent generation observed by the controller. | kubecarrier.io/v1alpha1.int64 | false |
-| serviceClusterNamespace | ServiceClusterNamespace references the Namespace on the ServiceCluster that was assigned. | kubecarrier.io/v1alpha1.ObjectReference | false |
-
-[Back to TOC](#table-of-contents)
-
-## ObjectReference.kubecarrier.io/v1alpha1
-
-ObjectReference describes the link to another object in the same namespace
-
-| Field | Description | Scheme | Required |
-| ----- | ----------- | ------ | -------- |
-| name |  | string | true |
-
-[Back to TOC](#table-of-contents)
-
-## ServiceCluster.kubecarrier.io/v1alpha1
-
-ServiceCluster is a providers Kubernetes Cluster.
-
-| Field | Description | Scheme | Required |
-| ----- | ----------- | ------ | -------- |
-| metadata |  | [metav1.ObjectMeta](https://kubernetes.io/docs/reference/generated/kubernetes-api/v1.14/#objectmeta-v1-meta) | false |
-| spec |  | kubecarrier.io/v1alpha1.ServiceClusterSpec | false |
-| status |  | kubecarrier.io/v1alpha1.ServiceClusterStatus | false |
-
-[Back to TOC](#table-of-contents)
-
-## ServiceClusterCondition.kubecarrier.io/v1alpha1
-
-ServiceClusterCondition contains details for the current condition of this ServiceCluster.
-
-| Field | Description | Scheme | Required |
-| ----- | ----------- | ------ | -------- |
-| lastHeartbeatTime | LastHeartbeatTime is the timestamp corresponding to the last update of this condition. | metav1.Time | true |
-| lastTransitionTime | LastTransitionTime is the last time the condition transit from one status to another. | metav1.Time | true |
-| message | Message is the human readable message indicating details about last transition. | string | true |
-| reason | Reason is the (brief) reason for the condition's last transition. | string | true |
-| status | Status of the condition, one of ('True', 'False', 'Unknown'). | kubecarrier.io/v1alpha1.ConditionStatus | true |
-| type | Type of the condition, currently ('Ready'). | kubecarrier.io/v1alpha1.ServiceClusterConditionType | true |
-
-[Back to TOC](#table-of-contents)
-
-## ServiceClusterList.kubecarrier.io/v1alpha1
-
-ServiceClusterList contains a list of ServiceCluster
-
-| Field | Description | Scheme | Required |
-| ----- | ----------- | ------ | -------- |
-| metadata |  | [metav1.ListMeta](https://kubernetes.io/docs/reference/generated/kubernetes-api/v1.14/#listmeta-v1-meta) | false |
-| items |  | []kubecarrier.io/v1alpha1.ServiceCluster | true |
-
-[Back to TOC](#table-of-contents)
-
-## ServiceClusterMetadata.kubecarrier.io/v1alpha1
-
-ServiceClusterMetadata contains the metadata (display name, description, etc) of the ServiceCluster.
-
-| Field | Description | Scheme | Required |
-| ----- | ----------- | ------ | -------- |
-| displayName | DisplayName shows the human-readable name of this ServiceCluster. | string | false |
-| description | Description shows the human-readable description of this ServiceCluster. | string | false |
-
-[Back to TOC](#table-of-contents)
-
-## ServiceClusterSpec.kubecarrier.io/v1alpha1
-
-ServiceClusterSpec defines the desired state of ServiceCluster
-
-| Field | Description | Scheme | Required |
-| ----- | ----------- | ------ | -------- |
-| metadata |  | kubecarrier.io/v1alpha1.ServiceClusterMetadata | false |
-| kubeconfigSecret | KubeconfigSecret specifies the Kubeconfig to use when connecting to the ServiceCluster. | kubecarrier.io/v1alpha1.ObjectReference | true |
-
-[Back to TOC](#table-of-contents)
-
-## ServiceClusterStatus.kubecarrier.io/v1alpha1
-
-ServiceClusterStatus defines the observed state of ServiceCluster
-
-| Field | Description | Scheme | Required |
-| ----- | ----------- | ------ | -------- |
-| phase | DEPRECATED. Phase represents the current lifecycle state of this object consider this field DEPRECATED, it will be removed as soon as there is a mechanism to map conditions to a string when printing the property is only present for display purposes, for everything else use conditions | kubecarrier.io/v1alpha1.ServiceClusterPhaseType | false |
-| conditions | Conditions is a list of all conditions this ServiceCluster is in. | []kubecarrier.io/v1alpha1.ServiceClusterCondition | false |
-| observedGeneration | The most recent generation observed by the controller. | kubecarrier.io/v1alpha1.int64 | false |
-| kubernetesVersion | KubernetesVersion of the service cluster API Server | *version.Info | false |
-=======
-| items |  | []operator.kubecarrier.io/v1alpha1.Ferry | true |
-
-[Back to TOC](#table-of-contents)
-
-## FerrySpec.operator.kubecarrier.io/v1alpha1
-
-FerrySpec defines the desired state of Ferry
-
-| Field | Description | Scheme | Required |
-| ----- | ----------- | ------ | -------- |
-| kubeconfigSecret | KubeconfigSecret specifies the Kubeconfig to use when connecting to the ServiceCluster. | operator.kubecarrier.io/v1alpha1.ObjectReference | true |
-
-[Back to TOC](#table-of-contents)
-
-## FerryStatus.operator.kubecarrier.io/v1alpha1
-
-FerryStatus defines the observed state of Ferry
-
-| Field | Description | Scheme | Required |
-| ----- | ----------- | ------ | -------- |
-| phase | DEPRECATED. Phase represents the current lifecycle state of this object. Consider this field DEPRECATED, it will be removed as soon as there is a mechanism to map conditions to strings when printing the property. This is only for display purpose, for everything else use conditions. | operator.kubecarrier.io/v1alpha1.FerryPhaseType | false |
-| conditions | Conditions is a list of all conditions this Ferry is in. | []operator.kubecarrier.io/v1alpha1.FerryCondition | false |
-| observedGeneration | The most recent generation observed by the controller. | operator.kubecarrier.io/v1alpha1.int64 | false |
-
-[Back to TOC](#table-of-contents)
-
-## Elevator.operator.kubecarrier.io/v1alpha1
-
-Elevator manages the deployment of the Elevator controller manager. For each `DerivedCustomResource` a Elevator instance is launched to propagate the derived CRD instance into the provider namespace. This component works hand-in-hand with the Catapult instance for the respective type.
-
-| Field | Description | Scheme | Required |
-| ----- | ----------- | ------ | -------- |
-| metadata |  | [metav1.ObjectMeta](https://kubernetes.io/docs/reference/generated/kubernetes-api/v1.14/#objectmeta-v1-meta) | false |
-| spec |  | operator.kubecarrier.io/v1alpha1.ElevatorSpec | false |
-| status |  | operator.kubecarrier.io/v1alpha1.ElevatorStatus | false |
-
-[Back to TOC](#table-of-contents)
-
-## ElevatorCondition.operator.kubecarrier.io/v1alpha1
-
-ElevatorCondition contains details for the current condition of this Elevator.
-
-| Field | Description | Scheme | Required |
-| ----- | ----------- | ------ | -------- |
-| type | Type is the type of the Elevator condition, currently ('Ready'). | operator.kubecarrier.io/v1alpha1.ElevatorConditionType | true |
-| status | Status is the status of the condition, one of ('True', 'False', 'Unknown'). | operator.kubecarrier.io/v1alpha1.ConditionStatus | true |
-| lastTransitionTime | LastTransitionTime is the last time the condition transits from one status to another. | metav1.Time | true |
-| reason | Reason is the (brief) reason for the condition's last transition. | string | true |
-| message | Message is the human readable message indicating details about last transition. | string | true |
-
-[Back to TOC](#table-of-contents)
-
-## ElevatorList.operator.kubecarrier.io/v1alpha1
-
-ElevatorList contains a list of Elevator
-
-| Field | Description | Scheme | Required |
-| ----- | ----------- | ------ | -------- |
-| metadata |  | [metav1.ListMeta](https://kubernetes.io/docs/reference/generated/kubernetes-api/v1.14/#listmeta-v1-meta) | false |
-| items |  | []operator.kubecarrier.io/v1alpha1.Elevator | true |
-
-[Back to TOC](#table-of-contents)
-
-## ElevatorSpec.operator.kubecarrier.io/v1alpha1
-
-ElevatorSpec defines the desired state of Elevator
-
-| Field | Description | Scheme | Required |
-| ----- | ----------- | ------ | -------- |
-| providerCRD | References the provider or internal CRD, that should be created in the provider namespace. | operator.kubecarrier.io/v1alpha1.CRDReference | true |
-| tenantCRD | References the public CRD that will be synced into the provider namespace. | operator.kubecarrier.io/v1alpha1.CRDReference | true |
-| derivedCR | References the DerivedCustomResource controlling the Tenant-side CRD. | operator.kubecarrier.io/v1alpha1.ObjectReference | true |
-
-[Back to TOC](#table-of-contents)
-
-## ElevatorStatus.operator.kubecarrier.io/v1alpha1
-
-ElevatorStatus defines the observed state of Elevator
-
-| Field | Description | Scheme | Required |
-| ----- | ----------- | ------ | -------- |
-| observedGeneration | ObservedGeneration is the most recent generation observed for this Elevator by the controller. | operator.kubecarrier.io/v1alpha1.int64 | false |
-| conditions | Conditions represents the latest available observations of a Elevator's current state. | []operator.kubecarrier.io/v1alpha1.ElevatorCondition | false |
-| phase | DEPRECATED. Phase represents the current lifecycle state of this object. Consider this field DEPRECATED, it will be removed as soon as there is a mechanism to map conditions to strings when printing the property. This is only for display purpose, for everything else use conditions. | operator.kubecarrier.io/v1alpha1.ElevatorPhaseType | false |
-
-[Back to TOC](#table-of-contents)
-
-## Catapult.operator.kubecarrier.io/v1alpha1
-
-Catapult manages the deployment of the Catapult controller manager.
-
-| Field | Description | Scheme | Required |
-| ----- | ----------- | ------ | -------- |
-| metadata |  | [metav1.ObjectMeta](https://kubernetes.io/docs/reference/generated/kubernetes-api/v1.14/#objectmeta-v1-meta) | false |
-| spec |  | operator.kubecarrier.io/v1alpha1.CatapultSpec | false |
-| status |  | operator.kubecarrier.io/v1alpha1.CatapultStatus | false |
-
-[Back to TOC](#table-of-contents)
-
-## CatapultCondition.operator.kubecarrier.io/v1alpha1
-
-CatapultCondition contains details for the current condition of this Catapult.
-
-| Field | Description | Scheme | Required |
-| ----- | ----------- | ------ | -------- |
-| type | Type is the type of the Catapult condition, currently ('Ready'). | operator.kubecarrier.io/v1alpha1.CatapultConditionType | true |
-| status | Status is the status of the condition, one of ('True', 'False', 'Unknown'). | operator.kubecarrier.io/v1alpha1.ConditionStatus | true |
-| lastTransitionTime | LastTransitionTime is the last time the condition transits from one status to another. | metav1.Time | true |
-| reason | Reason is the (brief) reason for the condition's last transition. | string | true |
-| message | Message is the human readable message indicating details about last transition. | string | true |
-
-[Back to TOC](#table-of-contents)
-
-## CatapultList.operator.kubecarrier.io/v1alpha1
-
-CatapultList contains a list of Catapult
-
-| Field | Description | Scheme | Required |
-| ----- | ----------- | ------ | -------- |
-| metadata |  | [metav1.ListMeta](https://kubernetes.io/docs/reference/generated/kubernetes-api/v1.14/#listmeta-v1-meta) | false |
-| items |  | []operator.kubecarrier.io/v1alpha1.Catapult | true |
-
-[Back to TOC](#table-of-contents)
-
-## CatapultSpec.operator.kubecarrier.io/v1alpha1
-
-CatapultSpec defines the desired state of Catapult
-
-| Field | Description | Scheme | Required |
-| ----- | ----------- | ------ | -------- |
-| masterClusterCRD | References the CRD in the master cluster. | operator.kubecarrier.io/v1alpha1.CRDReference | true |
-| serviceClusterCRD | References the CRD in the service cluster. | operator.kubecarrier.io/v1alpha1.CRDReference | true |
-| serviceCluster | References the ServiceCluster object that this object belongs to. | operator.kubecarrier.io/v1alpha1.ObjectReference | true |
-
-[Back to TOC](#table-of-contents)
-
-## CatapultStatus.operator.kubecarrier.io/v1alpha1
-
-CatapultStatus defines the observed state of Catapult
-
-| Field | Description | Scheme | Required |
-| ----- | ----------- | ------ | -------- |
-| observedGeneration | ObservedGeneration is the most recent generation observed for this Catapult by the controller. | operator.kubecarrier.io/v1alpha1.int64 | false |
-| conditions | Conditions represents the latest available observations of a Catapult's current state. | []operator.kubecarrier.io/v1alpha1.CatapultCondition | false |
-| phase | DEPRECATED. Phase represents the current lifecycle state of this object. Consider this field DEPRECATED, it will be removed as soon as there is a mechanism to map conditions to strings when printing the property. This is only for display purpose, for everything else use conditions. | operator.kubecarrier.io/v1alpha1.CatapultPhaseType | false |
->>>>>>> 3d80785c
-
 [Back to TOC](#table-of-contents)