--- conflicted
+++ resolved
@@ -135,15 +135,8 @@
 
 | Field | Description | Scheme | Required |
 | ----- | ----------- | ------ | -------- |
-<<<<<<< HEAD
-| crd | CRD references a CustomResourceDefinition within the ServiceCluster. | kubecarrier.io/v1alpha1.ObjectReference | true |
-| serviceClusterSelector | ServiceClusterSelector references a set of ServiceClusters to search the CustomResourceDefinition on. | [metav1.LabelSelector](https://kubernetes.io/docs/reference/generated/kubernetes-api/v1.14/#labelselector-v1-meta) | true |
-| kindOverride | KindOverride overrides resulting internal CRDs kind | string | false |
-| webhookStrategy | WebhookStrategy configs the webhooks of the CRDs which are registered in the management cluster by this CustomResourceDiscoverySet. There are two possible values for this configuration {None (by default), ServiceCluster} None (by default): Webhook will only check if there is an available ServiceClusterAssignment in the current Namespace. ServiceCluster: Webhook will call webhooks of the CRD in the ServiceCluster with dry-run flag. | kubecarrier.io/v1alpha1.WebhookStrategyType | false |
-=======
 | catalogEntrySelector | CatalogEntrySelector selects CatalogEntry objects that should be part of this catalog. | *[metav1.LabelSelector](https://kubernetes.io/docs/reference/generated/kubernetes-api/v1.14/#labelselector-v1-meta) | false |
 | tenantReferenceSelector | TenantReferenceSelector selects TenantReference objects that the catalog should be published to. | *[metav1.LabelSelector](https://kubernetes.io/docs/reference/generated/kubernetes-api/v1.14/#labelselector-v1-meta) | false |
->>>>>>> 4dfe1e5b
 
 [Back to TOC](#table-of-contents)
 
@@ -313,18 +306,11 @@
 
 | Field | Description | Scheme | Required |
 | ----- | ----------- | ------ | -------- |
-<<<<<<< HEAD
-| crd | CRD references a CustomResourceDefinition within the ServiceCluster. | kubecarrier.io/v1alpha1.ObjectReference | true |
-| serviceCluster | ServiceCluster references a ServiceCluster to search the CustomResourceDefinition on. | kubecarrier.io/v1alpha1.ObjectReference | true |
-| kindOverride | KindOverride overrides resulting internal CRDs kind | string | false |
-| webhookStrategy | WebhookStrategy configs the webhook of the CRD which is registered in the management cluster by this CustomResourceDiscovery. There are two possible values for this configuration {None (by default), ServiceCluster} None (by default): Webhook will only check if there is an available ServiceClusterAssignment in the current Namespace. ServiceCluster: Webhook will call webhooks of the CRD in the ServiceCluster with dry-run flag. | kubecarrier.io/v1alpha1.WebhookStrategyType | false |
-=======
 | name | Name of the derived CRD. | string | true |
 | group | API Group of the derived CRD. | string | true |
 | kind |  | string | true |
 | plural |  | string | true |
 | singular |  | string | true |
->>>>>>> 4dfe1e5b
 
 [Back to TOC](#table-of-contents)
 
@@ -701,6 +687,7 @@
 | crd | CRD references a CustomResourceDefinition within the ServiceCluster. | kubecarrier.io/v1alpha1.ObjectReference | true |
 | serviceCluster | ServiceCluster references a ServiceCluster to search the CustomResourceDefinition on. | kubecarrier.io/v1alpha1.ObjectReference | true |
 | kindOverride | KindOverride overrides resulting internal CRDs kind | string | false |
+| webhookStrategy | WebhookStrategy configs the webhook of the CRD which is registered in the management cluster by this CustomResourceDiscovery. There are two possible values for this configuration {None (by default), ServiceCluster} None (by default): Webhook will only check if there is an available ServiceClusterAssignment in the current Namespace. ServiceCluster: Webhook will call webhooks of the CRD in the ServiceCluster with dry-run flag. | kubecarrier.io/v1alpha1.WebhookStrategyType | false |
 
 [Back to TOC](#table-of-contents)
 
@@ -763,6 +750,7 @@
 | crd | CRD references a CustomResourceDefinition within the ServiceCluster. | kubecarrier.io/v1alpha1.ObjectReference | true |
 | serviceClusterSelector | ServiceClusterSelector references a set of ServiceClusters to search the CustomResourceDefinition on. | [metav1.LabelSelector](https://kubernetes.io/docs/reference/generated/kubernetes-api/v1.14/#labelselector-v1-meta) | true |
 | kindOverride | KindOverride overrides resulting internal CRDs kind | string | false |
+| webhookStrategy | WebhookStrategy configs the webhooks of the CRDs which are registered in the management cluster by this CustomResourceDiscoverySet. There are two possible values for this configuration {None (by default), ServiceCluster} None (by default): Webhook will only check if there is an available ServiceClusterAssignment in the current Namespace. ServiceCluster: Webhook will call webhooks of the CRD in the ServiceCluster with dry-run flag. | kubecarrier.io/v1alpha1.WebhookStrategyType | false |
 
 [Back to TOC](#table-of-contents)
 
@@ -968,6 +956,7 @@
 | managementClusterCRD | References the CRD in the management cluster. | operator.kubecarrier.io/v1alpha1.CRDReference | true |
 | serviceClusterCRD | References the CRD in the service cluster. | operator.kubecarrier.io/v1alpha1.CRDReference | true |
 | serviceCluster | References the ServiceCluster object that this object belongs to. | operator.kubecarrier.io/v1alpha1.ObjectReference | true |
+| webhookStrategy | WebhookStrategy configs the webhook of the CRD which is registered in the management cluster by this Catapult. There are two possible values for this configuration {None (by default), ServiceCluster} None (by default): Webhook will only check if there is an available ServiceClusterAssignment in the current Namespace. ServiceCluster: Webhook will call webhooks of the CRD in the ServiceCluster with dry-run flag. | corev1alpha1.WebhookStrategyType | false |
 
 [Back to TOC](#table-of-contents)
 
@@ -1167,17 +1156,10 @@
 
 | Field | Description | Scheme | Required |
 | ----- | ----------- | ------ | -------- |
-<<<<<<< HEAD
-| managementClusterCRD | References the CRD in the management cluster. | operator.kubecarrier.io/v1alpha1.CRDReference | true |
-| serviceClusterCRD | References the CRD in the service cluster. | operator.kubecarrier.io/v1alpha1.CRDReference | true |
-| serviceCluster | References the ServiceCluster object that this object belongs to. | operator.kubecarrier.io/v1alpha1.ObjectReference | true |
-| webhookStrategy | WebhookStrategy configs the webhook of the CRD which is registered in the management cluster by this Catapult. There are two possible values for this configuration {None (by default), ServiceCluster} None (by default): Webhook will only check if there is an available ServiceClusterAssignment in the current Namespace. ServiceCluster: Webhook will call webhooks of the CRD in the ServiceCluster with dry-run flag. | corev1alpha1.WebhookStrategyType | false |
-=======
 | kind |  | string | true |
 | version |  | string | true |
 | group |  | string | true |
 | plural |  | string | true |
->>>>>>> 4dfe1e5b
 
 [Back to TOC](#table-of-contents)
 
