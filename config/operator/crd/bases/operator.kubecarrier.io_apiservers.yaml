
---
apiVersion: apiextensions.k8s.io/v1
kind: CustomResourceDefinition
metadata:
  annotations:
    controller-gen.kubebuilder.io/version: v0.2.8
  creationTimestamp: null
  name: apiservers.operator.kubecarrier.io
spec:
  group: operator.kubecarrier.io
  names:
    kind: APIServer
    listKind: APIServerList
    plural: apiservers
    singular: apiserver
  scope: Namespaced
  versions:
  - additionalPrinterColumns:
    - jsonPath: .status.phase
      name: Status
      type: string
    - jsonPath: .metadata.creationTimestamp
      name: Age
      type: date
    name: v1alpha1
    schema:
      openAPIV3Schema:
        description: APIServer manages the deployment of the KubeCarrier master controller
          manager.
        properties:
          apiVersion:
            description: 'APIVersion defines the versioned schema of this representation
              of an object. Servers should convert recognized schemas to the latest
              internal value, and may reject unrecognized values. More info: https://git.k8s.io/community/contributors/devel/sig-architecture/api-conventions.md#resources'
            type: string
          kind:
            description: 'Kind is a string value representing the REST resource this
              object represents. Servers may infer this from the endpoint the client
              submits requests to. Cannot be updated. In CamelCase. More info: https://git.k8s.io/community/contributors/devel/sig-architecture/api-conventions.md#types-kinds'
            type: string
          metadata:
            type: object
          spec:
            description: APIServerSpec defines the desired state of APIServer
            properties:
<<<<<<< HEAD
              oidc:
                description: OIDC specifies OpenID Connect configuration for API Server
                  authentication
                properties:
                  apiAudiences:
                    description: APIAudiences are the audiences that the API server
                      identitifes as. The (API audiences unioned with the ClientIDs)
                      should have a non-empty intersection with the request's target
                      audience. This preserves the behavior of the OIDC authenticator
                      pre-introduction of API audiences.
                    items:
                      type: string
                    type: array
                  certificateAuthority:
                    description: CertificateAuthority references the secret containing
                      issuer's CA in a PEM encoded root certificate of the provider.
                    properties:
                      name:
                        type: string
                    required:
                      - name
                    type: object
                  clientID:
                    description: "ClientID the JWT must be issued for, the \"sub\"
                      field. This plugin only trusts a single client to ensure the
                      plugin can be used with public providers. \n The plugin supports
                      the \"authorized party\" OpenID Connect claim, which allows
                      specialized providers to issue tokens to a client for a different
                      client. See: https://openid.net/specs/openid-connect-core-1_0.html#IDToken"
                    type: string
                  groupsClaim:
                    description: GroupsClaim, if specified, causes the OIDCAuthenticator
                      to try to populate the user's groups with an ID Token field.
                      If the GroupsClaim field is present in an ID Token the value
                      must be a string or list of strings.
                    type: string
                  groupsPrefix:
                    description: GroupsPrefix, if specified, causes claims mapping
                      to group names to be prefixed with the value. A value "oidc:"
                      would result in groups like "oidc:engineering" and "oidc:marketing".
                    type: string
                  issuerURL:
                    description: "IssuerURL is the URL the provider signs ID Tokens
                      as. This will be the \"iss\" field of all tokens produced by
                      the provider and is used for configuration discovery. \n The
                      URL is usually the provider's URL without a path, for example
                      \"https://accounts.google.com\" or \"https://login.salesforce.com\".
                      \n The provider must implement configuration discovery. See:
                      https://openid.net/specs/openid-connect-discovery-1_0.html#ProviderConfig"
                    type: string
                  requiredClaims:
                    additionalProperties:
                      type: string
                    description: RequiredClaims, if specified, causes the OIDCAuthenticator
                      to verify that all the required claims key value pairs are present
                      in the ID Token.
                    type: object
                  supportedSigningAlgs:
                    default:
                    - RS256
                    description: "SupportedSigningAlgs sets the accepted set of JOSE
                      signing algorithms that can be used by the provider to sign
                      tokens. \n https://tools.ietf.org/html/rfc7518#section-3.1 \n
                      This value defaults to RS256, the value recommended by the OpenID
                      Connect spec: \n https://openid.net/specs/openid-connect-core-1_0.html#IDTokenValidation"
                    items:
                      type: string
                    type: array
                  usernameClaim:
                    default: sub
                    description: UsernameClaim is the JWT field to use as the user's
                      username.
                    type: string
                  usernamePrefix:
                    description: UsernamePrefix, if specified, causes claims mapping
                      to username to be prefix with the provided value. A value "oidc:"
                      would result in usernames like "oidc:john".
                    type: string
                required:
                  - certificateAuthority
                - clientID
                - issuerURL
                type: object
            required:
            - oidc
=======
              tlsSecretRef:
                description: TLSSecretRef referencing the TLS serving credentials
                  for the API server
                properties:
                  name:
                    type: string
                required:
                - name
                type: object
            required:
            - tlsSecretRef
>>>>>>> a09545e9
            type: object
          status:
            description: APIServerStatus defines the observed state of APIServer
            properties:
              conditions:
                description: Conditions represents the latest available observations
                  of a APIServer's current state.
                items:
                  description: APIServerCondition contains details for the current
                    condition of this APIServer.
                  properties:
                    lastTransitionTime:
                      description: LastTransitionTime is the last time the condition
                        transits from one status to another.
                      format: date-time
                      type: string
                    message:
                      description: Message is the human readable message indicating
                        details about last transition.
                      type: string
                    reason:
                      description: Reason is the (brief) reason for the condition's
                        last transition.
                      type: string
                    status:
                      description: Status is the status of the condition, one of ('True',
                        'False', 'Unknown').
                      type: string
                    type:
                      description: Type is the type of the APIServer condition, currently
                        ('Ready').
                      type: string
                  required:
                  - lastTransitionTime
                  - message
                  - reason
                  - status
                  - type
                  type: object
                type: array
              observedGeneration:
                description: ObservedGeneration is the most recent generation observed
                  for this APIServer by the controller.
                format: int64
                type: integer
              phase:
                description: DEPRECATED. Phase represents the current lifecycle state
                  of this object. Consider this field DEPRECATED, it will be removed
                  as soon as there is a mechanism to map conditions to strings when
                  printing the property. This is only for display purpose, for everything
                  else use conditions.
                type: string
            type: object
        type: object
    served: true
    storage: true
    subresources:
      status: {}
status:
  acceptedNames:
    kind: ""
    plural: ""
  conditions: []
  storedVersions: []<|MERGE_RESOLUTION|>--- conflicted
+++ resolved
@@ -44,7 +44,6 @@
           spec:
             description: APIServerSpec defines the desired state of APIServer
             properties:
-<<<<<<< HEAD
               oidc:
                 description: OIDC specifies OpenID Connect configuration for API Server
                   authentication
@@ -65,7 +64,7 @@
                       name:
                         type: string
                     required:
-                      - name
+                    - name
                     type: object
                   clientID:
                     description: "ClientID the JWT must be issued for, the \"sub\"
@@ -124,13 +123,10 @@
                       would result in usernames like "oidc:john".
                     type: string
                 required:
-                  - certificateAuthority
+                - certificateAuthority
                 - clientID
                 - issuerURL
                 type: object
-            required:
-            - oidc
-=======
               tlsSecretRef:
                 description: TLSSecretRef referencing the TLS serving credentials
                   for the API server
@@ -141,8 +137,8 @@
                 - name
                 type: object
             required:
+            - oidc
             - tlsSecretRef
->>>>>>> a09545e9
             type: object
           status:
             description: APIServerStatus defines the observed state of APIServer
