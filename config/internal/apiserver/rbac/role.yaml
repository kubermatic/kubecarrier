
---
apiVersion: rbac.authorization.k8s.io/v1
kind: ClusterRole
metadata:
  creationTimestamp: null
  name: manager-role
rules:
- apiGroups:
  - catalog.kubecarrier.io
  resources:
<<<<<<< HEAD
  - providers
=======
  - offerings
  verbs:
  - get
  - list
- apiGroups:
  - catalog.kubecarrier.io
  resources:
  - regions
>>>>>>> cdf65ada
  verbs:
  - get
  - list<|MERGE_RESOLUTION|>--- conflicted
+++ resolved
@@ -9,9 +9,6 @@
 - apiGroups:
   - catalog.kubecarrier.io
   resources:
-<<<<<<< HEAD
-  - providers
-=======
   - offerings
   verbs:
   - get
@@ -19,8 +16,14 @@
 - apiGroups:
   - catalog.kubecarrier.io
   resources:
+  - providers
+  verbs:
+  - get
+  - list
+- apiGroups:
+  - catalog.kubecarrier.io
+  resources:
   - regions
->>>>>>> cdf65ada
   verbs:
   - get
   - list