--- conflicted
+++ resolved
@@ -7,17 +7,15 @@
   name: manager-role
 rules:
 - apiGroups:
-<<<<<<< HEAD
   - authorization.k8s.io
   resources:
   - subjectaccessreviews
   verbs:
   - create
-=======
+- apiGroups:
   - catalog.kubecarrier.io
   resources:
   - offerings
   verbs:
   - get
-  - list
->>>>>>> 4f587db5
+  - list