
---
apiVersion: rbac.authorization.k8s.io/v1
kind: ClusterRole
metadata:
  creationTimestamp: null
  name: manager-role
rules:
- apiGroups:
<<<<<<< HEAD
  - authentication.k8s.io
  resources:
  - tokenreviews
=======
  - ""
  resources:
  - secrets
  verbs:
  - get
  - list
  - watch
- apiGroups:
  - authorization.k8s.io
  resources:
  - subjectaccessreviews
>>>>>>> f70c2e88
  verbs:
  - create
- apiGroups:
  - catalog.kubecarrier.io
  resources:
  - accounts
  verbs:
  - get
  - list
  - watch
- apiGroups:
  - catalog.kubecarrier.io
  resources:
  - offerings
  verbs:
  - get
  - list
  - watch
- apiGroups:
  - catalog.kubecarrier.io
  resources:
  - providers
  verbs:
  - get
  - list
- apiGroups:
  - catalog.kubecarrier.io
  resources:
  - regions
  verbs:
  - get
  - list<|MERGE_RESOLUTION|>--- conflicted
+++ resolved
@@ -7,11 +7,6 @@
   name: manager-role
 rules:
 - apiGroups:
-<<<<<<< HEAD
-  - authentication.k8s.io
-  resources:
-  - tokenreviews
-=======
   - ""
   resources:
   - secrets
@@ -20,10 +15,15 @@
   - list
   - watch
 - apiGroups:
+  - authentication.k8s.io
+  resources:
+  - tokenreviews
+  verbs:
+  - create
+- apiGroups:
   - authorization.k8s.io
   resources:
   - subjectaccessreviews
->>>>>>> f70c2e88
   verbs:
   - create
 - apiGroups:
