
---
apiVersion: rbac.authorization.k8s.io/v1
kind: ClusterRole
metadata:
  creationTimestamp: null
  name: manager-role
rules:
- apiGroups:
  - catalog.kubecarrier.io
  resources:
  - offerings
  verbs:
  - get
  - list
<<<<<<< HEAD
  - watch
=======
- apiGroups:
  - catalog.kubecarrier.io
  resources:
  - regions
  verbs:
  - get
  - list
>>>>>>> b86bde6b
<|MERGE_RESOLUTION|>--- conflicted
+++ resolved
@@ -13,14 +13,11 @@
   verbs:
   - get
   - list
-<<<<<<< HEAD
   - watch
-=======
 - apiGroups:
   - catalog.kubecarrier.io
   resources:
   - regions
   verbs:
   - get
-  - list
->>>>>>> b86bde6b
+  - list