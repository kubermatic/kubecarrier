
---
apiVersion: rbac.authorization.k8s.io/v1
kind: ClusterRole
metadata:
  creationTimestamp: null
  name: manager-role
rules:
- apiGroups:
<<<<<<< HEAD
  - ""
  resources:
  - secrets
  verbs:
  - get
  - list
  - watch
=======
  - authorization.k8s.io
  resources:
  - subjectaccessreviews
  verbs:
  - create
>>>>>>> 0bb7b67f
- apiGroups:
  - catalog.kubecarrier.io
  resources:
  - accounts
  verbs:
  - get
  - list
  - watch
- apiGroups:
  - catalog.kubecarrier.io
  resources:
  - offerings
  verbs:
  - get
  - list
  - watch
- apiGroups:
  - catalog.kubecarrier.io
  resources:
  - providers
  verbs:
  - get
  - list
- apiGroups:
  - catalog.kubecarrier.io
  resources:
  - regions
  verbs:
  - get
  - list<|MERGE_RESOLUTION|>--- conflicted
+++ resolved
@@ -7,7 +7,6 @@
   name: manager-role
 rules:
 - apiGroups:
-<<<<<<< HEAD
   - ""
   resources:
   - secrets
@@ -15,13 +14,12 @@
   - get
   - list
   - watch
-=======
+- apiGroups:
   - authorization.k8s.io
   resources:
   - subjectaccessreviews
   verbs:
   - create
->>>>>>> 0bb7b67f
 - apiGroups:
   - catalog.kubecarrier.io
   resources:
