
---
apiVersion: rbac.authorization.k8s.io/v1
kind: ClusterRole
metadata:
  creationTimestamp: null
  name: manager-role
rules:
- apiGroups:
  - catalog.kubecarrier.io
  resources:
<<<<<<< HEAD
  - regions
=======
  - offerings
>>>>>>> 6d2cf995
  verbs:
  - get
  - list<|MERGE_RESOLUTION|>--- conflicted
+++ resolved
@@ -9,11 +9,14 @@
 - apiGroups:
   - catalog.kubecarrier.io
   resources:
-<<<<<<< HEAD
+  - offerings
+  verbs:
+  - get
+  - list
+- apiGroups:
+  - catalog.kubecarrier.io
+  resources:
   - regions
-=======
-  - offerings
->>>>>>> 6d2cf995
   verbs:
   - get
   - list