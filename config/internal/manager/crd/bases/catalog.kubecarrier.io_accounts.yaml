
---
apiVersion: apiextensions.k8s.io/v1
kind: CustomResourceDefinition
metadata:
  annotations:
<<<<<<< HEAD
    controller-gen.kubebuilder.io/version: v0.2.9-0.20200414181213-645d44dca7c0
=======
    controller-gen.kubebuilder.io/version: v0.2.9
>>>>>>> 09d5a309
  creationTimestamp: null
  name: accounts.catalog.kubecarrier.io
spec:
  group: catalog.kubecarrier.io
  names:
    categories:
    - kubecarrier-admin
    kind: Account
    listKind: AccountList
    plural: accounts
    shortNames:
    - acc
    singular: account
  scope: Cluster
  versions:
  - additionalPrinterColumns:
    - jsonPath: .status.namespace.name
      name: Account Namespace
      type: string
    - jsonPath: .spec.metadata.displayName
      name: Display Name
      type: string
    - jsonPath: .status.phase
      name: Status
      type: string
    - jsonPath: .metadata.creationTimestamp
      name: Age
      type: date
    name: v1alpha1
    schema:
      openAPIV3Schema:
        description: "Account represents an actor in KubeCarrier. Depending on it's
          roles, it can provide services, consume offered services or both. \n KubeCarrier
          creates a new Namespace for each Account. The Account Metadata is exposed
          to users that are offered services from this Account. \n **Example** ```yaml
          apiVersion: catalog.kubecarrier.io/v1alpha1 kind: Account metadata:   name:
          team-a spec:   metadata:     displayName: The A Team     description: In
          1972, a crack commando unit was sent to prison by a military court...   roles:
          \  - Provider   - Tenant ```"
        properties:
          apiVersion:
            description: 'APIVersion defines the versioned schema of this representation
              of an object. Servers should convert recognized schemas to the latest
              internal value, and may reject unrecognized values. More info: https://git.k8s.io/community/contributors/devel/sig-architecture/api-conventions.md#resources'
            type: string
          kind:
            description: 'Kind is a string value representing the REST resource this
              object represents. Servers may infer this from the endpoint the client
              submits requests to. Cannot be updated. In CamelCase. More info: https://git.k8s.io/community/contributors/devel/sig-architecture/api-conventions.md#types-kinds'
            type: string
          metadata:
            type: object
          spec:
            description: AccountSpec describes the desired state of Account.
            properties:
              metadata:
                description: "Metadata\tcontains additional human readable account
                  details."
                properties:
                  description:
                    description: Description is the human-readable description of
                      this Account.
                    minLength: 1
                    type: string
                  displayName:
                    description: DisplayName is the human-readable name of this Account.
                    minLength: 1
                    type: string
                type: object
              roles:
                description: Roles this account uses.
                items:
                  description: AccountRole type represents available Account roles.
                  enum:
                  - Provider
                  - Tenant
                  type: string
                minItems: 1
                type: array
              subjects:
                description: Subjects holds references to the objects that manged
                  RBAC roles should apply to.
                items:
                  description: Subject contains a reference to the object or user
                    identities a role binding applies to.  This can either hold a
                    direct API object reference, or a value for non-objects such as
                    user and group names.
                  properties:
                    apiGroup:
                      description: APIGroup holds the API group of the referenced
                        subject. Defaults to "" for ServiceAccount subjects. Defaults
                        to "rbac.authorization.k8s.io" for User and Group subjects.
                      type: string
                    kind:
                      description: Kind of object being referenced. Values defined
                        by this API group are "User", "Group", and "ServiceAccount".
                        If the Authorizer does not recognized the kind value, the
                        Authorizer should report an error.
                      type: string
                    name:
                      description: Name of the object being referenced.
                      type: string
                    namespace:
                      description: Namespace of the referenced object.  If the object
                        kind is non-namespace, such as "User" or "Group", and this
                        value is not empty the Authorizer should report an error.
                      type: string
                  required:
                  - kind
                  - name
                  type: object
                minItems: 1
                type: array
            required:
            - roles
            - subjects
            type: object
          status:
            description: AccountStatus represents the observed state of Account.
            properties:
              conditions:
                description: Conditions represents the latest available observations
                  of a Account's current state.
                items:
                  description: AccountCondition contains details for the current condition
                    of this Account.
                  properties:
                    lastTransitionTime:
                      description: LastTransitionTime is the last time the condition
                        transits from one status to another.
                      format: date-time
                      type: string
                    message:
                      description: Message is the human readable message indicating
                        details about last transition.
                      type: string
                    reason:
                      description: Reason is the (brief) reason for the condition's
                        last transition.
                      type: string
                    status:
                      description: Status is the status of the condition, one of ('True',
                        'False', 'Unknown').
                      type: string
                    type:
                      description: Type is the type of the Account condition, currently
                        ('Ready').
                      type: string
                  required:
                  - lastTransitionTime
                  - message
                  - reason
                  - status
                  - type
                  type: object
                type: array
              namespace:
                description: NamespaceName is the name of the Namespace that the Account
                  manages.
                properties:
                  name:
                    minLength: 1
                    type: string
                required:
                - name
                type: object
              observedGeneration:
                description: ObservedGeneration is the most recent generation observed
                  for this Account by the controller.
                format: int64
                type: integer
              phase:
                description: DEPRECATED. Phase represents the current lifecycle state
                  of this object. Consider this field DEPRECATED, it will be removed
                  as soon as there is a mechanism to map conditions to strings when
                  printing the property. This is only for display purpose, for everything
                  else use conditions.
                type: string
            type: object
        type: object
    served: true
    storage: true
    subresources:
      status: {}
status:
  acceptedNames:
    kind: ""
    plural: ""
  conditions: []
  storedVersions: []<|MERGE_RESOLUTION|>--- conflicted
+++ resolved
@@ -4,11 +4,7 @@
 kind: CustomResourceDefinition
 metadata:
   annotations:
-<<<<<<< HEAD
-    controller-gen.kubebuilder.io/version: v0.2.9-0.20200414181213-645d44dca7c0
-=======
     controller-gen.kubebuilder.io/version: v0.2.9
->>>>>>> 09d5a309
   creationTimestamp: null
   name: accounts.catalog.kubecarrier.io
 spec:
