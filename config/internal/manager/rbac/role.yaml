--- conflicted
+++ resolved
@@ -35,8 +35,6 @@
   resources:
   - accounts
   verbs:
-  - create
-  - delete
   - get
   - list
   - update
@@ -52,7 +50,25 @@
 - apiGroups:
   - catalog.kubecarrier.io
   resources:
-<<<<<<< HEAD
+  - catalogentries
+  verbs:
+  - create
+  - delete
+  - get
+  - list
+  - update
+  - watch
+- apiGroups:
+  - catalog.kubecarrier.io
+  resources:
+  - catalogentries/status
+  verbs:
+  - get
+  - patch
+  - update
+- apiGroups:
+  - catalog.kubecarrier.io
+  resources:
   - catalogentrysets
   verbs:
   - get
@@ -71,26 +87,6 @@
   - catalog.kubecarrier.io
   resources:
   - catalogs
-=======
-  - catalogentries
->>>>>>> e86cc106
-  verbs:
-  - get
-  - list
-  - update
-  - watch
-- apiGroups:
-  - catalog.kubecarrier.io
-  resources:
-  - catalogentries/status
-  verbs:
-  - get
-  - patch
-  - update
-- apiGroups:
-  - catalog.kubecarrier.io
-  resources:
-  - catalogs
   verbs:
   - get
   - list
