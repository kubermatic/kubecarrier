--- conflicted
+++ resolved
@@ -19,133 +19,6 @@
             - --job-config-path=/home/prow/go/src/github.com/kubermatic/infra/prow/jobs
             - --prow-yaml-repo-name=$(REPO_OWNER)/$(REPO_NAME)
 
-<<<<<<< HEAD
-- name: pull-kubecarrier-test
-  always_run: true
-  decorate: true
-  clone_uri: ssh://git@github.com/kubermatic/kubecarrier.git
-  spec:
-    containers:
-      - image: quay.io/kubecarrier/test
-        imagePullPolicy: Always
-        command:
-          - make
-          - test
-        env:
-          - name: GO111MODULE
-            value: 'on'
-        resources:
-          requests:
-            cpu: 4
-- name: pull-kubecarrier-lint
-  always_run: true
-  decorate: true
-  clone_uri: ssh://git@github.com/kubermatic/kubecarrier.git
-  spec:
-    containers:
-      - image: quay.io/kubecarrier/dev:v3
-        imagePullPolicy: Always
-        command:
-          - make
-          - lint
-        env:
-          - name: GO111MODULE
-            value: 'on'
-        resources:
-          requests:
-            cpu: 4
-            memory: 6Gi
-- name: pull-kubecarrier-e2e-v1.17.0
-  always_run: true
-  decorate: true
-  clone_uri: ssh://git@github.com/kubermatic/kubecarrier.git
-  spec:
-    # DNS configuration allows inner cluster to access the internet.
-    dnsPolicy: "None"
-    dnsConfig:
-      nameservers:
-        - 1.1.1.1 # Cloudflare DNS servers
-        - 1.0.0.1
-    containers:
-      - image: quay.io/kubecarrier/test
-        imagePullPolicy: Always
-        name: e2e-test
-        command:
-          - make
-          - e2e-test
-        env:
-          - name: KIND_NODE_IMAGE
-            value: "kindest/node:v1.17.0@sha256:9512edae126da271b66b990b6fff768fbb7cd786c7d39e86bdf55906352fdf62"
-          - name: GO111MODULE
-            value: 'on'
-          - name: AWS_ACCESS_KEY_ID
-            valueFrom:
-              secretKeyRef:
-                name: kubecarrier-aws
-                key: key_id
-          - name: AWS_SECRET_ACCESS_KEY
-            valueFrom:
-              secretKeyRef:
-                name: kubecarrier-aws
-                key: key_secret
-          - name: AWS_DEFAULT_REGION
-            valueFrom:
-              secretKeyRef:
-                name: kubecarrier-aws
-                key: region
-        # docker-in-docker needs privileged mode
-        securityContext:
-          privileged: true
-        resources:
-          requests:
-            cpu: 5
-            memory: 4Gi
-- name: pull-kubecarrier-e2e-v1.16.4
-  always_run: true
-  decorate: true
-  clone_uri: ssh://git@github.com/kubermatic/kubecarrier.git
-  spec:
-    # DNS configuration allows inner cluster to access the internet.
-    dnsPolicy: "None"
-    dnsConfig:
-      nameservers:
-        - 1.1.1.1 # Cloudflare DNS servers
-        - 1.0.0.1
-    containers:
-      - image: quay.io/kubecarrier/test
-        imagePullPolicy: Always
-        name: e2e-test
-        command:
-          - make
-          - e2e-test
-        env:
-          - name: KIND_NODE_IMAGE
-            value: "kindest/node:v1.16.4@sha256:b91a2c2317a000f3a783489dfb755064177dbc3a0b2f4147d50f04825d016f55"
-          - name: GO111MODULE
-            value: 'on'
-          - name: AWS_ACCESS_KEY_ID
-            valueFrom:
-              secretKeyRef:
-                name: kubecarrier-aws
-                key: key_id
-          - name: AWS_SECRET_ACCESS_KEY
-            valueFrom:
-              secretKeyRef:
-                name: kubecarrier-aws
-                key: key_secret
-          - name: AWS_DEFAULT_REGION
-            valueFrom:
-              secretKeyRef:
-                name: kubecarrier-aws
-                key: region
-        # docker-in-docker needs privileged mode
-        securityContext:
-          privileged: true
-        resources:
-          requests:
-            cpu: 5
-            memory: 4Gi
-=======
   - name: pull-kubecarrier-test
     always_run: true
     decorate: true
@@ -170,7 +43,7 @@
     clone_uri: ssh://git@github.com/kubermatic/kubecarrier.git
     spec:
       containers:
-        - image: quay.io/kubecarrier/test
+        - image: quay.io/kubecarrier/dev:v3
           imagePullPolicy: Always
           command:
             - go-init
@@ -275,7 +148,6 @@
             requests:
               cpu: 5
               memory: 4Gi
->>>>>>> 215ab402
 postsubmits:
   - name: post-kubecarrier-test-image
     decorate: true
