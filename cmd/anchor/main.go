--- conflicted
+++ resolved
@@ -20,12 +20,8 @@
 	"fmt"
 	"os"
 
-<<<<<<< HEAD
-	zapcore "go.uber.org/zap"
-=======
 	"github.com/go-logr/logr"
 	"go.uber.org/zap"
->>>>>>> 1063fc0c
 	ctrl "sigs.k8s.io/controller-runtime"
 	corezap "sigs.k8s.io/controller-runtime/pkg/log/zap"
 
@@ -33,15 +29,9 @@
 )
 
 func main() {
-<<<<<<< HEAD
-	ctrl.SetLogger(zap.New(func(options *zap.Options) {
-		l := zapcore.NewAtomicLevelAt(zapcore.DebugLevel)
-		options.Level = &l
-=======
 	level := zap.NewAtomicLevel()
 	ctrl.SetLogger(corezap.New(func(options *corezap.Options) {
 		options.Level = &level
->>>>>>> 1063fc0c
 		options.Development = true
 	}))
 
