/*
Copyright 2019 The KubeCarrier Authors.

Licensed under the Apache License, Version 2.0 (the "License");
you may not use this file except in compliance with the License.
You may obtain a copy of the License at

    http://www.apache.org/licenses/LICENSE-2.0

Unless required by applicable law or agreed to in writing, software
distributed under the License is distributed on an "AS IS" BASIS,
WITHOUT WARRANTIES OR CONDITIONS OF ANY KIND, either express or implied.
See the License for the specific language governing permissions and
limitations under the License.
*/

package provider

import (
	"context"
	"fmt"
	"time"

	"github.com/stretchr/testify/suite"
	appsv1 "k8s.io/api/apps/v1"
	apiextensionsv1 "k8s.io/apiextensions-apiserver/pkg/apis/apiextensions/v1"
	"k8s.io/apimachinery/pkg/api/errors"
	metav1 "k8s.io/apimachinery/pkg/apis/meta/v1"
	"k8s.io/apimachinery/pkg/types"
	"k8s.io/apimachinery/pkg/util/wait"
	"sigs.k8s.io/controller-runtime/pkg/client"

	catalogv1alpha1 "github.com/kubermatic/kubecarrier/pkg/apis/catalog/v1alpha1"
	operatorv1alpha1 "github.com/kubermatic/kubecarrier/pkg/apis/operator/v1alpha1"
	"github.com/kubermatic/kubecarrier/test/framework"
)

var (
	_ suite.SetupAllSuite    = (*ProviderSuite)(nil)
	_ suite.TearDownAllSuite = (*ProviderSuite)(nil)
)

// ProviderSuite verifies if the provider actions are working.
// - atm it just deploys a catapult instance
type ProviderSuite struct {
	suite.Suite
	*framework.Framework

	masterClient  client.Client
	serviceClient client.Client

	// objects that used for executing tests.
	provider     *catalogv1alpha1.Provider
	tenant       *catalogv1alpha1.Tenant
	catalogEntry *catalogv1alpha1.CatalogEntry
	crd          *apiextensionsv1.CustomResourceDefinition
}

func (s *ProviderSuite) SetupSuite() {
	var err error
	s.masterClient, err = s.MasterClient()
	s.Require().NoError(err, "creating master client")
	s.serviceClient, err = s.ServiceClient()
	s.Require().NoError(err, "creating service client")

	ctx := context.Background()
<<<<<<< HEAD
	// Create a Tenant to execute our tests in
	s.tenant = &catalogv1alpha1.Tenant{
		ObjectMeta: metav1.ObjectMeta{
			Name:      "test-tenant1",
			Namespace: "kubecarrier-system",
		},
	}
	s.Require().NoError(s.masterClient.Create(ctx, s.tenant), "creating tenant error")

	// wait for tenant to be ready
	s.Require().NoError(wait.Poll(time.Second, 10*time.Second, func() (done bool, err error) {
		if err := s.masterClient.Get(ctx, types.NamespacedName{
			Name:      s.tenant.Name,
			Namespace: s.tenant.Namespace,
		}, s.tenant); err != nil {
			return true, err
		}

		cond, _ := s.tenant.Status.GetCondition(catalogv1alpha1.TenantReady)
		return cond.Status == catalogv1alpha1.ConditionTrue, nil
	}), "waiting for tenant to be ready")
=======
>>>>>>> 1270d264

	// Create a Provider to execute our tests in
	s.provider = &catalogv1alpha1.Provider{
		ObjectMeta: metav1.ObjectMeta{
			Name:      "example-cloud",
			Namespace: "kubecarrier-system",
		},
	}
	s.Require().NoError(s.masterClient.Create(ctx, s.provider), "could not create Provider")

	// wait for provider to be ready
	s.Require().NoError(wait.Poll(time.Second, 10*time.Second, func() (done bool, err error) {
		if err := s.masterClient.Get(ctx, types.NamespacedName{
			Name:      s.provider.Name,
			Namespace: s.provider.Namespace,
		}, s.provider); err != nil {
			return true, err
		}

		cond, _ := s.provider.Status.GetCondition(catalogv1alpha1.ProviderReady)
		return cond.Status == catalogv1alpha1.ConditionTrue, nil
	}), "waiting for provider to be ready")

<<<<<<< HEAD
	// wait for the TenantReference to be created.
	tenantReference := &catalogv1alpha1.TenantReference{}
	s.NoError(wait.Poll(time.Second, 10*time.Second, func() (done bool, err error) {
		if err := s.masterClient.Get(ctx, types.NamespacedName{
			Name:      s.tenant.Name,
			Namespace: s.provider.Status.NamespaceName,
		}, tenantReference); err != nil {
			if errors.IsNotFound(err) {
				return false, nil
			}
			return true, err

		}
		return true, nil
	}), "waiting for the tenantReference to be created")

	// Create CRDs to execute tests
	s.crd = &apiextensionsv1.CustomResourceDefinition{
		ObjectMeta: metav1.ObjectMeta{
			Name: "couchdbs.eu-west-1.example.cloud",
			Annotations: map[string]string{
				"kubecarrier.io/service-cluster": "eu-west-1",
			},
			Labels: map[string]string{
				"kubecarrier.io/provider": s.provider.Name,
			},
		},
		Spec: apiextensionsv1.CustomResourceDefinitionSpec{
			Group: "eu-west-1.example.cloud",
			Names: apiextensionsv1.CustomResourceDefinitionNames{
				Plural: "couchdbs",
				Kind:   "CouchDB",
			},
			Versions: []apiextensionsv1.CustomResourceDefinitionVersion{
				{
					Name:    "v1alpha1",
					Storage: true,
					Schema: &apiextensionsv1.CustomResourceValidation{
						OpenAPIV3Schema: &apiextensionsv1.JSONSchemaProps{
							Type: "object",
						},
					},
				},
			},
			Scope: apiextensionsv1.ClusterScoped,
		},
	}
	s.Require().NoError(s.masterClient.Create(ctx, s.crd), fmt.Sprintf("creating CRD: %s error", s.crd.Name))

	// Create a CatalogEntry to execute our tests in
	s.catalogEntry = &catalogv1alpha1.CatalogEntry{
		ObjectMeta: metav1.ObjectMeta{
			Name:      "couchdbs",
			Namespace: s.provider.Status.NamespaceName,
		},
		Spec: catalogv1alpha1.CatalogEntrySpec{
			Metadata: catalogv1alpha1.CatalogEntryMetadata{
				DisplayName: "Couch DB",
				Description: "The comfy nosql database",
			},
		},
	}
	s.Require().NoError(s.masterClient.Create(ctx, s.catalogEntry), "could not create CatalogEntry")

	// wait for catalogEntry to be ready
	s.Require().NoError(wait.Poll(time.Second, 10*time.Second, func() (done bool, err error) {
		if err := s.masterClient.Get(ctx, types.NamespacedName{
			Name:      s.catalogEntry.Name,
			Namespace: s.catalogEntry.Namespace,
		}, s.catalogEntry); err != nil {
			return true, err
		}

		cond, _ := s.catalogEntry.Status.GetCondition(catalogv1alpha1.CatalogEntryReady)
		return cond.Status == catalogv1alpha1.ConditionTrue, nil
	}), "waiting for catalogEntry to be ready")
=======
	s.setupSuiteCatalog()
>>>>>>> 1270d264
}

func (s *ProviderSuite) TearDownSuite() {
	ctx := context.Background()
	s.Require().NoError(wait.Poll(time.Second, 30*time.Second, func() (done bool, err error) {
		if err = s.masterClient.Delete(ctx, s.provider); err != nil {
			if errors.IsNotFound(err) {
				return true, nil
			}
			return false, err
		}
		return false, nil
	}), "could not delete the Provider")

<<<<<<< HEAD
	s.Require().NoError(wait.Poll(time.Second, 30*time.Second, func() (done bool, err error) {
		if err = s.masterClient.Delete(ctx, s.tenant); err != nil {
			if errors.IsNotFound(err) {
				return true, nil
			}
			return false, err
		}
		return false, nil
	}), "could not delete the Tenant")

	s.Require().NoError(wait.Poll(time.Second, 30*time.Second, func() (done bool, err error) {
		if err = s.masterClient.Delete(ctx, s.catalogEntry); err != nil {
			if errors.IsNotFound(err) {
				return true, nil
			}
			return false, err
		}
		return false, nil
	}), "could not delete the CatalogEntry")

	s.Require().NoError(wait.Poll(time.Second, 10*time.Second, func() (done bool, err error) {
		if err = s.masterClient.Delete(ctx, s.crd); err != nil {
			if errors.IsNotFound(err) {
				return true, nil
			}
			return false, err
		}
		return false, nil
	}), fmt.Sprintf("deleting CRD: %s error", s.crd.Name))
=======
	s.tearDownSuiteCatalog()
>>>>>>> 1270d264
}

func (s *ProviderSuite) TestCatapultDeployAndTeardown() {
	ctx := context.Background()

	catapult := &operatorv1alpha1.Catapult{
		ObjectMeta: metav1.ObjectMeta{
			Name:      "db.eu-west-1",
			Namespace: s.provider.Status.NamespaceName,
		},
	}

	s.Require().NoError(s.masterClient.Create(ctx, catapult), "creating Catapult error")

	// Wait for Catapult to be ready
	s.Require().NoError(wait.Poll(time.Second, 10*time.Second, func() (done bool, err error) {
		if err := s.masterClient.Get(ctx, types.NamespacedName{
			Name:      catapult.Name,
			Namespace: catapult.Namespace,
		}, catapult); err != nil {
			return true, err
		}

		readyCond, _ := catapult.Status.GetCondition(operatorv1alpha1.CatapultReady)
		return readyCond.Status == operatorv1alpha1.ConditionTrue, nil
	}), "waiting for Catapult to become ready")

	// Check created objects
	catapultDeployment := &appsv1.Deployment{}
	s.NoError(s.masterClient.Get(ctx, types.NamespacedName{
		Name:      "db-eu-west-1-catapult-manager",
		Namespace: catapult.Namespace,
	}, catapultDeployment), "getting the Catapult manager deployment error")

	// Teardown
	s.Require().NoError(s.masterClient.Delete(ctx, catapult), "deleting the Catapult object")

	// Wait for Catapult to be gone
	s.Require().NoError(wait.Poll(time.Second, 10*time.Second, func() (done bool, err error) {
		if err := s.masterClient.Get(ctx, types.NamespacedName{
			Name:      catapult.Name,
			Namespace: catapult.Namespace,
		}, catapult); err != nil {
			if errors.IsNotFound(err) {
				return true, nil
			}
			return true, err
		}

		return false, nil
	}), "waiting for Catapult to be gone")

	// check everything is gone
	s.Require().NoError(wait.Poll(time.Second, 10*time.Second, func() (done bool, err error) {
		err = s.masterClient.Get(ctx, types.NamespacedName{
			Name:      catapultDeployment.Name,
			Namespace: catapultDeployment.Namespace,
		}, catapultDeployment)
		if errors.IsNotFound(err) {
			return true, nil
		}
		if err != nil {
			return true, err
		}
		return false, nil
	}), "waiting for catapult manager deployment to be gone")
}

func (s *ProviderSuite) TestCatalogCreationAndDeletion() {
	ctx := context.Background()

	catalog := &catalogv1alpha1.Catalog{
		ObjectMeta: metav1.ObjectMeta{
			Name:      "test-catalog",
			Namespace: s.provider.Status.NamespaceName,
		},
		Spec: catalogv1alpha1.CatalogSpec{
<<<<<<< HEAD
			CatalogEntrySelector:    &metav1.LabelSelector{},
=======
			CatalogEntrySelector: &metav1.LabelSelector{
				MatchLabels: map[string]string{
					"kubecarrier.io/test": "label",
				},
			},
>>>>>>> 1270d264
			TenantReferenceSelector: &metav1.LabelSelector{},
		},
	}

	s.Require().NoError(s.masterClient.Create(ctx, catalog), "creating Catalog error")

	// Check the status of the Catalog.
	catalogFound := &catalogv1alpha1.Catalog{}
	s.NoError(wait.Poll(time.Second, 10*time.Second, func() (done bool, err error) {
		if err := s.masterClient.Get(ctx, types.NamespacedName{
			Name:      catalog.Name,
			Namespace: catalog.Namespace,
		}, catalogFound); err != nil {
			if errors.IsNotFound(err) {
				return false, nil
			}
			return true, err
		}
		return len(catalogFound.Status.Entries) == 1 && len(catalogFound.Status.Tenants) == 1, nil
	}), "getting the Catalog error")

<<<<<<< HEAD
=======
	// Check if the status will be updated when tenant is removed.
	s.Run("Catalog status updates when adding and removing Tenant", func() {
		// Remove the tenant
		s.Require().NoError(wait.Poll(time.Second, 30*time.Second, func() (done bool, err error) {
			if err = s.masterClient.Delete(ctx, s.tenant); err != nil {
				if errors.IsNotFound(err) {
					return true, nil
				}
				return false, err
			}
			return false, nil
		}), "could not delete the Tenant")

		catalogCheck := &catalogv1alpha1.Catalog{}
		s.NoError(wait.Poll(time.Second, 30*time.Second, func() (done bool, err error) {
			if err := s.masterClient.Get(ctx, types.NamespacedName{
				Name:      catalog.Name,
				Namespace: catalog.Namespace,
			}, catalogCheck); err != nil {
				if errors.IsNotFound(err) {
					return false, nil
				}
				return true, err
			}
			return len(catalogCheck.Status.Tenants) == 0, nil
		}), len(catalogCheck.Status.Tenants))

		// Recreate the tenant
		s.tenant = &catalogv1alpha1.Tenant{
			ObjectMeta: metav1.ObjectMeta{
				Name:      "test-tenant2",
				Namespace: "kubecarrier-system",
			},
		}
		s.Require().NoError(s.masterClient.Create(ctx, s.tenant), "creating tenant error")

		s.NoError(wait.Poll(time.Second, 30*time.Second, func() (done bool, err error) {
			if err := s.masterClient.Get(ctx, types.NamespacedName{
				Name:      catalog.Name,
				Namespace: catalog.Namespace,
			}, catalogCheck); err != nil {
				if errors.IsNotFound(err) {
					return false, nil
				}
				return true, err
			}
			return len(catalogCheck.Status.Tenants) == 1 && catalogCheck.Status.Tenants[0].Name == s.tenant.Name, nil
		}), "getting the Catalog error")
	})

>>>>>>> 1270d264
	s.Require().NoError(wait.Poll(time.Second, 10*time.Second, func() (done bool, err error) {
		if err = s.masterClient.Delete(ctx, catalog); err != nil {
			if errors.IsNotFound(err) {
				return true, nil
			}
			return false, err
		}
		return false, nil
	}), "deleting the Catalog error")
<<<<<<< HEAD
=======
}

func (s *ProviderSuite) setupSuiteCatalog() {
	ctx := context.Background()

	// Create a Tenant to execute our tests in
	s.tenant = &catalogv1alpha1.Tenant{
		ObjectMeta: metav1.ObjectMeta{
			Name:      "test-tenant1",
			Namespace: "kubecarrier-system",
		},
	}
	s.Require().NoError(s.masterClient.Create(ctx, s.tenant), "creating tenant error")

	// wait for tenant to be ready
	s.Require().NoError(wait.Poll(time.Second, 10*time.Second, func() (done bool, err error) {
		if err := s.masterClient.Get(ctx, types.NamespacedName{
			Name:      s.tenant.Name,
			Namespace: s.tenant.Namespace,
		}, s.tenant); err != nil {
			return true, err
		}

		cond, _ := s.tenant.Status.GetCondition(catalogv1alpha1.TenantReady)
		return cond.Status == catalogv1alpha1.ConditionTrue, nil
	}), "waiting for tenant to be ready")
	// wait for the TenantReference to be created.
	tenantReference := &catalogv1alpha1.TenantReference{}
	s.NoError(wait.Poll(time.Second, 10*time.Second, func() (done bool, err error) {
		if err := s.masterClient.Get(ctx, types.NamespacedName{
			Name:      s.tenant.Name,
			Namespace: s.provider.Status.NamespaceName,
		}, tenantReference); err != nil {
			if errors.IsNotFound(err) {
				return false, nil
			}
			return true, err

		}
		return true, nil
	}), "waiting for the tenantReference to be created")

	// Create CRDs to execute tests
	s.crd = &apiextensionsv1.CustomResourceDefinition{
		ObjectMeta: metav1.ObjectMeta{
			Name: "couchdbs.eu-west-1.example.cloud",
			Annotations: map[string]string{
				"kubecarrier.io/service-cluster": "eu-west-1",
			},
			Labels: map[string]string{
				"kubecarrier.io/provider": s.provider.Name,
			},
		},
		Spec: apiextensionsv1.CustomResourceDefinitionSpec{
			Group: "eu-west-1.example.cloud",
			Names: apiextensionsv1.CustomResourceDefinitionNames{
				Plural: "couchdbs",
				Kind:   "CouchDB",
			},
			Versions: []apiextensionsv1.CustomResourceDefinitionVersion{
				{
					Name:    "v1alpha1",
					Storage: true,
					Schema: &apiextensionsv1.CustomResourceValidation{
						OpenAPIV3Schema: &apiextensionsv1.JSONSchemaProps{
							Type: "object",
						},
					},
				},
			},
			Scope: apiextensionsv1.ClusterScoped,
		},
	}
	s.Require().NoError(s.masterClient.Create(ctx, s.crd), fmt.Sprintf("creating CRD: %s error", s.crd.Name))

	// Create a CatalogEntry to execute our tests in
	s.catalogEntry = &catalogv1alpha1.CatalogEntry{
		ObjectMeta: metav1.ObjectMeta{
			Name:      "couchdbs",
			Namespace: s.provider.Status.NamespaceName,
			Labels: map[string]string{
				"kubecarrier.io/test": "label",
			},
		},
		Spec: catalogv1alpha1.CatalogEntrySpec{
			Metadata: catalogv1alpha1.CatalogEntryMetadata{
				DisplayName: "Couch DB",
				Description: "The comfy nosql database",
			},
		},
	}
	s.Require().NoError(s.masterClient.Create(ctx, s.catalogEntry), "could not create CatalogEntry")

	// wait for catalogEntry to be ready
	s.Require().NoError(wait.Poll(time.Second, 10*time.Second, func() (done bool, err error) {
		if err := s.masterClient.Get(ctx, types.NamespacedName{
			Name:      s.catalogEntry.Name,
			Namespace: s.catalogEntry.Namespace,
		}, s.catalogEntry); err != nil {
			return true, err
		}

		cond, _ := s.catalogEntry.Status.GetCondition(catalogv1alpha1.CatalogEntryReady)
		return cond.Status == catalogv1alpha1.ConditionTrue, nil
	}), "waiting for catalogEntry to be ready")

}

func (s *ProviderSuite) tearDownSuiteCatalog() {
	ctx := context.Background()
	s.Require().NoError(wait.Poll(time.Second, 30*time.Second, func() (done bool, err error) {
		if err = s.masterClient.Delete(ctx, s.tenant); err != nil {
			if errors.IsNotFound(err) {
				return true, nil
			}
			return false, err
		}
		return false, nil
	}), "could not delete the Tenant")

	s.Require().NoError(wait.Poll(time.Second, 30*time.Second, func() (done bool, err error) {
		if err = s.masterClient.Delete(ctx, s.catalogEntry); err != nil {
			if errors.IsNotFound(err) {
				return true, nil
			}
			return false, err
		}
		return false, nil
	}), "could not delete the CatalogEntry")

	s.Require().NoError(wait.Poll(time.Second, 10*time.Second, func() (done bool, err error) {
		if err = s.masterClient.Delete(ctx, s.crd); err != nil {
			if errors.IsNotFound(err) {
				return true, nil
			}
			return false, err
		}
		return false, nil
	}), fmt.Sprintf("deleting CRD: %s error", s.crd.Name))
>>>>>>> 1270d264
}<|MERGE_RESOLUTION|>--- conflicted
+++ resolved
@@ -64,7 +64,212 @@
 	s.Require().NoError(err, "creating service client")
 
 	ctx := context.Background()
-<<<<<<< HEAD
+
+	// Create a Provider to execute our tests in
+	s.provider = &catalogv1alpha1.Provider{
+		ObjectMeta: metav1.ObjectMeta{
+			Name:      "example-cloud",
+			Namespace: "kubecarrier-system",
+		},
+	}
+	s.Require().NoError(s.masterClient.Create(ctx, s.provider), "could not create Provider")
+
+	// wait for provider to be ready
+	s.Require().NoError(wait.Poll(time.Second, 10*time.Second, func() (done bool, err error) {
+		if err := s.masterClient.Get(ctx, types.NamespacedName{
+			Name:      s.provider.Name,
+			Namespace: s.provider.Namespace,
+		}, s.provider); err != nil {
+			return true, err
+		}
+
+		cond, _ := s.provider.Status.GetCondition(catalogv1alpha1.ProviderReady)
+		return cond.Status == catalogv1alpha1.ConditionTrue, nil
+	}), "waiting for provider to be ready")
+
+	s.setupSuiteCatalog()
+}
+
+func (s *ProviderSuite) TearDownSuite() {
+	ctx := context.Background()
+	s.Require().NoError(wait.Poll(time.Second, 30*time.Second, func() (done bool, err error) {
+		if err = s.masterClient.Delete(ctx, s.provider); err != nil {
+			if errors.IsNotFound(err) {
+				return true, nil
+			}
+			return false, err
+		}
+		return false, nil
+	}), "could not delete the Provider")
+
+	s.tearDownSuiteCatalog()
+}
+
+func (s *ProviderSuite) TestCatapultDeployAndTeardown() {
+	ctx := context.Background()
+
+	catapult := &operatorv1alpha1.Catapult{
+		ObjectMeta: metav1.ObjectMeta{
+			Name:      "db.eu-west-1",
+			Namespace: s.provider.Status.NamespaceName,
+		},
+	}
+
+	s.Require().NoError(s.masterClient.Create(ctx, catapult), "creating Catapult error")
+
+	// Wait for Catapult to be ready
+	s.Require().NoError(wait.Poll(time.Second, 10*time.Second, func() (done bool, err error) {
+		if err := s.masterClient.Get(ctx, types.NamespacedName{
+			Name:      catapult.Name,
+			Namespace: catapult.Namespace,
+		}, catapult); err != nil {
+			return true, err
+		}
+
+		readyCond, _ := catapult.Status.GetCondition(operatorv1alpha1.CatapultReady)
+		return readyCond.Status == operatorv1alpha1.ConditionTrue, nil
+	}), "waiting for Catapult to become ready")
+
+	// Check created objects
+	catapultDeployment := &appsv1.Deployment{}
+	s.NoError(s.masterClient.Get(ctx, types.NamespacedName{
+		Name:      "db-eu-west-1-catapult-manager",
+		Namespace: catapult.Namespace,
+	}, catapultDeployment), "getting the Catapult manager deployment error")
+
+	// Teardown
+	s.Require().NoError(s.masterClient.Delete(ctx, catapult), "deleting the Catapult object")
+
+	// Wait for Catapult to be gone
+	s.Require().NoError(wait.Poll(time.Second, 10*time.Second, func() (done bool, err error) {
+		if err := s.masterClient.Get(ctx, types.NamespacedName{
+			Name:      catapult.Name,
+			Namespace: catapult.Namespace,
+		}, catapult); err != nil {
+			if errors.IsNotFound(err) {
+				return true, nil
+			}
+			return true, err
+		}
+
+		return false, nil
+	}), "waiting for Catapult to be gone")
+
+	// check everything is gone
+	s.Require().NoError(wait.Poll(time.Second, 10*time.Second, func() (done bool, err error) {
+		err = s.masterClient.Get(ctx, types.NamespacedName{
+			Name:      catapultDeployment.Name,
+			Namespace: catapultDeployment.Namespace,
+		}, catapultDeployment)
+		if errors.IsNotFound(err) {
+			return true, nil
+		}
+		if err != nil {
+			return true, err
+		}
+		return false, nil
+	}), "waiting for catapult manager deployment to be gone")
+}
+
+func (s *ProviderSuite) TestCatalogCreationAndDeletion() {
+	ctx := context.Background()
+
+	catalog := &catalogv1alpha1.Catalog{
+		ObjectMeta: metav1.ObjectMeta{
+			Name:      "test-catalog",
+			Namespace: s.provider.Status.NamespaceName,
+		},
+		Spec: catalogv1alpha1.CatalogSpec{
+			CatalogEntrySelector: &metav1.LabelSelector{
+				MatchLabels: map[string]string{
+					"kubecarrier.io/test": "label",
+				},
+			},
+			TenantReferenceSelector: &metav1.LabelSelector{},
+		},
+	}
+
+	s.Require().NoError(s.masterClient.Create(ctx, catalog), "creating Catalog error")
+
+	// Check the status of the Catalog.
+	catalogFound := &catalogv1alpha1.Catalog{}
+	s.NoError(wait.Poll(time.Second, 10*time.Second, func() (done bool, err error) {
+		if err := s.masterClient.Get(ctx, types.NamespacedName{
+			Name:      catalog.Name,
+			Namespace: catalog.Namespace,
+		}, catalogFound); err != nil {
+			if errors.IsNotFound(err) {
+				return false, nil
+			}
+			return true, err
+		}
+		return len(catalogFound.Status.Entries) == 1 && len(catalogFound.Status.Tenants) == 1, nil
+	}), "getting the Catalog error")
+
+	// Check if the status will be updated when tenant is removed.
+	s.Run("Catalog status updates when adding and removing Tenant", func() {
+		// Remove the tenant
+		s.Require().NoError(wait.Poll(time.Second, 30*time.Second, func() (done bool, err error) {
+			if err = s.masterClient.Delete(ctx, s.tenant); err != nil {
+				if errors.IsNotFound(err) {
+					return true, nil
+				}
+				return false, err
+			}
+			return false, nil
+		}), "could not delete the Tenant")
+
+		catalogCheck := &catalogv1alpha1.Catalog{}
+		s.NoError(wait.Poll(time.Second, 30*time.Second, func() (done bool, err error) {
+			if err := s.masterClient.Get(ctx, types.NamespacedName{
+				Name:      catalog.Name,
+				Namespace: catalog.Namespace,
+			}, catalogCheck); err != nil {
+				if errors.IsNotFound(err) {
+					return false, nil
+				}
+				return true, err
+			}
+			return len(catalogCheck.Status.Tenants) == 0, nil
+		}), len(catalogCheck.Status.Tenants))
+
+		// Recreate the tenant
+		s.tenant = &catalogv1alpha1.Tenant{
+			ObjectMeta: metav1.ObjectMeta{
+				Name:      "test-tenant2",
+				Namespace: "kubecarrier-system",
+			},
+		}
+		s.Require().NoError(s.masterClient.Create(ctx, s.tenant), "creating tenant error")
+
+		s.NoError(wait.Poll(time.Second, 30*time.Second, func() (done bool, err error) {
+			if err := s.masterClient.Get(ctx, types.NamespacedName{
+				Name:      catalog.Name,
+				Namespace: catalog.Namespace,
+			}, catalogCheck); err != nil {
+				if errors.IsNotFound(err) {
+					return false, nil
+				}
+				return true, err
+			}
+			return len(catalogCheck.Status.Tenants) == 1 && catalogCheck.Status.Tenants[0].Name == s.tenant.Name, nil
+		}), "getting the Catalog error")
+	})
+
+	s.Require().NoError(wait.Poll(time.Second, 10*time.Second, func() (done bool, err error) {
+		if err = s.masterClient.Delete(ctx, catalog); err != nil {
+			if errors.IsNotFound(err) {
+				return true, nil
+			}
+			return false, err
+		}
+		return false, nil
+	}), "deleting the Catalog error")
+}
+
+func (s *ProviderSuite) setupSuiteCatalog() {
+	ctx := context.Background()
+
 	// Create a Tenant to execute our tests in
 	s.tenant = &catalogv1alpha1.Tenant{
 		ObjectMeta: metav1.ObjectMeta{
@@ -86,32 +291,6 @@
 		cond, _ := s.tenant.Status.GetCondition(catalogv1alpha1.TenantReady)
 		return cond.Status == catalogv1alpha1.ConditionTrue, nil
 	}), "waiting for tenant to be ready")
-=======
->>>>>>> 1270d264
-
-	// Create a Provider to execute our tests in
-	s.provider = &catalogv1alpha1.Provider{
-		ObjectMeta: metav1.ObjectMeta{
-			Name:      "example-cloud",
-			Namespace: "kubecarrier-system",
-		},
-	}
-	s.Require().NoError(s.masterClient.Create(ctx, s.provider), "could not create Provider")
-
-	// wait for provider to be ready
-	s.Require().NoError(wait.Poll(time.Second, 10*time.Second, func() (done bool, err error) {
-		if err := s.masterClient.Get(ctx, types.NamespacedName{
-			Name:      s.provider.Name,
-			Namespace: s.provider.Namespace,
-		}, s.provider); err != nil {
-			return true, err
-		}
-
-		cond, _ := s.provider.Status.GetCondition(catalogv1alpha1.ProviderReady)
-		return cond.Status == catalogv1alpha1.ConditionTrue, nil
-	}), "waiting for provider to be ready")
-
-<<<<<<< HEAD
 	// wait for the TenantReference to be created.
 	tenantReference := &catalogv1alpha1.TenantReference{}
 	s.NoError(wait.Poll(time.Second, 10*time.Second, func() (done bool, err error) {
@@ -166,6 +345,9 @@
 		ObjectMeta: metav1.ObjectMeta{
 			Name:      "couchdbs",
 			Namespace: s.provider.Status.NamespaceName,
+			Labels: map[string]string{
+				"kubecarrier.io/test": "label",
+			},
 		},
 		Spec: catalogv1alpha1.CatalogEntrySpec{
 			Metadata: catalogv1alpha1.CatalogEntryMetadata{
@@ -188,24 +370,11 @@
 		cond, _ := s.catalogEntry.Status.GetCondition(catalogv1alpha1.CatalogEntryReady)
 		return cond.Status == catalogv1alpha1.ConditionTrue, nil
 	}), "waiting for catalogEntry to be ready")
-=======
-	s.setupSuiteCatalog()
->>>>>>> 1270d264
-}
-
-func (s *ProviderSuite) TearDownSuite() {
-	ctx := context.Background()
-	s.Require().NoError(wait.Poll(time.Second, 30*time.Second, func() (done bool, err error) {
-		if err = s.masterClient.Delete(ctx, s.provider); err != nil {
-			if errors.IsNotFound(err) {
-				return true, nil
-			}
-			return false, err
-		}
-		return false, nil
-	}), "could not delete the Provider")
-
-<<<<<<< HEAD
+
+}
+
+func (s *ProviderSuite) tearDownSuiteCatalog() {
+	ctx := context.Background()
 	s.Require().NoError(wait.Poll(time.Second, 30*time.Second, func() (done bool, err error) {
 		if err = s.masterClient.Delete(ctx, s.tenant); err != nil {
 			if errors.IsNotFound(err) {
@@ -235,318 +404,4 @@
 		}
 		return false, nil
 	}), fmt.Sprintf("deleting CRD: %s error", s.crd.Name))
-=======
-	s.tearDownSuiteCatalog()
->>>>>>> 1270d264
-}
-
-func (s *ProviderSuite) TestCatapultDeployAndTeardown() {
-	ctx := context.Background()
-
-	catapult := &operatorv1alpha1.Catapult{
-		ObjectMeta: metav1.ObjectMeta{
-			Name:      "db.eu-west-1",
-			Namespace: s.provider.Status.NamespaceName,
-		},
-	}
-
-	s.Require().NoError(s.masterClient.Create(ctx, catapult), "creating Catapult error")
-
-	// Wait for Catapult to be ready
-	s.Require().NoError(wait.Poll(time.Second, 10*time.Second, func() (done bool, err error) {
-		if err := s.masterClient.Get(ctx, types.NamespacedName{
-			Name:      catapult.Name,
-			Namespace: catapult.Namespace,
-		}, catapult); err != nil {
-			return true, err
-		}
-
-		readyCond, _ := catapult.Status.GetCondition(operatorv1alpha1.CatapultReady)
-		return readyCond.Status == operatorv1alpha1.ConditionTrue, nil
-	}), "waiting for Catapult to become ready")
-
-	// Check created objects
-	catapultDeployment := &appsv1.Deployment{}
-	s.NoError(s.masterClient.Get(ctx, types.NamespacedName{
-		Name:      "db-eu-west-1-catapult-manager",
-		Namespace: catapult.Namespace,
-	}, catapultDeployment), "getting the Catapult manager deployment error")
-
-	// Teardown
-	s.Require().NoError(s.masterClient.Delete(ctx, catapult), "deleting the Catapult object")
-
-	// Wait for Catapult to be gone
-	s.Require().NoError(wait.Poll(time.Second, 10*time.Second, func() (done bool, err error) {
-		if err := s.masterClient.Get(ctx, types.NamespacedName{
-			Name:      catapult.Name,
-			Namespace: catapult.Namespace,
-		}, catapult); err != nil {
-			if errors.IsNotFound(err) {
-				return true, nil
-			}
-			return true, err
-		}
-
-		return false, nil
-	}), "waiting for Catapult to be gone")
-
-	// check everything is gone
-	s.Require().NoError(wait.Poll(time.Second, 10*time.Second, func() (done bool, err error) {
-		err = s.masterClient.Get(ctx, types.NamespacedName{
-			Name:      catapultDeployment.Name,
-			Namespace: catapultDeployment.Namespace,
-		}, catapultDeployment)
-		if errors.IsNotFound(err) {
-			return true, nil
-		}
-		if err != nil {
-			return true, err
-		}
-		return false, nil
-	}), "waiting for catapult manager deployment to be gone")
-}
-
-func (s *ProviderSuite) TestCatalogCreationAndDeletion() {
-	ctx := context.Background()
-
-	catalog := &catalogv1alpha1.Catalog{
-		ObjectMeta: metav1.ObjectMeta{
-			Name:      "test-catalog",
-			Namespace: s.provider.Status.NamespaceName,
-		},
-		Spec: catalogv1alpha1.CatalogSpec{
-<<<<<<< HEAD
-			CatalogEntrySelector:    &metav1.LabelSelector{},
-=======
-			CatalogEntrySelector: &metav1.LabelSelector{
-				MatchLabels: map[string]string{
-					"kubecarrier.io/test": "label",
-				},
-			},
->>>>>>> 1270d264
-			TenantReferenceSelector: &metav1.LabelSelector{},
-		},
-	}
-
-	s.Require().NoError(s.masterClient.Create(ctx, catalog), "creating Catalog error")
-
-	// Check the status of the Catalog.
-	catalogFound := &catalogv1alpha1.Catalog{}
-	s.NoError(wait.Poll(time.Second, 10*time.Second, func() (done bool, err error) {
-		if err := s.masterClient.Get(ctx, types.NamespacedName{
-			Name:      catalog.Name,
-			Namespace: catalog.Namespace,
-		}, catalogFound); err != nil {
-			if errors.IsNotFound(err) {
-				return false, nil
-			}
-			return true, err
-		}
-		return len(catalogFound.Status.Entries) == 1 && len(catalogFound.Status.Tenants) == 1, nil
-	}), "getting the Catalog error")
-
-<<<<<<< HEAD
-=======
-	// Check if the status will be updated when tenant is removed.
-	s.Run("Catalog status updates when adding and removing Tenant", func() {
-		// Remove the tenant
-		s.Require().NoError(wait.Poll(time.Second, 30*time.Second, func() (done bool, err error) {
-			if err = s.masterClient.Delete(ctx, s.tenant); err != nil {
-				if errors.IsNotFound(err) {
-					return true, nil
-				}
-				return false, err
-			}
-			return false, nil
-		}), "could not delete the Tenant")
-
-		catalogCheck := &catalogv1alpha1.Catalog{}
-		s.NoError(wait.Poll(time.Second, 30*time.Second, func() (done bool, err error) {
-			if err := s.masterClient.Get(ctx, types.NamespacedName{
-				Name:      catalog.Name,
-				Namespace: catalog.Namespace,
-			}, catalogCheck); err != nil {
-				if errors.IsNotFound(err) {
-					return false, nil
-				}
-				return true, err
-			}
-			return len(catalogCheck.Status.Tenants) == 0, nil
-		}), len(catalogCheck.Status.Tenants))
-
-		// Recreate the tenant
-		s.tenant = &catalogv1alpha1.Tenant{
-			ObjectMeta: metav1.ObjectMeta{
-				Name:      "test-tenant2",
-				Namespace: "kubecarrier-system",
-			},
-		}
-		s.Require().NoError(s.masterClient.Create(ctx, s.tenant), "creating tenant error")
-
-		s.NoError(wait.Poll(time.Second, 30*time.Second, func() (done bool, err error) {
-			if err := s.masterClient.Get(ctx, types.NamespacedName{
-				Name:      catalog.Name,
-				Namespace: catalog.Namespace,
-			}, catalogCheck); err != nil {
-				if errors.IsNotFound(err) {
-					return false, nil
-				}
-				return true, err
-			}
-			return len(catalogCheck.Status.Tenants) == 1 && catalogCheck.Status.Tenants[0].Name == s.tenant.Name, nil
-		}), "getting the Catalog error")
-	})
-
->>>>>>> 1270d264
-	s.Require().NoError(wait.Poll(time.Second, 10*time.Second, func() (done bool, err error) {
-		if err = s.masterClient.Delete(ctx, catalog); err != nil {
-			if errors.IsNotFound(err) {
-				return true, nil
-			}
-			return false, err
-		}
-		return false, nil
-	}), "deleting the Catalog error")
-<<<<<<< HEAD
-=======
-}
-
-func (s *ProviderSuite) setupSuiteCatalog() {
-	ctx := context.Background()
-
-	// Create a Tenant to execute our tests in
-	s.tenant = &catalogv1alpha1.Tenant{
-		ObjectMeta: metav1.ObjectMeta{
-			Name:      "test-tenant1",
-			Namespace: "kubecarrier-system",
-		},
-	}
-	s.Require().NoError(s.masterClient.Create(ctx, s.tenant), "creating tenant error")
-
-	// wait for tenant to be ready
-	s.Require().NoError(wait.Poll(time.Second, 10*time.Second, func() (done bool, err error) {
-		if err := s.masterClient.Get(ctx, types.NamespacedName{
-			Name:      s.tenant.Name,
-			Namespace: s.tenant.Namespace,
-		}, s.tenant); err != nil {
-			return true, err
-		}
-
-		cond, _ := s.tenant.Status.GetCondition(catalogv1alpha1.TenantReady)
-		return cond.Status == catalogv1alpha1.ConditionTrue, nil
-	}), "waiting for tenant to be ready")
-	// wait for the TenantReference to be created.
-	tenantReference := &catalogv1alpha1.TenantReference{}
-	s.NoError(wait.Poll(time.Second, 10*time.Second, func() (done bool, err error) {
-		if err := s.masterClient.Get(ctx, types.NamespacedName{
-			Name:      s.tenant.Name,
-			Namespace: s.provider.Status.NamespaceName,
-		}, tenantReference); err != nil {
-			if errors.IsNotFound(err) {
-				return false, nil
-			}
-			return true, err
-
-		}
-		return true, nil
-	}), "waiting for the tenantReference to be created")
-
-	// Create CRDs to execute tests
-	s.crd = &apiextensionsv1.CustomResourceDefinition{
-		ObjectMeta: metav1.ObjectMeta{
-			Name: "couchdbs.eu-west-1.example.cloud",
-			Annotations: map[string]string{
-				"kubecarrier.io/service-cluster": "eu-west-1",
-			},
-			Labels: map[string]string{
-				"kubecarrier.io/provider": s.provider.Name,
-			},
-		},
-		Spec: apiextensionsv1.CustomResourceDefinitionSpec{
-			Group: "eu-west-1.example.cloud",
-			Names: apiextensionsv1.CustomResourceDefinitionNames{
-				Plural: "couchdbs",
-				Kind:   "CouchDB",
-			},
-			Versions: []apiextensionsv1.CustomResourceDefinitionVersion{
-				{
-					Name:    "v1alpha1",
-					Storage: true,
-					Schema: &apiextensionsv1.CustomResourceValidation{
-						OpenAPIV3Schema: &apiextensionsv1.JSONSchemaProps{
-							Type: "object",
-						},
-					},
-				},
-			},
-			Scope: apiextensionsv1.ClusterScoped,
-		},
-	}
-	s.Require().NoError(s.masterClient.Create(ctx, s.crd), fmt.Sprintf("creating CRD: %s error", s.crd.Name))
-
-	// Create a CatalogEntry to execute our tests in
-	s.catalogEntry = &catalogv1alpha1.CatalogEntry{
-		ObjectMeta: metav1.ObjectMeta{
-			Name:      "couchdbs",
-			Namespace: s.provider.Status.NamespaceName,
-			Labels: map[string]string{
-				"kubecarrier.io/test": "label",
-			},
-		},
-		Spec: catalogv1alpha1.CatalogEntrySpec{
-			Metadata: catalogv1alpha1.CatalogEntryMetadata{
-				DisplayName: "Couch DB",
-				Description: "The comfy nosql database",
-			},
-		},
-	}
-	s.Require().NoError(s.masterClient.Create(ctx, s.catalogEntry), "could not create CatalogEntry")
-
-	// wait for catalogEntry to be ready
-	s.Require().NoError(wait.Poll(time.Second, 10*time.Second, func() (done bool, err error) {
-		if err := s.masterClient.Get(ctx, types.NamespacedName{
-			Name:      s.catalogEntry.Name,
-			Namespace: s.catalogEntry.Namespace,
-		}, s.catalogEntry); err != nil {
-			return true, err
-		}
-
-		cond, _ := s.catalogEntry.Status.GetCondition(catalogv1alpha1.CatalogEntryReady)
-		return cond.Status == catalogv1alpha1.ConditionTrue, nil
-	}), "waiting for catalogEntry to be ready")
-
-}
-
-func (s *ProviderSuite) tearDownSuiteCatalog() {
-	ctx := context.Background()
-	s.Require().NoError(wait.Poll(time.Second, 30*time.Second, func() (done bool, err error) {
-		if err = s.masterClient.Delete(ctx, s.tenant); err != nil {
-			if errors.IsNotFound(err) {
-				return true, nil
-			}
-			return false, err
-		}
-		return false, nil
-	}), "could not delete the Tenant")
-
-	s.Require().NoError(wait.Poll(time.Second, 30*time.Second, func() (done bool, err error) {
-		if err = s.masterClient.Delete(ctx, s.catalogEntry); err != nil {
-			if errors.IsNotFound(err) {
-				return true, nil
-			}
-			return false, err
-		}
-		return false, nil
-	}), "could not delete the CatalogEntry")
-
-	s.Require().NoError(wait.Poll(time.Second, 10*time.Second, func() (done bool, err error) {
-		if err = s.masterClient.Delete(ctx, s.crd); err != nil {
-			if errors.IsNotFound(err) {
-				return true, nil
-			}
-			return false, err
-		}
-		return false, nil
-	}), fmt.Sprintf("deleting CRD: %s error", s.crd.Name))
->>>>>>> 1270d264
 }