/*
Copyright 2019 The KubeCarrier Authors.

Licensed under the Apache License, Version 2.0 (the "License");
you may not use this file except in compliance with the License.
You may obtain a copy of the License at

    http://www.apache.org/licenses/LICENSE-2.0

Unless required by applicable law or agreed to in writing, software
distributed under the License is distributed on an "AS IS" BASIS,
WITHOUT WARRANTIES OR CONDITIONS OF ANY KIND, either express or implied.
See the License for the specific language governing permissions and
limitations under the License.
*/

package provider

import (
	"context"
	"fmt"
	"time"

	"github.com/stretchr/testify/suite"
	appsv1 "k8s.io/api/apps/v1"
	apiextensionsv1 "k8s.io/apiextensions-apiserver/pkg/apis/apiextensions/v1"
	"k8s.io/apimachinery/pkg/api/errors"
	metav1 "k8s.io/apimachinery/pkg/apis/meta/v1"
	"k8s.io/apimachinery/pkg/types"
	"k8s.io/apimachinery/pkg/util/wait"
	"sigs.k8s.io/controller-runtime/pkg/client"

	catalogv1alpha1 "github.com/kubermatic/kubecarrier/pkg/apis/catalog/v1alpha1"
	operatorv1alpha1 "github.com/kubermatic/kubecarrier/pkg/apis/operator/v1alpha1"
	"github.com/kubermatic/kubecarrier/test/framework"
)

var (
	_ suite.SetupAllSuite    = (*ProviderSuite)(nil)
	_ suite.TearDownAllSuite = (*ProviderSuite)(nil)
)

// ProviderSuite verifies if the provider actions are working.
// - atm it just deploys a catapult instance
type ProviderSuite struct {
	suite.Suite
	*framework.Framework

	masterClient  client.Client
	serviceClient client.Client

	// objects that used for executing tests.
	provider     *catalogv1alpha1.Provider
	tenant       *catalogv1alpha1.Tenant
	catalogEntry *catalogv1alpha1.CatalogEntry
	crd          *apiextensionsv1.CustomResourceDefinition
}

func (s *ProviderSuite) SetupSuite() {
	var err error
	s.masterClient, err = s.MasterClient()
	s.Require().NoError(err, "creating master client")
	s.serviceClient, err = s.ServiceClient()
	s.Require().NoError(err, "creating service client")

	ctx := context.Background()

	// Create a Provider to execute our tests in
	s.provider = &catalogv1alpha1.Provider{
		ObjectMeta: metav1.ObjectMeta{
			Name:      "example-cloud",
			Namespace: "kubecarrier-system",
		},
	}
	s.Require().NoError(s.masterClient.Create(ctx, s.provider), "could not create Provider")

	// wait for provider to be ready
	s.Require().NoError(wait.Poll(time.Second, 10*time.Second, func() (done bool, err error) {
		if err := s.masterClient.Get(ctx, types.NamespacedName{
			Name:      s.provider.Name,
			Namespace: s.provider.Namespace,
		}, s.provider); err != nil {
			return true, err
		}

		cond, _ := s.provider.Status.GetCondition(catalogv1alpha1.ProviderReady)
		return cond.Status == catalogv1alpha1.ConditionTrue, nil
	}), "waiting for provider to be ready")

	s.setupSuiteCatalog()
}

func (s *ProviderSuite) TearDownSuite() {
	ctx := context.Background()
	s.Require().NoError(wait.Poll(time.Second, 30*time.Second, func() (done bool, err error) {
		if err = s.masterClient.Delete(ctx, s.provider); err != nil {
			if errors.IsNotFound(err) {
				return true, nil
			}
			return false, err
		}
		return false, nil
	}), "could not delete the Provider")

	s.tearDownSuiteCatalog()
}

func (s *ProviderSuite) TestCatapultDeployAndTeardown() {
	ctx := context.Background()

	catapult := &operatorv1alpha1.Catapult{
		ObjectMeta: metav1.ObjectMeta{
			Name:      "db.eu-west-1",
			Namespace: s.provider.Status.NamespaceName,
		},
	}

	s.Require().NoError(s.masterClient.Create(ctx, catapult), "creating Catapult error")

	// Wait for Catapult to be ready
	s.Require().NoError(wait.Poll(time.Second, 10*time.Second, func() (done bool, err error) {
		if err := s.masterClient.Get(ctx, types.NamespacedName{
			Name:      catapult.Name,
			Namespace: catapult.Namespace,
		}, catapult); err != nil {
			return true, err
		}

		readyCond, _ := catapult.Status.GetCondition(operatorv1alpha1.CatapultReady)
		return readyCond.Status == operatorv1alpha1.ConditionTrue, nil
	}), "waiting for Catapult to become ready")

	// Check created objects
	catapultDeployment := &appsv1.Deployment{}
	s.NoError(s.masterClient.Get(ctx, types.NamespacedName{
		Name:      "db-eu-west-1-catapult-manager",
		Namespace: catapult.Namespace,
	}, catapultDeployment), "getting the Catapult manager deployment error")

	// Teardown
	s.Require().NoError(s.masterClient.Delete(ctx, catapult), "deleting the Catapult object")

	// Wait for Catapult to be gone
	s.Require().NoError(wait.Poll(time.Second, 10*time.Second, func() (done bool, err error) {
		if err := s.masterClient.Get(ctx, types.NamespacedName{
			Name:      catapult.Name,
			Namespace: catapult.Namespace,
		}, catapult); err != nil {
			if errors.IsNotFound(err) {
				return true, nil
			}
			return true, err
		}

		return false, nil
	}), "waiting for Catapult to be gone")

	// check everything is gone
	s.Require().NoError(wait.Poll(time.Second, 10*time.Second, func() (done bool, err error) {
		err = s.masterClient.Get(ctx, types.NamespacedName{
			Name:      catapultDeployment.Name,
			Namespace: catapultDeployment.Namespace,
		}, catapultDeployment)
		if errors.IsNotFound(err) {
			return true, nil
		}
		if err != nil {
			return true, err
		}
		return false, nil
	}), "waiting for catapult manager deployment to be gone")
}

func (s *ProviderSuite) TestCatalogCreationAndDeletion() {
	ctx := context.Background()

	catalog := &catalogv1alpha1.Catalog{
		ObjectMeta: metav1.ObjectMeta{
			Name:      "test-catalog",
			Namespace: s.provider.Status.NamespaceName,
		},
		Spec: catalogv1alpha1.CatalogSpec{
			CatalogEntrySelector: &metav1.LabelSelector{
				MatchLabels: map[string]string{
					"kubecarrier.io/test": "label",
				},
			},
			TenantReferenceSelector: &metav1.LabelSelector{},
		},
	}

	s.Require().NoError(s.masterClient.Create(ctx, catalog), "creating Catalog error")

	// Check the status of the Catalog.
	catalogFound := &catalogv1alpha1.Catalog{}
	s.NoError(wait.Poll(time.Second, 10*time.Second, func() (done bool, err error) {
		if err := s.masterClient.Get(ctx, types.NamespacedName{
			Name:      catalog.Name,
			Namespace: catalog.Namespace,
		}, catalogFound); err != nil {
			if errors.IsNotFound(err) {
				return false, nil
			}
			return true, err
		}
		return len(catalogFound.Status.Entries) == 1 && len(catalogFound.Status.Tenants) == 1, nil
	}), "getting the Catalog error")

<<<<<<< HEAD
=======
	// Check the Offering object is created.
	offeringFound := &catalogv1alpha1.Offering{}
	s.NoError(wait.Poll(time.Second, 10*time.Second, func() (done bool, err error) {
		if err := s.masterClient.Get(ctx, types.NamespacedName{
			Name:      s.catalogEntry.Name,
			Namespace: s.tenant.Status.NamespaceName,
		}, offeringFound); err != nil {
			if errors.IsNotFound(err) {
				return false, nil
			}
			return true, err
		}
		return len(offeringFound.Offering.CRDs) == len(s.catalogEntry.Status.CRDs) && offeringFound.Offering.Provider.Name == s.provider.Name, nil
	}), "getting the Offering error")

>>>>>>> c6375fbe
	// Check if the status will be updated when tenant is removed.
	s.Run("Catalog status updates when adding and removing Tenant", func() {
		// Remove the tenant
		s.Require().NoError(wait.Poll(time.Second, 30*time.Second, func() (done bool, err error) {
			if err = s.masterClient.Delete(ctx, s.tenant); err != nil {
				if errors.IsNotFound(err) {
					return true, nil
				}
				return false, err
			}
			return false, nil
		}), "could not delete the Tenant")

		catalogCheck := &catalogv1alpha1.Catalog{}
		s.NoError(wait.Poll(time.Second, 30*time.Second, func() (done bool, err error) {
			if err := s.masterClient.Get(ctx, types.NamespacedName{
				Name:      catalog.Name,
				Namespace: catalog.Namespace,
			}, catalogCheck); err != nil {
				if errors.IsNotFound(err) {
					return false, nil
				}
				return true, err
			}
			return len(catalogCheck.Status.Tenants) == 0, nil
		}), len(catalogCheck.Status.Tenants))

		// Recreate the tenant
		s.tenant = &catalogv1alpha1.Tenant{
			ObjectMeta: metav1.ObjectMeta{
				Name:      "test-tenant2",
				Namespace: "kubecarrier-system",
			},
		}
		s.Require().NoError(s.masterClient.Create(ctx, s.tenant), "creating tenant error")

		s.NoError(wait.Poll(time.Second, 30*time.Second, func() (done bool, err error) {
			if err := s.masterClient.Get(ctx, types.NamespacedName{
				Name:      catalog.Name,
				Namespace: catalog.Namespace,
			}, catalogCheck); err != nil {
				if errors.IsNotFound(err) {
					return false, nil
				}
				return true, err
			}
			return len(catalogCheck.Status.Tenants) == 1 && catalogCheck.Status.Tenants[0].Name == s.tenant.Name, nil
		}), "getting the Catalog error")
	})

	s.Require().NoError(wait.Poll(time.Second, 10*time.Second, func() (done bool, err error) {
		if err = s.masterClient.Delete(ctx, catalog); err != nil {
			if errors.IsNotFound(err) {
				return true, nil
			}
			return false, err
		}
		return false, nil
	}), "deleting the Catalog error")
<<<<<<< HEAD
=======

	// Offering object should also be removed
	offeringCheck := &catalogv1alpha1.Offering{}
	s.True(errors.IsNotFound(s.masterClient.Get(ctx, types.NamespacedName{
		Name:      offeringFound.Name,
		Namespace: offeringFound.Namespace,
	}, offeringCheck)), "offering object should also be deleted.")
>>>>>>> c6375fbe
}

func (s *ProviderSuite) setupSuiteCatalog() {
	ctx := context.Background()

	// Create a Tenant to execute our tests in
	s.tenant = &catalogv1alpha1.Tenant{
		ObjectMeta: metav1.ObjectMeta{
			Name:      "test-tenant1",
			Namespace: "kubecarrier-system",
		},
	}
	s.Require().NoError(s.masterClient.Create(ctx, s.tenant), "creating tenant error")

	// wait for tenant to be ready
	s.Require().NoError(wait.Poll(time.Second, 10*time.Second, func() (done bool, err error) {
		if err := s.masterClient.Get(ctx, types.NamespacedName{
			Name:      s.tenant.Name,
			Namespace: s.tenant.Namespace,
		}, s.tenant); err != nil {
			return true, err
		}

		cond, _ := s.tenant.Status.GetCondition(catalogv1alpha1.TenantReady)
		return cond.Status == catalogv1alpha1.ConditionTrue, nil
	}), "waiting for tenant to be ready")
	// wait for the TenantReference to be created.
	tenantReference := &catalogv1alpha1.TenantReference{}
	s.NoError(wait.Poll(time.Second, 10*time.Second, func() (done bool, err error) {
		if err := s.masterClient.Get(ctx, types.NamespacedName{
			Name:      s.tenant.Name,
			Namespace: s.provider.Status.NamespaceName,
		}, tenantReference); err != nil {
			if errors.IsNotFound(err) {
				return false, nil
			}
			return true, err

		}
		return true, nil
	}), "waiting for the tenantReference to be created")

	// Create CRDs to execute tests
	s.crd = &apiextensionsv1.CustomResourceDefinition{
		ObjectMeta: metav1.ObjectMeta{
			Name: "couchdbs.eu-west-1.example.cloud",
			Annotations: map[string]string{
				"kubecarrier.io/service-cluster": "eu-west-1",
			},
			Labels: map[string]string{
				"kubecarrier.io/provider": s.provider.Name,
			},
		},
		Spec: apiextensionsv1.CustomResourceDefinitionSpec{
			Group: "eu-west-1.example.cloud",
			Names: apiextensionsv1.CustomResourceDefinitionNames{
				Plural: "couchdbs",
				Kind:   "CouchDB",
			},
			Versions: []apiextensionsv1.CustomResourceDefinitionVersion{
				{
					Name:    "v1alpha1",
					Storage: true,
					Schema: &apiextensionsv1.CustomResourceValidation{
						OpenAPIV3Schema: &apiextensionsv1.JSONSchemaProps{
							Type: "object",
						},
					},
				},
			},
			Scope: apiextensionsv1.ClusterScoped,
		},
	}
	s.Require().NoError(s.masterClient.Create(ctx, s.crd), fmt.Sprintf("creating CRD: %s error", s.crd.Name))

	// Create a CatalogEntry to execute our tests in
	s.catalogEntry = &catalogv1alpha1.CatalogEntry{
		ObjectMeta: metav1.ObjectMeta{
			Name:      "couchdbs",
			Namespace: s.provider.Status.NamespaceName,
			Labels: map[string]string{
				"kubecarrier.io/test": "label",
			},
		},
		Spec: catalogv1alpha1.CatalogEntrySpec{
			Metadata: catalogv1alpha1.CatalogEntryMetadata{
				DisplayName: "Couch DB",
				Description: "The comfy nosql database",
			},
		},
	}
	s.Require().NoError(s.masterClient.Create(ctx, s.catalogEntry), "could not create CatalogEntry")

	// wait for catalogEntry to be ready
	s.Require().NoError(wait.Poll(time.Second, 10*time.Second, func() (done bool, err error) {
		if err := s.masterClient.Get(ctx, types.NamespacedName{
			Name:      s.catalogEntry.Name,
			Namespace: s.catalogEntry.Namespace,
		}, s.catalogEntry); err != nil {
			return true, err
		}

		cond, _ := s.catalogEntry.Status.GetCondition(catalogv1alpha1.CatalogEntryReady)
		return cond.Status == catalogv1alpha1.ConditionTrue, nil
	}), "waiting for catalogEntry to be ready")

}

func (s *ProviderSuite) tearDownSuiteCatalog() {
	ctx := context.Background()
	s.Require().NoError(wait.Poll(time.Second, 30*time.Second, func() (done bool, err error) {
		if err = s.masterClient.Delete(ctx, s.tenant); err != nil {
			if errors.IsNotFound(err) {
				return true, nil
			}
			return false, err
		}
		return false, nil
	}), "could not delete the Tenant")

	s.Require().NoError(wait.Poll(time.Second, 30*time.Second, func() (done bool, err error) {
		if err = s.masterClient.Delete(ctx, s.catalogEntry); err != nil {
			if errors.IsNotFound(err) {
				return true, nil
			}
			return false, err
		}
		return false, nil
	}), "could not delete the CatalogEntry")

	s.Require().NoError(wait.Poll(time.Second, 10*time.Second, func() (done bool, err error) {
		if err = s.masterClient.Delete(ctx, s.crd); err != nil {
			if errors.IsNotFound(err) {
				return true, nil
			}
			return false, err
		}
		return false, nil
	}), fmt.Sprintf("deleting CRD: %s error", s.crd.Name))
}<|MERGE_RESOLUTION|>--- conflicted
+++ resolved
@@ -206,8 +206,6 @@
 		return len(catalogFound.Status.Entries) == 1 && len(catalogFound.Status.Tenants) == 1, nil
 	}), "getting the Catalog error")
 
-<<<<<<< HEAD
-=======
 	// Check the Offering object is created.
 	offeringFound := &catalogv1alpha1.Offering{}
 	s.NoError(wait.Poll(time.Second, 10*time.Second, func() (done bool, err error) {
@@ -223,7 +221,6 @@
 		return len(offeringFound.Offering.CRDs) == len(s.catalogEntry.Status.CRDs) && offeringFound.Offering.Provider.Name == s.provider.Name, nil
 	}), "getting the Offering error")
 
->>>>>>> c6375fbe
 	// Check if the status will be updated when tenant is removed.
 	s.Run("Catalog status updates when adding and removing Tenant", func() {
 		// Remove the tenant
@@ -283,8 +280,6 @@
 		}
 		return false, nil
 	}), "deleting the Catalog error")
-<<<<<<< HEAD
-=======
 
 	// Offering object should also be removed
 	offeringCheck := &catalogv1alpha1.Offering{}
@@ -292,7 +287,6 @@
 		Name:      offeringFound.Name,
 		Namespace: offeringFound.Namespace,
 	}, offeringCheck)), "offering object should also be deleted.")
->>>>>>> c6375fbe
 }
 
 func (s *ProviderSuite) setupSuiteCatalog() {
