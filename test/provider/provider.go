--- conflicted
+++ resolved
@@ -19,19 +19,11 @@
 import (
 	"context"
 	"fmt"
-<<<<<<< HEAD
-	"io/ioutil"
-=======
->>>>>>> c6375fbe
 	"time"
 
 	"github.com/stretchr/testify/suite"
 	appsv1 "k8s.io/api/apps/v1"
-<<<<<<< HEAD
-	corev1 "k8s.io/api/core/v1"
-=======
 	apiextensionsv1 "k8s.io/apiextensions-apiserver/pkg/apis/apiextensions/v1"
->>>>>>> c6375fbe
 	"k8s.io/apimachinery/pkg/api/errors"
 	metav1 "k8s.io/apimachinery/pkg/apis/meta/v1"
 	"k8s.io/apimachinery/pkg/types"
@@ -179,95 +171,6 @@
 	}), "waiting for catapult manager deployment to be gone")
 }
 
-<<<<<<< HEAD
-func (s *ProviderSuite) TestFerryCreationAndDeletion() {
-	ctx := context.Background()
-
-	serviceKubeconfig, err := ioutil.ReadFile(s.Framework.Config().ServiceInternalKubeconfigPath)
-	s.Require().NoError(err, "cannot read service internal kubeconfig")
-
-	sec := &corev1.Secret{
-		ObjectMeta: metav1.ObjectMeta{
-			Name:      "eu-west-1",
-			Namespace: s.provider.Status.NamespaceName,
-		},
-		Data: map[string][]byte{
-			"kubeconfig": serviceKubeconfig,
-		},
-	}
-	scr := &operatorv1alpha1.ServiceClusterRegistration{
-		ObjectMeta: metav1.ObjectMeta{
-			Name:      "eu-west-1",
-			Namespace: s.provider.Status.NamespaceName,
-		},
-		Spec: operatorv1alpha1.ServiceClusterRegistrationSpec{
-			KubeconfigSecret: operatorv1alpha1.ObjectReference{
-				Name: "eu-west-1",
-			},
-		},
-	}
-
-	s.Require().NoError(client.IgnoreNotFound(s.masterClient.Delete(ctx, sec.DeepCopy())))
-	s.Require().NoError(client.IgnoreNotFound(s.masterClient.Delete(ctx, scr.DeepCopy())))
-
-	s.Require().NoError(s.masterClient.Create(ctx, sec))
-	s.Require().NoError(s.masterClient.Create(ctx, scr))
-
-	s.NoError(wait.Poll(time.Second, 30*time.Second, func() (done bool, err error) {
-		if err := s.masterClient.Get(ctx, types.NamespacedName{
-			Name:      scr.Name,
-			Namespace: scr.Namespace,
-		}, scr); err != nil {
-			return false, fmt.Errorf("get: %w", err)
-		}
-		cond, ok := scr.Status.GetCondition(operatorv1alpha1.ServiceClusterRegistrationReady)
-		if !ok {
-			return false, nil
-		}
-		return cond.Status == operatorv1alpha1.ConditionTrue, nil
-	}), "scr object not ready within time limit")
-
-	// Check created objects
-	ferryDeployment := &appsv1.Deployment{}
-	s.NoError(s.masterClient.Get(ctx, types.NamespacedName{
-		Name:      "eu-west-1-ferry-manager",
-		Namespace: scr.Namespace,
-	}, ferryDeployment), "getting the ferry manager deployment error")
-
-	s.Require().NoError(s.masterClient.Delete(ctx, scr))
-	s.NoError(wait.Poll(time.Second, 30*time.Second, func() (done bool, err error) {
-		err = s.masterClient.Get(ctx, types.NamespacedName{
-			Name:      scr.Name,
-			Namespace: scr.Namespace,
-		}, scr)
-		switch {
-		case err == nil:
-			return false, nil
-		case errors.IsNotFound(err):
-			return true, nil
-		default:
-			return false, err
-		}
-	}), "scr object not cleared within time limit")
-
-	// check the deployment is gone
-	s.Require().NoError(wait.Poll(time.Second, 10*time.Second, func() (done bool, err error) {
-		err = s.masterClient.Get(ctx, types.NamespacedName{
-			Name:      ferryDeployment.Name,
-			Namespace: ferryDeployment.Namespace,
-		}, ferryDeployment)
-		if errors.IsNotFound(err) {
-			return true, nil
-		}
-		if err != nil {
-			return false, err
-		}
-		return false, nil
-	}), "waiting for catapult manager deployment to be gone")
-
-	s.NoError(wait.Poll(time.Second, 30*time.Second, func() (done bool, err error) {
-		if err = s.masterClient.Delete(ctx, sec); err != nil {
-=======
 func (s *ProviderSuite) TestCatalogCreationAndDeletion() {
 	ctx := context.Background()
 
@@ -516,16 +419,11 @@
 
 	s.Require().NoError(wait.Poll(time.Second, 10*time.Second, func() (done bool, err error) {
 		if err = s.masterClient.Delete(ctx, s.crd); err != nil {
->>>>>>> c6375fbe
 			if errors.IsNotFound(err) {
 				return true, nil
 			}
 			return false, err
 		}
 		return false, nil
-<<<<<<< HEAD
-	}), "could not delete the secret")
-=======
 	}), fmt.Sprintf("deleting CRD: %s error", s.crd.Name))
->>>>>>> c6375fbe
 }