/*
Copyright 2019 The KubeCarrier Authors.

Licensed under the Apache License, Version 2.0 (the "License");
you may not use this file except in compliance with the License.
You may obtain a copy of the License at

    http://www.apache.org/licenses/LICENSE-2.0

Unless required by applicable law or agreed to in writing, software
distributed under the License is distributed on an "AS IS" BASIS,
WITHOUT WARRANTIES OR CONDITIONS OF ANY KIND, either express or implied.
See the License for the specific language governing permissions and
limitations under the License.
*/

package provider

import (
	"context"
	"fmt"
	"io/ioutil"
	"testing"

	"github.com/stretchr/testify/assert"
	"github.com/stretchr/testify/require"
	corev1 "k8s.io/api/core/v1"
	apiextensionsv1 "k8s.io/apiextensions-apiserver/pkg/apis/apiextensions/v1"
	metav1 "k8s.io/apimachinery/pkg/apis/meta/v1"
	"k8s.io/apimachinery/pkg/apis/meta/v1/unstructured"

	catalogv1alpha1 "github.com/kubermatic/kubecarrier/pkg/apis/catalog/v1alpha1"
	corev1alpha1 "github.com/kubermatic/kubecarrier/pkg/apis/core/v1alpha1"
	"github.com/kubermatic/kubecarrier/pkg/testutil"
	"github.com/kubermatic/kubecarrier/test/framework"
)

// ServiceClusterSuite registers a ServiceCluster and tests apis interacting with it.
func NewServiceClusterSuite(
	f *framework.Framework,
	provider *catalogv1alpha1.Account,
) func(t *testing.T) {
	return func(t *testing.T) {
		managementClient, err := f.ManagementClient()
		require.NoError(t, err, "creating management client")
		defer managementClient.CleanUp(t)

		serviceClient, err := f.ServiceClient()
		require.NoError(t, err, "creating service client")
		defer serviceClient.CleanUp(t)

		// Setup
		serviceKubeconfig, err := ioutil.ReadFile(f.Config().ServiceInternalKubeconfigPath)
		require.NoError(t, err, "cannot read service internal kubeconfig")

		serviceClusterSecret := &corev1.Secret{
			ObjectMeta: metav1.ObjectMeta{
				Name:      "eu-west-1",
				Namespace: provider.Status.NamespaceName,
			},
			Data: map[string][]byte{
				"kubeconfig": serviceKubeconfig,
			},
		}

		serviceCluster := &corev1alpha1.ServiceCluster{
			ObjectMeta: metav1.ObjectMeta{
				Name:      "eu-west-1",
				Namespace: provider.Status.NamespaceName,
			},
			Spec: corev1alpha1.ServiceClusterSpec{
				Metadata: corev1alpha1.ServiceClusterMetadata{
					DisplayName: "eu-west-1",
					Description: "eu-west-1 service cluster",
				},
				KubeconfigSecret: corev1alpha1.ObjectReference{
					Name: "eu-west-1",
				},
			},
		}

		crd := &apiextensionsv1.CustomResourceDefinition{
			ObjectMeta: metav1.ObjectMeta{
				Name: "redis.test.kubecarrier.io",
			},
			Spec: apiextensionsv1.CustomResourceDefinitionSpec{
				Group: "test.kubecarrier.io",
				Names: apiextensionsv1.CustomResourceDefinitionNames{
					Singular: "redis",
					Plural:   "redis",
					Kind:     "Redis",
					ListKind: "RedisList",
				},
				Scope: apiextensionsv1.NamespaceScoped,
				Versions: []apiextensionsv1.CustomResourceDefinitionVersion{
					{
						Name:    "v1alpha1",
						Served:  true,
						Storage: true,
						Schema: &apiextensionsv1.CustomResourceValidation{
							OpenAPIV3Schema: &apiextensionsv1.JSONSchemaProps{
								Type: "object",
							},
						},
						Subresources: &apiextensionsv1.CustomResourceSubresources{
							Status: &apiextensionsv1.CustomResourceSubresourceStatus{},
						},
					},
				},
			},
		}

		serviceNamespace := &corev1.Namespace{
			ObjectMeta: metav1.ObjectMeta{
				Name: "servicecluster-svc-test",
			},
		}

		serviceClusterAssignment := &corev1alpha1.ServiceClusterAssignment{
			ObjectMeta: metav1.ObjectMeta{
				Name:      serviceNamespace.Name + "." + serviceCluster.Name,
				Namespace: provider.Status.NamespaceName,
			},
			Spec: corev1alpha1.ServiceClusterAssignmentSpec{
				ServiceCluster: corev1alpha1.ObjectReference{
					Name: serviceCluster.Name,
				},
				ManagementClusterNamespace: corev1alpha1.ObjectReference{
					Name: serviceNamespace.Name,
				},
			},
		}

		ctx := context.Background()
		require.NoError(t, managementClient.Create(ctx, serviceClusterSecret))
		require.NoError(t, managementClient.Create(ctx, serviceCluster))
		require.NoError(t, managementClient.Create(ctx, serviceNamespace))
		require.NoError(t, managementClient.Create(ctx, serviceClusterAssignment))
		require.NoError(t, testutil.WaitUntilReady(managementClient, serviceCluster))
		require.NoError(t, testutil.WaitUntilReady(managementClient, serviceClusterAssignment))
		require.NoError(t, serviceClient.Create(ctx, crd))

		// Test CustomResourceDiscoverySet
		crDiscoveries := &corev1alpha1.CustomResourceDiscoverySet{
			ObjectMeta: metav1.ObjectMeta{
				Name:      "redis",
				Namespace: provider.Status.NamespaceName,
			},
			Spec: corev1alpha1.CustomResourceDiscoverySetSpec{
				KindOverride: "RedisInternal",
				CRD: corev1alpha1.ObjectReference{
					Name: crd.Name,
				},
			},
		}
		require.NoError(t, managementClient.Create(ctx, crDiscoveries))
		require.NoError(t, testutil.WaitUntilReady(managementClient, crDiscoveries))
		err = managementClient.Delete(ctx, provider)
		if assert.Error(t, err, "dirty provider %s deletion should error out", provider.Name) {
			assert.Equal(t,
				`admission webhook "vaccount.kubecarrier.io" denied the request: deletion blocking objects found:
CustomResourceDiscovery.kubecarrier.io/v1alpha1: redis.eu-west-1
CustomResourceDiscoverySet.kubecarrier.io/v1alpha1: redis
ServiceClusterAssignment.kubecarrier.io/v1alpha1: servicecluster-svc-test.eu-west-1
`,
				err.Error(),
				"deleting dirty provider %s", provider.Name)
		}

		// We have created/registered new CRD's, so we need a new client
		managementClient, err = f.ManagementClient()
		require.NoError(t, err, "creating management client")
		defer managementClient.CleanUp(t)

		serviceClient, err = f.ServiceClient()
		require.NoError(t, err, "creating service client")
		defer serviceClient.CleanUp(t)

		// management cluster -> service cluster
		//
		managementClusterObj := &unstructured.Unstructured{
			Object: map[string]interface{}{
<<<<<<< HEAD
				"apiVersion": fmt.Sprintf("%s.%s/v1alpha1", serviceCluster.Name, provider.Name),
=======
				"apiVersion": "eu-west-1.test-servicecluster/v1alpha1",
>>>>>>> 4dfe1e5b
				"kind":       "RedisInternal",
				"metadata": map[string]interface{}{
					"name":      "test-instance-1",
					"namespace": serviceNamespace.Name,
				},
				"spec": map[string]interface{}{
					"prop1": "test1",
				},
			},
		}
		require.NoError(t, managementClient.Create(ctx, managementClusterObj))

		// a object on the service cluster should have been created
		serviceClusterObj := &unstructured.Unstructured{
			Object: map[string]interface{}{
				"apiVersion": "test.kubecarrier.io/v1alpha1",
				"kind":       "Redis",
				"metadata": map[string]interface{}{
					"name":      managementClusterObj.GetName(),
					"namespace": serviceClusterAssignment.Status.ServiceClusterNamespace.Name,
				},
			},
		}
		require.NoError(
			t, testutil.WaitUntilFound(serviceClient, serviceClusterObj))

		// service cluster -> management cluster
		//
		serviceClusterObj2 := &unstructured.Unstructured{
			Object: map[string]interface{}{
				"apiVersion": "test.kubecarrier.io/v1alpha1",
				"kind":       "Redis",
				"metadata": map[string]interface{}{
					"name":      "test-instance-2",
					"namespace": serviceClusterAssignment.Status.ServiceClusterNamespace.Name,
				},
				"spec": map[string]interface{}{
					"prop1": "test1",
				},
			},
		}
		require.NoError(t, serviceClient.Create(ctx, serviceClusterObj2))
		// we need to unregister this object,
		// as the management cluster takes control and will just recreate it.
		serviceClient.UnregisterForCleanup(serviceClusterObj2)

		// a object on the management cluster should have been created
		managementClusterObj2 := &unstructured.Unstructured{
			Object: map[string]interface{}{
<<<<<<< HEAD
				"apiVersion": fmt.Sprintf("%s.%s/v1alpha1", serviceCluster.Name, provider.Name),
=======
				"apiVersion": "eu-west-1.test-servicecluster/v1alpha1",
>>>>>>> 4dfe1e5b
				"kind":       "RedisInternal",
				"metadata": map[string]interface{}{
					"name":      serviceClusterObj2.GetName(),
					"namespace": serviceNamespace.Name,
				},
			},
		}
		managementClient.RegisterForCleanup(managementClusterObj2)
		require.NoError(
			t, testutil.WaitUntilFound(managementClient, managementClusterObj2))
	}
}<|MERGE_RESOLUTION|>--- conflicted
+++ resolved
@@ -180,11 +180,7 @@
 		//
 		managementClusterObj := &unstructured.Unstructured{
 			Object: map[string]interface{}{
-<<<<<<< HEAD
 				"apiVersion": fmt.Sprintf("%s.%s/v1alpha1", serviceCluster.Name, provider.Name),
-=======
-				"apiVersion": "eu-west-1.test-servicecluster/v1alpha1",
->>>>>>> 4dfe1e5b
 				"kind":       "RedisInternal",
 				"metadata": map[string]interface{}{
 					"name":      "test-instance-1",
@@ -234,11 +230,7 @@
 		// a object on the management cluster should have been created
 		managementClusterObj2 := &unstructured.Unstructured{
 			Object: map[string]interface{}{
-<<<<<<< HEAD
 				"apiVersion": fmt.Sprintf("%s.%s/v1alpha1", serviceCluster.Name, provider.Name),
-=======
-				"apiVersion": "eu-west-1.test-servicecluster/v1alpha1",
->>>>>>> 4dfe1e5b
 				"kind":       "RedisInternal",
 				"metadata": map[string]interface{}{
 					"name":      serviceClusterObj2.GetName(),
