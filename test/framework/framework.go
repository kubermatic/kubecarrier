--- conflicted
+++ resolved
@@ -149,70 +149,6 @@
 	return f.config
 }
 
-<<<<<<< HEAD
-func (f *Framework) NewFrameworkContext() (*FrameworkContext, error) {
-	fctx := &FrameworkContext{
-		masterTracking:  make([]runtime.Object, 0),
-		serviceTracking: make([]runtime.Object, 0),
-	}
-	mClient, err := f.MasterClient()
-	if err != nil {
-		return nil, err
-	}
-	sClient, err := f.ServiceClient()
-	if err != nil {
-		return nil, err
-	}
-	fctx.MasterClient = &FrameworkTrackingClient{
-		tracking: &fctx.masterTracking,
-		Client:   mClient,
-	}
-	fctx.ServiceClient = &FrameworkTrackingClient{
-		tracking: &fctx.serviceTracking,
-		Client:   sClient,
-	}
-	return fctx, nil
-}
-
-type FrameworkContext struct {
-	MasterClient    *FrameworkTrackingClient
-	ServiceClient   *FrameworkTrackingClient
-	masterTracking  []runtime.Object
-	serviceTracking []runtime.Object
-}
-
-func (cl *FrameworkContext) CleanUp(t *testing.T) {
-	// cleanup in reverse order of creation
-	for i := len(cl.masterTracking) - 1; i >= 0; i-- {
-		obj := cl.masterTracking[i]
-		objMeta := obj.(metav1.Object)
-		assert.NoError(t, testutil.DeleteAndWaitUntilNotFound(cl.MasterClient, obj), "cannot delete %T:%s from master cluster", obj, objMeta.GetName())
-	}
-	for i := len(cl.serviceTracking) - 1; i >= 0; i-- {
-		obj := cl.serviceTracking[i]
-		objMeta := obj.(metav1.Object)
-		assert.NoError(t, testutil.DeleteAndWaitUntilNotFound(cl.ServiceClient, obj), "cannot delete %T:%s from service cluster", obj, objMeta.GetName())
-	}
-}
-
-type FrameworkTrackingClient struct {
-	tracking *[]runtime.Object
-	client.Client
-}
-
-var _ client.Client = (*FrameworkTrackingClient)(nil)
-
-func (cl *FrameworkTrackingClient) Create(ctx context.Context, obj runtime.Object, opts ...client.CreateOption) error {
-	*cl.tracking = append(*cl.tracking, obj)
-	return cl.Client.Create(ctx, obj, opts...)
-}
-
-func (cl *FrameworkTrackingClient) CreateAndWaitUntilReady(ctx context.Context, obj runtime.Object, opts ...client.CreateOption) error {
-	if err := cl.Create(ctx, obj, opts...); err != nil {
-		return err
-	}
-	return testutil.WaitUntilReady(cl, obj)
-=======
 type RecordingClient struct {
 	client.Client
 	objects map[string]runtime.Object
@@ -267,5 +203,4 @@
 	delete(rc.objects, key)
 
 	return rc.Client.Delete(ctx, obj, opts...)
->>>>>>> c2289cfd
 }