/*
Copyright 2019 The KubeCarrier Authors.

Licensed under the Apache License, Version 2.0 (the "License");
you may not use this file except in compliance with the License.
You may obtain a copy of the License at

    http://www.apache.org/licenses/LICENSE-2.0

Unless required by applicable law or agreed to in writing, software
distributed under the License is distributed on an "AS IS" BASIS,
WITHOUT WARRANTIES OR CONDITIONS OF ANY KIND, either express or implied.
See the License for the specific language governing permissions and
limitations under the License.
*/

package test

import (
	"fmt"
	"testing"

	"github.com/stretchr/testify/suite"

	"github.com/kubermatic/kubecarrier/test/admin"
<<<<<<< HEAD
	"github.com/kubermatic/kubecarrier/test/catapult"
	"github.com/kubermatic/kubecarrier/test/ferry"
=======
>>>>>>> c2289cfd
	"github.com/kubermatic/kubecarrier/test/framework"
	"github.com/kubermatic/kubecarrier/test/installation"
	"github.com/kubermatic/kubecarrier/test/provider"
	"github.com/kubermatic/kubecarrier/test/tenant"
	"github.com/kubermatic/kubecarrier/test/verify"
)

func AllTests(config framework.Config) ([]testing.InternalTest, error) {
	f, err := framework.New(config)
	if err != nil {
		return nil, fmt.Errorf("creating test framework:%w", err)
	}

	var tests []testing.InternalTest
	tests = append(tests,
		testing.InternalTest{
			Name: "VerifySuite",
			F: func(t *testing.T) {
				suite.Run(t, &verify.VerifySuite{Framework: f})
			},
		},
		testing.InternalTest{
			Name: "InstallationSuite",
			F: func(t *testing.T) {
				suite.Run(t, &installation.InstallationSuite{Framework: f})
			},
		},
		testing.InternalTest{
			Name: "AdminSuite",
			F: func(t *testing.T) {
				suite.Run(t, &admin.AdminSuite{Framework: f})
			},
		},
		testing.InternalTest{
			Name: "ProviderSuite",
			F:    provider.NewProviderSuite(f),
		},
		testing.InternalTest{
<<<<<<< HEAD
			Name: "FerrySuite",
			F:    ferry.NewFerrySuite(f),
		},
		testing.InternalTest{
			Name: "CatapultSuite",
			F:    catapult.NewCatapultSuit(f),
		},
		testing.InternalTest{
=======
>>>>>>> c2289cfd
			Name: "DerivedCRDSuite",
			F: func(t *testing.T) {
				suite.Run(t, &provider.DerivedCRDSuite{Framework: f})
			},
		},
		testing.InternalTest{
			Name: "TenantSuite",
			F: func(t *testing.T) {
				suite.Run(t, &tenant.TenantSuite{Framework: f})
			},
		})

	return tests, nil
}<|MERGE_RESOLUTION|>--- conflicted
+++ resolved
@@ -23,11 +23,6 @@
 	"github.com/stretchr/testify/suite"
 
 	"github.com/kubermatic/kubecarrier/test/admin"
-<<<<<<< HEAD
-	"github.com/kubermatic/kubecarrier/test/catapult"
-	"github.com/kubermatic/kubecarrier/test/ferry"
-=======
->>>>>>> c2289cfd
 	"github.com/kubermatic/kubecarrier/test/framework"
 	"github.com/kubermatic/kubecarrier/test/installation"
 	"github.com/kubermatic/kubecarrier/test/provider"
@@ -66,17 +61,6 @@
 			F:    provider.NewProviderSuite(f),
 		},
 		testing.InternalTest{
-<<<<<<< HEAD
-			Name: "FerrySuite",
-			F:    ferry.NewFerrySuite(f),
-		},
-		testing.InternalTest{
-			Name: "CatapultSuite",
-			F:    catapult.NewCatapultSuit(f),
-		},
-		testing.InternalTest{
-=======
->>>>>>> c2289cfd
 			Name: "DerivedCRDSuite",
 			F: func(t *testing.T) {
 				suite.Run(t, &provider.DerivedCRDSuite{Framework: f})
