/*
Copyright 2019 The KubeCarrier Authors.

Licensed under the Apache License, Version 2.0 (the "License");
you may not use this file except in compliance with the License.
You may obtain a copy of the License at

    http://www.apache.org/licenses/LICENSE-2.0

Unless required by applicable law or agreed to in writing, software
distributed under the License is distributed on an "AS IS" BASIS,
WITHOUT WARRANTIES OR CONDITIONS OF ANY KIND, either express or implied.
See the License for the specific language governing permissions and
limitations under the License.
*/

package test

import (
	"fmt"
	"testing"

	"github.com/stretchr/testify/suite"

	"github.com/kubermatic/kubecarrier/test/admin"
	"github.com/kubermatic/kubecarrier/test/framework"
	"github.com/kubermatic/kubecarrier/test/installation"
	"github.com/kubermatic/kubecarrier/test/verify"
)

func AllTests(config framework.Config) ([]testing.InternalTest, error) {
	f, err := framework.New(config)
	if err != nil {
		return nil, fmt.Errorf("creating test framework:%w", err)
	}

	var tests []testing.InternalTest
	tests = append(tests,
		testing.InternalTest{
			Name: "VerifySuite",
			F: func(t *testing.T) {
				suite.Run(t, &verify.VerifySuite{Framework: f})
			},
		},
		testing.InternalTest{
			Name: "InstallationSuite",
			F: func(t *testing.T) {
<<<<<<< HEAD
				suite.Run(t, &setup.InstallationSuite{Framework: f})
			},
		},
		testing.InternalTest{
			Name: "AdminSuite",
			F: func(t *testing.T) {
				suite.Run(t, &admin.AdminSuite{Framework: f})
=======
				suite.Run(t, &installation.InstallationSuite{Framework: f})
>>>>>>> f006ce8d
			},
		})

	return tests, nil
}<|MERGE_RESOLUTION|>--- conflicted
+++ resolved
@@ -45,17 +45,13 @@
 		testing.InternalTest{
 			Name: "InstallationSuite",
 			F: func(t *testing.T) {
-<<<<<<< HEAD
-				suite.Run(t, &setup.InstallationSuite{Framework: f})
+				suite.Run(t, &installation.InstallationSuite{Framework: f})
 			},
 		},
 		testing.InternalTest{
 			Name: "AdminSuite",
 			F: func(t *testing.T) {
 				suite.Run(t, &admin.AdminSuite{Framework: f})
-=======
-				suite.Run(t, &installation.InstallationSuite{Framework: f})
->>>>>>> f006ce8d
 			},
 		})
 
