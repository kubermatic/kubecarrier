/*
Copyright 2019 The KubeCarrier Authors.

Licensed under the Apache License, Version 2.0 (the "License");
you may not use this file except in compliance with the License.
You may obtain a copy of the License at

    http://www.apache.org/licenses/LICENSE-2.0

Unless required by applicable law or agreed to in writing, software
distributed under the License is distributed on an "AS IS" BASIS,
WITHOUT WARRANTIES OR CONDITIONS OF ANY KIND, either express or implied.
See the License for the specific language governing permissions and
limitations under the License.
*/

package test

import (
	"fmt"
	"testing"

	"github.com/stretchr/testify/suite"

	"github.com/kubermatic/kubecarrier/test/admin"
	"github.com/kubermatic/kubecarrier/test/framework"
	"github.com/kubermatic/kubecarrier/test/installation"
<<<<<<< HEAD
	"github.com/kubermatic/kubecarrier/test/tenant"
=======
	"github.com/kubermatic/kubecarrier/test/provider"
>>>>>>> fe1313ac
	"github.com/kubermatic/kubecarrier/test/verify"
)

func AllTests(config framework.Config) ([]testing.InternalTest, error) {
	f, err := framework.New(config)
	if err != nil {
		return nil, fmt.Errorf("creating test framework:%w", err)
	}

	var tests []testing.InternalTest
	tests = append(tests,
		testing.InternalTest{
			Name: "VerifySuite",
			F: func(t *testing.T) {
				suite.Run(t, &verify.VerifySuite{Framework: f})
			},
		},
		testing.InternalTest{
			Name: "InstallationSuite",
			F: func(t *testing.T) {
				suite.Run(t, &installation.InstallationSuite{Framework: f})
			},
		},
		testing.InternalTest{
			Name: "AdminSuite",
			F: func(t *testing.T) {
				suite.Run(t, &admin.AdminSuite{Framework: f})
			},
		},
		testing.InternalTest{
<<<<<<< HEAD
			Name: "TenantSuite",
			F: func(t *testing.T) {
				suite.Run(t, &tenant.TenantSuite{Framework: f})
=======
			Name: "ProviderSuite",
			F: func(t *testing.T) {
				suite.Run(t, &provider.ProviderSuite{Framework: f})
>>>>>>> fe1313ac
			},
		})

	return tests, nil
}<|MERGE_RESOLUTION|>--- conflicted
+++ resolved
@@ -25,11 +25,8 @@
 	"github.com/kubermatic/kubecarrier/test/admin"
 	"github.com/kubermatic/kubecarrier/test/framework"
 	"github.com/kubermatic/kubecarrier/test/installation"
-<<<<<<< HEAD
+	"github.com/kubermatic/kubecarrier/test/provider"
 	"github.com/kubermatic/kubecarrier/test/tenant"
-=======
-	"github.com/kubermatic/kubecarrier/test/provider"
->>>>>>> fe1313ac
 	"github.com/kubermatic/kubecarrier/test/verify"
 )
 
@@ -60,15 +57,15 @@
 			},
 		},
 		testing.InternalTest{
-<<<<<<< HEAD
+			Name: "ProviderSuite",
+			F: func(t *testing.T) {
+				suite.Run(t, &provider.ProviderSuite{Framework: f})
+			},
+		},
+		testing.InternalTest{
 			Name: "TenantSuite",
 			F: func(t *testing.T) {
 				suite.Run(t, &tenant.TenantSuite{Framework: f})
-=======
-			Name: "ProviderSuite",
-			F: func(t *testing.T) {
-				suite.Run(t, &provider.ProviderSuite{Framework: f})
->>>>>>> fe1313ac
 			},
 		})
 
