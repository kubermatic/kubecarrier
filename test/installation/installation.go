/*
Copyright 2019 The KubeCarrier Authors.

Licensed under the Apache License, Version 2.0 (the "License");
you may not use this file except in compliance with the License.
You may obtain a copy of the License at

    http://www.apache.org/licenses/LICENSE-2.0

Unless required by applicable law or agreed to in writing, software
distributed under the License is distributed on an "AS IS" BASIS,
WITHOUT WARRANTIES OR CONDITIONS OF ANY KIND, either express or implied.
See the License for the specific language governing permissions and
limitations under the License.
*/

package installation

import (
	"bytes"
	"context"
	"fmt"
	"os/exec"
	"testing"

	"github.com/stretchr/testify/assert"
	"github.com/stretchr/testify/require"
	appsv1 "k8s.io/api/apps/v1"
	corev1 "k8s.io/api/core/v1"
	rbacv1 "k8s.io/api/rbac/v1"
	apiextensionsv1 "k8s.io/apiextensions-apiserver/pkg/apis/apiextensions/v1"
	"k8s.io/apimachinery/pkg/api/errors"
	metav1 "k8s.io/apimachinery/pkg/apis/meta/v1"
	"k8s.io/apimachinery/pkg/types"

	operatorv1alpha1 "github.com/kubermatic/kubecarrier/pkg/apis/operator/v1alpha1"
	"github.com/kubermatic/kubecarrier/pkg/testutil"
	"github.com/kubermatic/kubecarrier/test/framework"
)

const (
	kubecarrierSystem = "kubecarrier-system"
	prefix            = "kubecarrier-manager"
)

func NewInstallationSuite(f *framework.Framework) func(t *testing.T) {
	return func(t *testing.T) {
		ctx := context.Background()
		kubeCarrier := &operatorv1alpha1.KubeCarrier{}

		if !t.Run("anchor setup", testAnchorSetup(ctx, f, kubeCarrier)) {
			t.FailNow()
		}
		if !t.Run("kubeCarrier teardown", testAnchorTeardown(ctx, f, kubeCarrier)) {
			t.FailNow()
		}

		var out bytes.Buffer
		c := exec.Command("anchor", "setup", "--kubeconfig", f.Config().ManagementExternalKubeconfigPath)
		c.Stdout = &out
		c.Stderr = &out
		require.NoError(t, c.Run(), "\"anchor setup\" returned an error: %s", out.String())
	}
}

func testAnchorSetup(ctx context.Context, f *framework.Framework, kubeCarrier *operatorv1alpha1.KubeCarrier) func(t *testing.T) {
	return func(t *testing.T) {
		var out bytes.Buffer
		c := exec.Command("anchor", "setup", "--kubeconfig", f.Config().ManagementExternalKubeconfigPath)
		c.Stdout = &out
		c.Stderr = &out
		require.NoError(t, c.Run(), "\"anchor setup\" returned an error: %s", out.String())

		// Create another client due to some issues about the restmapper.
		// The issue is that if you use the client that created before, and here try to create the kubeCarrier,
		// it will complain about: `no matches for kind "KubeCarrier" in version "operator.kubecarrier.io/v1alpha1"`,
		// but actually, the scheme is already added to the runtime scheme.
		// And in the following, reinitializing the client solves the issue.
		managementClient, err := f.ManagementClient()
		require.NoError(t, err, "creating management client")

		operatorDeployment := &appsv1.Deployment{}
		assert.NoError(t, managementClient.Get(ctx, types.NamespacedName{
			Name:      "kubecarrier-operator-manager",
			Namespace: kubecarrierSystem,
		}, operatorDeployment), "getting the KubeCarrier operator deployment error")

		namespace := &corev1.Namespace{}
		assert.NoError(t, managementClient.Get(ctx, types.NamespacedName{
			Name: kubecarrierSystem,
		}, namespace), "getting the KubeCarrier system namespace error")

		assert.NoError(t, managementClient.Get(ctx, types.NamespacedName{
			Name:      "kubecarrier",
			Namespace: kubecarrierSystem,
		}, kubeCarrier), "getting the KubeCarrier object")

		// Check objects that owned by the KubeCarrier object.
		// Deployment
		deployment := &appsv1.Deployment{}
		assert.NoError(t, managementClient.Get(ctx, types.NamespacedName{
			Name:      fmt.Sprintf("%s-controller-manager", prefix),
			Namespace: kubecarrierSystem,
		}, deployment), "get the Deployment that owned by KubeCarrier object")

		// Webhook Service
		service := &corev1.Service{}
		assert.NoError(t, managementClient.Get(ctx, types.NamespacedName{
			Name:      fmt.Sprintf("%s-webhook-service", prefix),
			Namespace: kubecarrierSystem,
		}, service), "get the Webhook Service that owned by KubeCarrier object")

		// ClusterRoleBinding
		clusterRoleBinding := &rbacv1.ClusterRoleBinding{}
		assert.NoError(t, managementClient.Get(ctx, types.NamespacedName{
			Name: fmt.Sprintf("%s-manager-rolebinding", prefix),
		}, clusterRoleBinding), "get the ClusterRoleBinding that owned by KubeCarrier object")

		// ClusterRole
		clusterRole := &rbacv1.ClusterRole{}
		assert.NoError(t, managementClient.Get(ctx, types.NamespacedName{
			Name: fmt.Sprintf("%s-manager-role", prefix),
		}, clusterRole), "get the ClusterRole that owned by KubeCarrier object")

		// RoleBinding
		roleBinding := &rbacv1.RoleBinding{}
		assert.NoError(t, managementClient.Get(ctx, types.NamespacedName{
			Name:      fmt.Sprintf("%s-leader-election-rolebinding", prefix),
			Namespace: kubecarrierSystem,
		}, roleBinding), "get the RoleBinding that owned by KubeCarrier object")

		// Role
		role := &rbacv1.Role{}
		assert.NoError(t, managementClient.Get(ctx, types.NamespacedName{
			Name:      fmt.Sprintf("%s-leader-election-role", prefix),
			Namespace: kubecarrierSystem,
		}, role), "get the Role that owned by KubeCarrier object")

		// CRD
		crd := &apiextensionsv1.CustomResourceDefinition{}
<<<<<<< HEAD
		assert.NoError(t, masterClient.Get(ctx, types.NamespacedName{
			Name: "accounts.catalog.kubecarrier.io",
=======
		assert.NoError(t, managementClient.Get(ctx, types.NamespacedName{
			Name: "providers.catalog.kubecarrier.io",
>>>>>>> 4dfe1e5b
		}, crd), "get the CRD that owned by KubeCarrier object")
	}
}

func testAnchorTeardown(ctx context.Context, f *framework.Framework, kubeCarrier *operatorv1alpha1.KubeCarrier) func(t *testing.T) {
	return func(t *testing.T) {
		managementClient, err := f.ManagementClient()
		require.NoError(t, err, "creating management client")

		// Delete the KubeCarrier object.
		require.NoError(t, managementClient.Delete(ctx, kubeCarrier), "deleting the KubeCarrier object")

		// Deployment
		assert.NoError(t, testutil.WaitUntilNotFound(managementClient, &appsv1.Deployment{
			ObjectMeta: metav1.ObjectMeta{
				Name:      fmt.Sprintf("%s-controller-manager", prefix),
				Namespace: kubecarrierSystem,
			},
		}))

		// Webhook Service
		service := &corev1.Service{}
		assert.True(t, errors.IsNotFound(managementClient.Get(ctx, types.NamespacedName{
			Name:      fmt.Sprintf("%s-webhook-service", prefix),
			Namespace: kubecarrierSystem,
		}, service)), "get the Webhook Service that is owned by the KubeCarrier object")

		// ClusterRoleBinding
		clusterRoleBinding := &rbacv1.ClusterRoleBinding{}
		assert.True(t, errors.IsNotFound(managementClient.Get(ctx, types.NamespacedName{
			Name: fmt.Sprintf("%s-manager-rolebinding", prefix),
		}, clusterRoleBinding)), "get the ClusterRoleBinding that owned by KubeCarrier object")

		// ClusterRole
		clusterRole := &rbacv1.ClusterRole{}
		assert.True(t, errors.IsNotFound(managementClient.Get(ctx, types.NamespacedName{
			Name: fmt.Sprintf("%s-manager-role", prefix),
		}, clusterRole)), "get the ClusterRole that owned by KubeCarrier object")

		// RoleBinding
		roleBinding := &rbacv1.RoleBinding{}
		assert.True(t, errors.IsNotFound(managementClient.Get(ctx, types.NamespacedName{
			Name:      fmt.Sprintf("%s-leader-election-rolebinding", prefix),
			Namespace: kubecarrierSystem,
		}, roleBinding)), "get the RoleBinding that owned by KubeCarrier object")

		// Role
		role := &rbacv1.Role{}
		assert.True(t, errors.IsNotFound(managementClient.Get(ctx, types.NamespacedName{
			Name:      fmt.Sprintf("%s-leader-election-role", prefix),
			Namespace: kubecarrierSystem,
		}, role)), "get the Role that owned by KubeCarrier object")

		// CRD
		crd := &apiextensionsv1.CustomResourceDefinition{}
<<<<<<< HEAD
		assert.True(t, errors.IsNotFound(masterClient.Get(ctx, types.NamespacedName{
			Name: "accounts.catalog.kubecarrier.io",
=======
		assert.True(t, errors.IsNotFound(managementClient.Get(ctx, types.NamespacedName{
			Name: "providers.catalog.kubecarrier.io",
>>>>>>> 4dfe1e5b
		}, crd)), "get the CRD that owned by KubeCarrier object")
	}
}<|MERGE_RESOLUTION|>--- conflicted
+++ resolved
@@ -138,13 +138,8 @@
 
 		// CRD
 		crd := &apiextensionsv1.CustomResourceDefinition{}
-<<<<<<< HEAD
-		assert.NoError(t, masterClient.Get(ctx, types.NamespacedName{
+		assert.NoError(t, managementClient.Get(ctx, types.NamespacedName{
 			Name: "accounts.catalog.kubecarrier.io",
-=======
-		assert.NoError(t, managementClient.Get(ctx, types.NamespacedName{
-			Name: "providers.catalog.kubecarrier.io",
->>>>>>> 4dfe1e5b
 		}, crd), "get the CRD that owned by KubeCarrier object")
 	}
 }
@@ -200,13 +195,8 @@
 
 		// CRD
 		crd := &apiextensionsv1.CustomResourceDefinition{}
-<<<<<<< HEAD
-		assert.True(t, errors.IsNotFound(masterClient.Get(ctx, types.NamespacedName{
+		assert.True(t, errors.IsNotFound(managementClient.Get(ctx, types.NamespacedName{
 			Name: "accounts.catalog.kubecarrier.io",
-=======
-		assert.True(t, errors.IsNotFound(managementClient.Get(ctx, types.NamespacedName{
-			Name: "providers.catalog.kubecarrier.io",
->>>>>>> 4dfe1e5b
 		}, crd)), "get the CRD that owned by KubeCarrier object")
 	}
 }