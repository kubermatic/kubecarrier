--- conflicted
+++ resolved
@@ -28,11 +28,8 @@
 	"testing"
 	"time"
 
-<<<<<<< HEAD
+	"github.com/golang/protobuf/ptypes"
 	"github.com/golang/protobuf/ptypes/empty"
-=======
-	"github.com/golang/protobuf/ptypes"
->>>>>>> ef0993d3
 	certmanagerv1alpha3 "github.com/jetstack/cert-manager/pkg/apis/certmanager/v1alpha3"
 	v1 "github.com/jetstack/cert-manager/pkg/apis/meta/v1"
 	"github.com/stretchr/testify/assert"
@@ -63,10 +60,8 @@
 		require.NoError(t, err, "creating management client")
 		t.Cleanup(managementClient.CleanUpFunc(ctx))
 
-		// testName := strings.Replace(strings.ToLower(t.Name()), "/", "-", -1)
 		ns := &corev1.Namespace{}
 		ns.Name = "kubecarrier-system"
-		// require.NoError(t, managementClient.Create(ctx, ns))
 		const localAPIServerPort = 9443
 
 		token := fetchUserToken(ctx, t, managementClient, f.Config().ManagementExternalKubeconfigPath)
@@ -196,13 +191,12 @@
 			return false, err
 		}, versionCtx.Done()), "client version gRPC call")
 
-<<<<<<< HEAD
 		userinfo, err := client.WhoAmI(ctx, &empty.Empty{})
 		if assert.NoError(t, err, "whoami gRPC") {
 			t.Log("User info:")
 			testutil.LogObject(t, userinfo)
 		}
-=======
+
 		for name, testFn := range map[string]func(ctx context.Context, conn *grpc.ClientConn, managementClient *testutil.RecordingClient) func(t *testing.T){
 			"offering-service": offeringService,
 			"region-service":   regionService,
@@ -216,117 +210,6 @@
 				testFn(ctx, conn, managementClient)(t)
 			})
 		}
-	}
-}
-
-func providerService(ctx context.Context, conn *grpc.ClientConn, managementClient *testutil.RecordingClient) func(t *testing.T) {
-	return func(t *testing.T) {
-		testName := strings.Replace(strings.ToLower(t.Name()), "/", "-", -1)
-		ns := &corev1.Namespace{}
-		ns.Name = testName
-		require.NoError(t, managementClient.Create(ctx, ns))
-		// Create tenants objects in the management cluster.
-		provider1 := &catalogv1alpha1.Provider{
-			ObjectMeta: metav1.ObjectMeta{
-				Name:      "test-provider-1",
-				Namespace: testName,
-				Labels: map[string]string{
-					"test-label": "provider1",
-				},
-			},
-			Spec: catalogv1alpha1.ProviderSpec{
-				Metadata: catalogv1alpha1.AccountMetadata{
-					CommonMetadata: catalogv1alpha1.CommonMetadata{
-						ShortDescription: "Test Provider",
-						DisplayName:      "Test Provider",
-					},
-				},
-			},
-		}
-		provider2 := &catalogv1alpha1.Provider{
-			ObjectMeta: metav1.ObjectMeta{
-				Name:      "test-provider-2",
-				Namespace: testName,
-				Labels: map[string]string{
-					"test-label": "provider2",
-				},
-			},
-			Spec: catalogv1alpha1.ProviderSpec{
-				Metadata: catalogv1alpha1.AccountMetadata{
-					CommonMetadata: catalogv1alpha1.CommonMetadata{
-						ShortDescription: "Test Provider",
-						DisplayName:      "Test Provider",
-					},
-				},
-			},
-		}
-		require.NoError(t, managementClient.Create(ctx, provider1))
-		require.NoError(t, managementClient.Create(ctx, provider2))
-
-		client := apiserverv1.NewProviderServiceClient(conn)
-		providerCtx, cancel := context.WithTimeout(ctx, 30*time.Second)
-		t.Cleanup(cancel)
-		// list providers with limit and continuation token.
-		require.NoError(t, wait.PollUntil(time.Second, func() (done bool, err error) {
-			providers, err := client.List(providerCtx, &apiserverv1.ProviderListRequest{
-				Account: testName,
-				Limit:   1,
-			})
-			if err != nil {
-				return false, err
-			}
-			assert.Len(t, providers.Items, 1)
-			testutil.LogObject(t, providers)
-			providers, err = client.List(providerCtx, &apiserverv1.ProviderListRequest{
-				Account:  testName,
-				Limit:    1,
-				Continue: providers.Metadata.Continue,
-			})
-			if err != nil {
-				return false, err
-			}
-			assert.Len(t, providers.Items, 1)
-			testutil.LogObject(t, providers)
-			return true, nil
-		}, providerCtx.Done()))
-
-		// get provider
-		require.NoError(t, wait.PollUntil(time.Second, func() (done bool, err error) {
-			provider, err := client.Get(providerCtx, &apiserverv1.ProviderGetRequest{
-				Account: testName,
-				Name:    "test-provider-1",
-			})
-			if err != nil {
-				return false, err
-			}
-			creationTimestamp, err := ptypes.TimestampProto(provider1.CreationTimestamp.Time)
-			if err != nil {
-				return true, err
-			}
-			expectedResult := &apiserverv1.Provider{
-				Metadata: &apiserverv1.ObjectMeta{
-					Name:    "test-provider-1",
-					Account: testName,
-					Labels: map[string]string{
-						"test-label": "provider1",
-					},
-					Uid:               string(provider1.UID),
-					CreationTimestamp: creationTimestamp,
-					ResourceVersion:   provider1.ResourceVersion,
-					Generation:        provider1.Generation,
-				},
-				Spec: &apiserverv1.ProviderSpec{
-					Metadata: &apiserverv1.ProviderMetadata{
-						ShortDescription: "Test Provider",
-						DisplayName:      "Test Provider",
-					},
-				},
-			}
-			assert.EqualValues(t, provider, expectedResult)
-			testutil.LogObject(t, provider)
-			return true, nil
-		}, providerCtx.Done()))
->>>>>>> ef0993d3
 	}
 }
 
@@ -373,7 +256,6 @@
 	GRPCStatus() *status.Status
 }
 
-<<<<<<< HEAD
 type gRPCWithAuthToken struct {
 	token string
 }
@@ -388,7 +270,118 @@
 
 func (w gRPCWithAuthToken) RequireTransportSecurity() bool {
 	return true
-=======
+}
+
+func providerService(ctx context.Context, conn *grpc.ClientConn, managementClient *testutil.RecordingClient) func(t *testing.T) {
+	return func(t *testing.T) {
+		testName := strings.Replace(strings.ToLower(t.Name()), "/", "-", -1)
+		ns := &corev1.Namespace{}
+		ns.Name = testName
+		require.NoError(t, managementClient.Create(ctx, ns))
+		// Create tenants objects in the management cluster.
+		provider1 := &catalogv1alpha1.Provider{
+			ObjectMeta: metav1.ObjectMeta{
+				Name:      "test-provider-1",
+				Namespace: testName,
+				Labels: map[string]string{
+					"test-label": "provider1",
+				},
+			},
+			Spec: catalogv1alpha1.ProviderSpec{
+				Metadata: catalogv1alpha1.AccountMetadata{
+					CommonMetadata: catalogv1alpha1.CommonMetadata{
+						ShortDescription: "Test Provider",
+						DisplayName:      "Test Provider",
+					},
+				},
+			},
+		}
+		provider2 := &catalogv1alpha1.Provider{
+			ObjectMeta: metav1.ObjectMeta{
+				Name:      "test-provider-2",
+				Namespace: testName,
+				Labels: map[string]string{
+					"test-label": "provider2",
+				},
+			},
+			Spec: catalogv1alpha1.ProviderSpec{
+				Metadata: catalogv1alpha1.AccountMetadata{
+					CommonMetadata: catalogv1alpha1.CommonMetadata{
+						ShortDescription: "Test Provider",
+						DisplayName:      "Test Provider",
+					},
+				},
+			},
+		}
+		require.NoError(t, managementClient.Create(ctx, provider1))
+		require.NoError(t, managementClient.Create(ctx, provider2))
+
+		client := apiserverv1.NewProviderServiceClient(conn)
+		providerCtx, cancel := context.WithTimeout(ctx, 30*time.Second)
+		t.Cleanup(cancel)
+		// list providers with limit and continuation token.
+		require.NoError(t, wait.PollUntil(time.Second, func() (done bool, err error) {
+			providers, err := client.List(providerCtx, &apiserverv1.ProviderListRequest{
+				Account: testName,
+				Limit:   1,
+			})
+			if err != nil {
+				return false, err
+			}
+			assert.Len(t, providers.Items, 1)
+			testutil.LogObject(t, providers)
+			providers, err = client.List(providerCtx, &apiserverv1.ProviderListRequest{
+				Account:  testName,
+				Limit:    1,
+				Continue: providers.Metadata.Continue,
+			})
+			if err != nil {
+				return false, err
+			}
+			assert.Len(t, providers.Items, 1)
+			testutil.LogObject(t, providers)
+			return true, nil
+		}, providerCtx.Done()))
+
+		// get provider
+		require.NoError(t, wait.PollUntil(time.Second, func() (done bool, err error) {
+			provider, err := client.Get(providerCtx, &apiserverv1.ProviderGetRequest{
+				Account: testName,
+				Name:    "test-provider-1",
+			})
+			if err != nil {
+				return false, err
+			}
+			creationTimestamp, err := ptypes.TimestampProto(provider1.CreationTimestamp.Time)
+			if err != nil {
+				return true, err
+			}
+			expectedResult := &apiserverv1.Provider{
+				Metadata: &apiserverv1.ObjectMeta{
+					Name:    "test-provider-1",
+					Account: testName,
+					Labels: map[string]string{
+						"test-label": "provider1",
+					},
+					Uid:               string(provider1.UID),
+					CreationTimestamp: creationTimestamp,
+					ResourceVersion:   provider1.ResourceVersion,
+					Generation:        provider1.Generation,
+				},
+				Spec: &apiserverv1.ProviderSpec{
+					Metadata: &apiserverv1.ProviderMetadata{
+						ShortDescription: "Test Provider",
+						DisplayName:      "Test Provider",
+					},
+				},
+			}
+			assert.EqualValues(t, provider, expectedResult)
+			testutil.LogObject(t, provider)
+			return true, nil
+		}, providerCtx.Done()))
+	}
+}
+
 func offeringService(ctx context.Context, conn *grpc.ClientConn, managementClient *testutil.RecordingClient) func(t *testing.T) {
 	return func(t *testing.T) {
 		testName := strings.Replace(strings.ToLower(t.Name()), "/", "-", -1)
@@ -674,5 +667,4 @@
 			return true, nil
 		}, regionCtx.Done()))
 	}
->>>>>>> ef0993d3
 }