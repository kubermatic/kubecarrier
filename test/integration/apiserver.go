--- conflicted
+++ resolved
@@ -41,10 +41,7 @@
 	"k8s.io/apimachinery/pkg/util/wait"
 
 	catalogv1alpha1 "github.com/kubermatic/kubecarrier/pkg/apis/catalog/v1alpha1"
-<<<<<<< HEAD
-=======
 	corev1alpha1 "github.com/kubermatic/kubecarrier/pkg/apis/core/v1alpha1"
->>>>>>> dc10b85f
 	operatorv1alpha1 "github.com/kubermatic/kubecarrier/pkg/apis/operator/v1alpha1"
 	apiserverv1 "github.com/kubermatic/kubecarrier/pkg/apiserver/api/v1"
 	"github.com/kubermatic/kubecarrier/pkg/testutil"
@@ -174,11 +171,8 @@
 
 		for name, testFn := range map[string]func(ctx context.Context, conn *grpc.ClientConn, managementClient *testutil.RecordingClient) func(t *testing.T){
 			"offering-service": offeringService,
-<<<<<<< HEAD
-=======
 			"region-service":   regionService,
 			"provider-service": providerService,
->>>>>>> dc10b85f
 		} {
 			name := name
 			testFn := testFn
@@ -188,8 +182,6 @@
 				testFn(ctx, conn, managementClient)(t)
 			})
 		}
-<<<<<<< HEAD
-=======
 	}
 }
 
@@ -296,7 +288,6 @@
 			testutil.LogObject(t, provider)
 			return true, nil
 		}, providerCtx.Done()))
->>>>>>> dc10b85f
 	}
 }
 
@@ -400,88 +391,34 @@
 		// list offerings with limit and continuation token.
 		require.NoError(t, wait.PollUntil(time.Second, func() (done bool, err error) {
 			offerings, err := client.List(offeringCtx, &apiserverv1.OfferingListRequest{
-<<<<<<< HEAD
-				Tenant: testName,
-				Limit:  1,
-=======
 				Account: testName,
 				Limit:   1,
->>>>>>> dc10b85f
 			})
 			if err != nil {
 				return false, err
 			}
 			assert.Len(t, offerings.Items, 1)
-<<<<<<< HEAD
-			testutil.LogObject(t, offerings)
-			offerings, err = client.List(offeringCtx, &apiserverv1.OfferingListRequest{
-				Tenant:   testName,
-				Limit:    1,
-				Continue: offerings.Continue,
-=======
 			offerings, err = client.List(offeringCtx, &apiserverv1.OfferingListRequest{
 				Account:  testName,
 				Limit:    1,
 				Continue: offerings.Metadata.Continue,
->>>>>>> dc10b85f
 			})
 			if err != nil {
 				return false, err
 			}
 			assert.Len(t, offerings.Items, 1)
-<<<<<<< HEAD
-			testutil.LogObject(t, offerings)
-=======
->>>>>>> dc10b85f
 			return true, nil
 		}, offeringCtx.Done()))
 
 		// get offering
 		require.NoError(t, wait.PollUntil(time.Second, func() (done bool, err error) {
-<<<<<<< HEAD
-			offering, err := client.Get(offeringCtx, &apiserverv1.OfferingRequest{
-				Tenant: testName,
-				Name:   "test-offering-1",
-=======
 			offering, err := client.Get(offeringCtx, &apiserverv1.OfferingGetRequest{
 				Account: testName,
 				Name:    "test-offering-1",
->>>>>>> dc10b85f
-			})
-			if err != nil {
-				return false, err
-			}
-<<<<<<< HEAD
-			expectedResult := &apiserverv1.Offering{
-				Name: "test-offering-1",
-				Metadata: &apiserverv1.OfferingMetadata{
-					Description: "Test Offering",
-					DisplayName: "Test Offering",
-				},
-				Provider: &apiserverv1.ObjectReference{
-					Name: "test-provider",
-				},
-				Crd: &apiserverv1.CRDInformation{
-					Name:     "test-crd",
-					ApiGroup: "test-crd-group",
-					Kind:     "test-kind",
-					Plural:   "test-plural",
-					Versions: []*apiserverv1.CRDVersion{
-						{
-							Name:   "test-version",
-							Schema: "{\"openAPIV3Schema\":{\"type\":\"object\",\"properties\":{\"apiVersion\":{\"type\":\"string\"}}}}",
-						},
-					},
-					Region: &apiserverv1.ObjectReference{
-						Name: "test-region",
-					},
-				},
-			}
-			assert.Equal(t, offering, expectedResult)
-			testutil.LogObject(t, offering)
-			return true, nil
-		}, offeringCtx.Done()))
-=======
+			})
+			if err != nil {
+				return false, err
+			}
 			creationTimestamp, err := ptypes.TimestampProto(offering1.CreationTimestamp.Time)
 			if err != nil {
 				return true, err
@@ -638,6 +575,5 @@
 			assert.Equal(t, expectedResult, region)
 			return true, nil
 		}, regionCtx.Done()))
->>>>>>> dc10b85f
 	}
 }