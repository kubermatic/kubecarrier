/*
Copyright 2019 The KubeCarrier Authors.

Licensed under the Apache License, Version 2.0 (the "License");
you may not use this file except in compliance with the License.
You may obtain a copy of the License at

    http://www.apache.org/licenses/LICENSE-2.0

Unless required by applicable law or agreed to in writing, software
distributed under the License is distributed on an "AS IS" BASIS,
WITHOUT WARRANTIES OR CONDITIONS OF ANY KIND, either express or implied.
See the License for the specific language governing permissions and
limitations under the License.
*/

package integration

import (
	"context"
	"crypto/tls"
	"crypto/x509"
	"encoding/base64"
	"fmt"
	"net/http"
	"os"
	"os/exec"
	"reflect"
	"strings"
	"testing"
	"time"

	"github.com/golang/protobuf/ptypes"
	"github.com/golang/protobuf/ptypes/empty"
	"github.com/stretchr/testify/assert"
	"github.com/stretchr/testify/require"
	"google.golang.org/grpc"
	"google.golang.org/grpc/codes"
	"google.golang.org/grpc/credentials"
	"google.golang.org/grpc/status"
	corev1 "k8s.io/api/core/v1"
	rbacv1 "k8s.io/api/rbac/v1"
	apiextensionsv1 "k8s.io/apiextensions-apiserver/pkg/apis/apiextensions/v1"
	metav1 "k8s.io/apimachinery/pkg/apis/meta/v1"
	"k8s.io/apimachinery/pkg/types"
	"k8s.io/apimachinery/pkg/util/wait"
	"k8s.io/apimachinery/pkg/watch"

	catalogv1alpha1 "github.com/kubermatic/kubecarrier/pkg/apis/catalog/v1alpha1"
	corev1alpha1 "github.com/kubermatic/kubecarrier/pkg/apis/core/v1alpha1"
	operatorv1alpha1 "github.com/kubermatic/kubecarrier/pkg/apis/operator/v1alpha1"
	apiserverv1 "github.com/kubermatic/kubecarrier/pkg/apiserver/api/v1"
	"github.com/kubermatic/kubecarrier/pkg/testutil"
)

const localAPIServerPort = 9443

func newAPIServer(f *testutil.Framework) func(t *testing.T) {
	return func(t *testing.T) {
		t.Log("testing how API Server works")
		ctx, cancel := context.WithCancel(context.Background())
		t.Cleanup(cancel)
		managementClient, err := f.ManagementClient(t)
		require.NoError(t, err, "creating management client")
		t.Cleanup(managementClient.CleanUpFunc(ctx))

		ns := &corev1.Namespace{}
		ns.Name = "kubecarrier-system"

		// Enable OIDC and Htpasswd
		username := "user1"
		password := "mickey5"
		md5password := `$apr1$gxNb79DX$6wi9QaGNM5TA0kBKiC4710`

		htpasswdSecret := &corev1.Secret{
			ObjectMeta: metav1.ObjectMeta{
				Name:      "htpasswd-user",
				Namespace: ns.GetName(),
			},
			Data: map[string][]byte{
				"auth": []byte(username + ":" + md5password),
			},
		}
		require.NoError(t, managementClient.Create(ctx, htpasswdSecret))
		kubeCarrier := &operatorv1alpha1.KubeCarrier{}
		require.NoError(t, managementClient.Get(ctx, types.NamespacedName{
			Name: "kubecarrier",
		}, kubeCarrier))
		kubeCarrier.Spec = operatorv1alpha1.KubeCarrierSpec{
			API: operatorv1alpha1.APIServerSpec{
				OIDC: &operatorv1alpha1.APIServerOIDCConfig{
					// from test/testdata/dex_values.yaml
					IssuerURL:     "https://dex.kubecarrier-system.svc",
					ClientID:      "e2e-client-id",
					UsernameClaim: "name",
					CertificateAuthority: operatorv1alpha1.ObjectReference{
						Name: "dex-web-server",
					},
				},

				StaticUsers: &operatorv1alpha1.StaticUsers{
					HtpasswdSecret: operatorv1alpha1.ObjectReference{
						Name: htpasswdSecret.Name,
					},
				},
			},
		}
		require.NoError(t, managementClient.Update(ctx, kubeCarrier))
		apiServer := &operatorv1alpha1.APIServer{}
		oidcCtx, cancel := context.WithTimeout(ctx, 60*time.Second)
		t.Cleanup(cancel)
		require.NoError(t, wait.PollUntil(time.Second, func() (done bool, err error) {
			if err := managementClient.Get(oidcCtx, types.NamespacedName{
				Name:      "kubecarrier",
				Namespace: ns.GetName(),
			}, apiServer); err != nil {
				return true, err
			}
			return reflect.DeepEqual(kubeCarrier.Spec.API, apiServer.Spec) && apiServer.IsReady(), nil
		}, oidcCtx.Done()))
		require.NoError(t, testutil.WaitUntilReady(ctx, managementClient, kubeCarrier))
		// Wait for API server new pod to start and to be able to receive request with OIDC token.
		time.Sleep(10 * time.Second)

		pfCmd := exec.CommandContext(ctx,
			"kubectl",
			"--kubeconfig", f.Config().ManagementExternalKubeconfigPath,
			"--namespace", ns.GetName(),
			"port-forward",
			// well known service name since it's assumed only one API server shall be deployed
			"service/kubecarrier-api-server-manager",
			fmt.Sprintf("%d:https", localAPIServerPort),
		)
		pfCmd.Stdout = os.Stdout
		pfCmd.Stderr = os.Stderr
		require.NoError(t, pfCmd.Start())

		token := fetchUserToken(ctx, t, managementClient, f.Config().ManagementExternalKubeconfigPath)
		t.Log("token", token)
		servingTLSSecret := &corev1.Secret{
			ObjectMeta: metav1.ObjectMeta{
				Name:      "apiserver-tls-cert",
				Namespace: ns.GetName(),
			},
		}

		require.NoError(t, managementClient.WaitUntil(ctx, servingTLSSecret, func() (done bool, err error) {
			data, ok := servingTLSSecret.Data[corev1.TLSCertKey]
			return ok && len(data) > 0, nil
		}))

		certPool := x509.NewCertPool()
		require.True(t, certPool.AppendCertsFromPEM(servingTLSSecret.Data["ca.crt"]))
		require.True(t, certPool.AppendCertsFromPEM(servingTLSSecret.Data[corev1.TLSCertKey]))

<<<<<<< HEAD
		conn, err := newGRPCConn(ctx, certPool, token)
=======
		// Htpasswd
		conn, err := grpc.DialContext(
			ctx,
			fmt.Sprintf("localhost:%d", localAPIServerPort),
			grpc.WithTransportCredentials(
				credentials.NewClientTLSFromCert(certPool, ""),
			),
		)
>>>>>>> f70c2e88
		require.NoError(t, err)
		client := apiserverv1.NewKubeCarrierClient(conn)
		userInfo, err := client.WhoAmI(ctx, &empty.Empty{}, grpc.PerRPCCredentials(gRPCBasicAuthToken{username: username, password: password}))
		if assert.NoError(t, err, "whoami gRPC") {
			t.Log("User info:")
			testutil.LogObject(t, userInfo)
			assert.Equal(t, "user1", userInfo.User)
		}

		// OIDC
		conn, err = grpc.DialContext(
			ctx,
			fmt.Sprintf("localhost:%d", localAPIServerPort),
			grpc.WithTransportCredentials(
				credentials.NewClientTLSFromCert(certPool, ""),
			),
			grpc.WithPerRPCCredentials(gRPCWithAuthToken{token: token}),
		)
		require.NoError(t, err)
		client = apiserverv1.NewKubeCarrierClient(conn)
		versionCtx, cancel := context.WithTimeout(ctx, 30*time.Second)
		t.Cleanup(cancel)
		require.NoError(t, wait.PollUntil(time.Second, func() (done bool, err error) {
			version, err := client.Version(versionCtx, &apiserverv1.VersionRequest{})
			if err == nil {
				assert.NotEmpty(t, version.Version)
				assert.NotEmpty(t, version.Branch)
				assert.NotEmpty(t, version.BuildDate)
				assert.NotEmpty(t, version.GoVersion)
				t.Log("got response for gRPC server version")
				return true, nil
			}
			if grpcStatus, ok := status.FromError(err); ok {
				if grpcStatus.Code() == codes.Unavailable {
					t.Log("gRPC server temporary unavailable, retrying")
					return false, nil
				}
				t.Logf("gRPC server errored out, retrying : %d %v %v",
					grpcStatus.Code(),
					grpcStatus.Message(),
					grpcStatus.Err(),
				)
				return false, nil
			}
			return false, err
		}, versionCtx.Done()), "client version gRPC call")

<<<<<<< HEAD
		t.Run("auth-modes", func(t *testing.T) {
			authModes(ctx, certPool, managementClient, f)(t)
		})
=======
		userInfo, err = client.WhoAmI(ctx, &empty.Empty{})
		if assert.NoError(t, err, "whoami gRPC") {
			t.Log("User info:")
			testutil.LogObject(t, userInfo)
			assert.Equal(t, "admin@kubecarrier.io", userInfo.User)
		}
>>>>>>> f70c2e88

		// Create an account to test authorization
		accountName := "kubecarrier-admin"
		account := testutil.NewTenantAccount(accountName, rbacv1.Subject{
			Kind:     rbacv1.UserKind,
			APIGroup: "rbac.authorization.k8s.io",
			Name:     "admin@kubecarrier.io",
		})
		require.NoError(t, managementClient.Create(ctx, account))
		require.NoError(t, testutil.WaitUntilReady(ctx, managementClient, account), "account not ready")

		for name, testFn := range map[string]func(ctx context.Context, conn *grpc.ClientConn, account *catalogv1alpha1.Account, managementClient *testutil.RecordingClient, f *testutil.Framework) func(t *testing.T){
			"account-service":  accountService,
			"offering-service": offeringService,
			"region-service":   regionService,
			"provider-service": providerService,
			"instance-service": instanceService,
		} {
			name := name
			testFn := testFn

			t.Run(name, func(t *testing.T) {
				t.Parallel()
				testFn(ctx, conn, account, managementClient, f)(t)
			})
		}
	}
}

<<<<<<< HEAD
func newGRPCConn(ctx context.Context, certPool *x509.CertPool, bearerToken string) (*grpc.ClientConn, error) {
	return grpc.DialContext(
		ctx,
		fmt.Sprintf("localhost:%d", localAPIServerPort),
		grpc.WithTransportCredentials(
			credentials.NewClientTLSFromCert(certPool, ""),
		),
		grpc.WithPerRPCCredentials(gRPCWithAuthToken{token: bearerToken}),
	)
}

func authModes(ctx context.Context, certPool *x509.CertPool, managementClient *testutil.RecordingClient, f *testutil.Framework) func(t *testing.T) {
	return func(t *testing.T) {
		fetchUserInfo := func(token string) *apiserverv1.UserInfo {
			conn, err := newGRPCConn(ctx, certPool, token)
			require.NoError(t, err)
			client := apiserverv1.NewKubeCarrierClient(conn)
			userinfo, err := client.WhoAmI(ctx, &empty.Empty{}, grpc.PerRPCCredentials(gRPCWithAuthToken{token: token}))
			require.NoError(t, err)
			return userinfo
		}

		t.Run("OIDC", func(t *testing.T) {
			t.Parallel()
			token := fetchUserToken(ctx, t, managementClient, f.Config().ManagementExternalKubeconfigPath)
			userInfo := fetchUserInfo(token)
			t.Log("User info:")
			testutil.LogObject(t, userInfo)
			assert.Equal(t, "admin@kubecarrier.io", userInfo.User)
		})

		t.Run("Token", func(t *testing.T) {
			t.Parallel()
			sa := &corev1.ServiceAccount{}
			require.NoError(t, managementClient.Get(ctx, types.NamespacedName{Namespace: "default", Name: "default"}, sa))
			secret := &corev1.Secret{}
			require.NoError(t, managementClient.Get(ctx, types.NamespacedName{Namespace: "default", Name: sa.Secrets[0].Name}, secret))
			token := string(secret.Data["token"])
			userInfo := fetchUserInfo(token)
			t.Log("User info:")
			testutil.LogObject(t, userInfo)
			assert.Equal(t, "system:serviceaccount:default:default", userInfo.User)
		})
	}
}

func instanceService(ctx context.Context, conn *grpc.ClientConn, managementClient *testutil.RecordingClient, f *testutil.Framework) func(t *testing.T) {
=======
func instanceService(ctx context.Context, conn *grpc.ClientConn, account *catalogv1alpha1.Account, managementClient *testutil.RecordingClient, f *testutil.Framework) func(t *testing.T) {
>>>>>>> f70c2e88
	return func(t *testing.T) {
		serviceClient, err := f.ServiceClient(t)
		require.NoError(t, err, "creating service client")
		managementClient, err := f.ManagementClient(t)
		require.NoError(t, err, "creating management client")

		// we hit length limit of 63 chars, so we need a shorter name
		testName := "instsvc"

		providerAccount := testutil.NewProviderAccount(testName, rbacv1.Subject{
			Kind:     rbacv1.GroupKind,
			APIGroup: "rbac.authorization.k8s.io",
			Name:     "providerAccount",
		})
		tenantAccount := testutil.NewTenantAccount(testName, rbacv1.Subject{
			Kind:     rbacv1.GroupKind,
			APIGroup: "rbac.authorization.k8s.io",
			Name:     "tenantAccount",
		})
		require.NoError(t, managementClient.Create(ctx, providerAccount), "creating providerAccount")
		require.NoError(t, testutil.WaitUntilReady(ctx, managementClient, providerAccount))

		require.NoError(t, managementClient.Create(ctx, tenantAccount), "creating tenantAccount")
		require.NoError(t, testutil.WaitUntilReady(ctx, managementClient, tenantAccount))

		serviceCluster := f.SetupServiceCluster(ctx, managementClient, t, "eu-west-1", providerAccount)

		catalogEntrySet := &catalogv1alpha1.CatalogEntrySet{
			ObjectMeta: metav1.ObjectMeta{
				Name:      testName,
				Namespace: providerAccount.Status.Namespace.Name,
			},
			Spec: catalogv1alpha1.CatalogEntrySetSpec{
				Metadata: catalogv1alpha1.CatalogEntrySetMetadata{
					CommonMetadata: catalogv1alpha1.CommonMetadata{
						DisplayName:      "FakeDB",
						Description:      "small database living near Tegel airport",
						ShortDescription: "some short description",
					},
				},
				Derive: &catalogv1alpha1.DerivedConfig{
					KindOverride: "DB",
					Expose: []catalogv1alpha1.VersionExposeConfig{
						{
							Versions: []string{
								"v1",
							},
							Fields: []catalogv1alpha1.FieldPath{
								{JSONPath: ".spec.databaseName"},
								{JSONPath: ".spec.databaseUser"},
								{JSONPath: ".spec.config.create"},
								{JSONPath: ".status.observedGeneration"},
							},
						},
					},
				},
				Discover: catalogv1alpha1.CustomResourceDiscoverySetConfig{
					CRD: catalogv1alpha1.ObjectReference{
						Name: "dbs.fake.kubecarrier.io",
					},
					ServiceClusterSelector: metav1.LabelSelector{},
					KindOverride:           "DBInternal",
					WebhookStrategy:        corev1alpha1.WebhookStrategyTypeServiceCluster,
				},
			},
		}
		require.NoError(t, managementClient.Create(ctx, catalogEntrySet))
		require.NoError(t, testutil.WaitUntilReady(ctx, managementClient, catalogEntrySet, testutil.WithTimeout(time.Minute*2)))

		catalog := testutil.NewCatalog("test-catalog", providerAccount.Status.Namespace.Name, &metav1.LabelSelector{}, &metav1.LabelSelector{})
		require.NoError(t, managementClient.Create(ctx, catalog), "creating Catalog error")

		// Check the status of the Catalog.
		assert.NoError(t, managementClient.WaitUntil(ctx, catalog, func() (b bool, err error) {
			return len(catalog.Status.Entries) == 1 && len(catalog.Status.Tenants) > 0, nil
		}))

		offering := &catalogv1alpha1.Offering{
			ObjectMeta: metav1.ObjectMeta{
				Namespace: tenantAccount.Status.Namespace.Name,
				Name:      strings.Join([]string{"dbs", serviceCluster.Name, providerAccount.Name}, "."),
			},
		}

		require.NoError(t, testutil.WaitUntilFound(ctx, managementClient, offering))
		require.NoError(t, managementClient.Get(ctx, types.NamespacedName{
			Namespace: tenantAccount.Status.Namespace.Name,
			Name:      strings.Join([]string{"dbs", serviceCluster.Name, providerAccount.Name}, "."),
		}, offering), "getting Offering error")

		serviceClusterAssignment := &corev1alpha1.ServiceClusterAssignment{
			ObjectMeta: metav1.ObjectMeta{
				Name:      tenantAccount.Status.Namespace.Name + "." + serviceCluster.Name,
				Namespace: providerAccount.Status.Namespace.Name,
			},
		}
		require.NoError(t, testutil.WaitUntilReady(ctx, managementClient, serviceClusterAssignment), "service cluster assignment not ready")

		client := apiserverv1.NewInstancesServiceClient(conn)
		createReq := &apiserverv1.InstanceCreateRequest{
			Offering: offering.Name,
			Version:  "v1",
			Spec: &apiserverv1.Instance{
				Metadata: &apiserverv1.ObjectMeta{Name: "fakedb"},
				Spec:     apiserverv1.NewJSONRawObject([]byte("{\"databaseName\":\"coolDB\",\"databaseUser\":\"username\"}")),
			},
			Account: tenantAccount.Status.Namespace.Name,
		}
		_, err = client.Create(ctx, createReq)
		require.NoError(t, err, "creating instance")

		fakeDB := testutil.NewFakeDB("fakedb", serviceClusterAssignment.Status.ServiceClusterNamespace.Name)
		require.NoError(t, testutil.WaitUntilFound(ctx, serviceClient, fakeDB))

		getReq := &apiserverv1.InstanceGetRequest{
			Offering: offering.Name,
			Version:  "v1",
			Name:     "fakedb",
			Account:  tenantAccount.Status.Namespace.Name,
		}
		_, err = client.Get(ctx, getReq)
		require.NoError(t, err, "getting instance")
		listReq := &apiserverv1.InstanceListRequest{
			Offering: offering.Name,
			Version:  "v1",
			Account:  tenantAccount.Status.Namespace.Name,
		}
		instances, err := client.List(ctx, listReq)
		require.NoError(t, err, "listing instance")
		assert.Len(t, instances.Items, 1)

		delReq := &apiserverv1.InstanceDeleteRequest{
			Offering: offering.Name,
			Version:  "v1",
			Name:     "fakedb",
			Account:  tenantAccount.Status.Namespace.Name,
		}
		_, err = client.Delete(ctx, delReq)
		require.NoError(t, err, "deleting instance")
		require.NoError(t, testutil.WaitUntilNotFound(ctx, serviceClient, fakeDB))
	}
}

func fetchUserToken(ctx context.Context, t *testing.T, managementClient *testutil.RecordingClient, kubeconfig string) string {
	const localDexServerPort = 10443
	pfDex := exec.CommandContext(ctx,
		"kubectl",
		"--kubeconfig", kubeconfig,
		"--namespace", "kubecarrier-system",
		"port-forward",
		"service/dex",
		fmt.Sprintf("%d:https", localDexServerPort),
	)
	pfDex.Stdout = os.Stdout
	pfDex.Stderr = os.Stderr

	require.NoError(t, pfDex.Start())
	certPool := x509.NewCertPool()
	dexTLSSecret := &corev1.Secret{}
	require.NoError(t, managementClient.Get(ctx, types.NamespacedName{Name: "dex-web-server", Namespace: "kubecarrier-system"}, dexTLSSecret))
	require.True(t, certPool.AppendCertsFromPEM(dexTLSSecret.Data["ca.crt"]))
	require.True(t, certPool.AppendCertsFromPEM(dexTLSSecret.Data[corev1.TLSCertKey]))
	token, err := testutil.DexFakeClientCredentialsGrant(
		ctx,
		testutil.NewLogger(t),
		&http.Client{
			Transport: &http.Transport{
				TLSClientConfig: &tls.Config{
					RootCAs:    certPool,
					ServerName: "dex.kubecarrier-system.svc",
				},
			},
			Timeout: 5 * time.Second,
		},
		fmt.Sprintf("https://localhost:%d/auth", localDexServerPort),
		"admin@example.com",
		"password",
	)
	require.NoError(t, err, "getting token from internal dex instance")
	return token
}

type gRPCWithAuthToken struct {
	token string
}

var _ credentials.PerRPCCredentials = gRPCWithAuthToken{}

func (w gRPCWithAuthToken) GetRequestMetadata(ctx context.Context, uri ...string) (map[string]string, error) {
	return map[string]string{
		"Authorization": "Bearer " + w.token,
	}, nil
}

func (w gRPCWithAuthToken) RequireTransportSecurity() bool {
	return true
}

type gRPCBasicAuthToken struct {
	username string
	password string
}

var _ credentials.PerRPCCredentials = gRPCBasicAuthToken{}

func (w gRPCBasicAuthToken) GetRequestMetadata(ctx context.Context, uri ...string) (map[string]string, error) {
	token := base64.StdEncoding.EncodeToString([]byte(w.username + ":" + w.password))
	return map[string]string{
		"Authorization": "Basic " + token,
	}, nil
}

func (w gRPCBasicAuthToken) RequireTransportSecurity() bool {
	return true
}

func accountService(ctx context.Context, conn *grpc.ClientConn, account *catalogv1alpha1.Account, managementClient *testutil.RecordingClient, f *testutil.Framework) func(t *testing.T) {
	return func(t *testing.T) {
		testName := strings.Replace(strings.ToLower(t.Name()), "/", "-", -1)
		providerAccount := testutil.NewProviderAccount(testName, rbacv1.Subject{
			Kind:     rbacv1.GroupKind,
			APIGroup: "rbac.authorization.k8s.io",
			Name:     "admin@kubecarrier.io",
		})
		tenantAccount := testutil.NewTenantAccount(testName, rbacv1.Subject{
			Kind:     rbacv1.GroupKind,
			APIGroup: "rbac.authorization.k8s.io",
			Name:     "user",
		})
		require.NoError(t, managementClient.Create(ctx, providerAccount))
		require.NoError(t, managementClient.Create(ctx, tenantAccount))

		client := apiserverv1.NewAccountServiceClient(conn)
		accountCtx, cancel := context.WithTimeout(ctx, 30*time.Second)
		t.Cleanup(cancel)
		// list account for "admin@kubecarrier.io".
		require.NoError(t, wait.PollUntil(time.Second, func() (done bool, err error) {
			accounts, err := client.List(accountCtx, &apiserverv1.AccountListRequest{
				LabelSelector: "test-case=integration-apiserver-account-service",
			})
			if err != nil {
				return false, err
			}
			assert.Len(t, accounts.Items, 1)
			assert.True(t, accounts.Items[0].Metadata.Name == providerAccount.Name)
			accounts, err = client.List(accountCtx, &apiserverv1.AccountListRequest{})
			if err != nil {
				return false, err
			}
			// Another account is the one that passed to this test.
			assert.Len(t, accounts.Items, 2)
			return true, nil
		}, accountCtx.Done()))
	}
}

func providerService(ctx context.Context, conn *grpc.ClientConn, account *catalogv1alpha1.Account, managementClient *testutil.RecordingClient, f *testutil.Framework) func(t *testing.T) {
	return func(t *testing.T) {
		namespaceName := account.Status.Namespace.Name
		// Create providers objects in the management cluster.
		provider1 := &catalogv1alpha1.Provider{
			ObjectMeta: metav1.ObjectMeta{
				Name:      "test-provider-1",
				Namespace: namespaceName,
				Labels: map[string]string{
					"test-label": "provider1",
				},
			},
			Spec: catalogv1alpha1.ProviderSpec{
				Metadata: catalogv1alpha1.AccountMetadata{
					CommonMetadata: catalogv1alpha1.CommonMetadata{
						ShortDescription: "Test Provider",
						DisplayName:      "Test Provider",
					},
				},
			},
		}
		provider2 := &catalogv1alpha1.Provider{
			ObjectMeta: metav1.ObjectMeta{
				Name:      "test-provider-2",
				Namespace: namespaceName,
				Labels: map[string]string{
					"test-label": "provider2",
				},
			},
			Spec: catalogv1alpha1.ProviderSpec{
				Metadata: catalogv1alpha1.AccountMetadata{
					CommonMetadata: catalogv1alpha1.CommonMetadata{
						ShortDescription: "Test Provider",
						DisplayName:      "Test Provider",
					},
				},
			},
		}
		require.NoError(t, managementClient.Create(ctx, provider1))
		require.NoError(t, managementClient.Create(ctx, provider2))

		client := apiserverv1.NewProviderServiceClient(conn)
		providerCtx, cancel := context.WithTimeout(ctx, 30*time.Second)
		t.Cleanup(cancel)
		// list providers with limit and continuation token.
		require.NoError(t, wait.PollUntil(time.Second, func() (done bool, err error) {
			providers, err := client.List(providerCtx, &apiserverv1.ListRequest{
				Account: account.Name,
				Limit:   1,
			})
			if err != nil {
				return false, err
			}
			assert.Len(t, providers.Items, 1)
			providers, err = client.List(providerCtx, &apiserverv1.ListRequest{
				Account:  account.Name,
				Limit:    1,
				Continue: providers.Metadata.Continue,
			})
			if err != nil {
				return false, err
			}
			assert.Len(t, providers.Items, 1)
			return true, nil
		}, providerCtx.Done()))

		// get provider
		require.NoError(t, wait.PollUntil(time.Second, func() (done bool, err error) {
			provider, err := client.Get(providerCtx, &apiserverv1.GetRequest{
				Account: account.Name,
				Name:    "test-provider-1",
			})
			if err != nil {
				return false, err
			}
			creationTimestamp, err := ptypes.TimestampProto(provider1.CreationTimestamp.Time)
			if err != nil {
				return true, err
			}
			expectedResult := &apiserverv1.Provider{
				Metadata: &apiserverv1.ObjectMeta{
					Name:    "test-provider-1",
					Account: account.Name,
					Labels: map[string]string{
						"test-label": "provider1",
					},
					Uid:               string(provider1.UID),
					CreationTimestamp: creationTimestamp,
					ResourceVersion:   provider1.ResourceVersion,
					Generation:        provider1.Generation,
				},
				Spec: &apiserverv1.ProviderSpec{
					Metadata: &apiserverv1.ProviderMetadata{
						ShortDescription: "Test Provider",
						DisplayName:      "Test Provider",
					},
				},
			}
			assert.EqualValues(t, provider, expectedResult)
			return true, nil
		}, providerCtx.Done()))
	}
}

func offeringService(ctx context.Context, conn *grpc.ClientConn, account *catalogv1alpha1.Account, managementClient *testutil.RecordingClient, f *testutil.Framework) func(t *testing.T) {
	return func(t *testing.T) {
		namespaceName := account.Status.Namespace.Name
		// Create offering objects in the management cluster.
		offering1 := &catalogv1alpha1.Offering{
			ObjectMeta: metav1.ObjectMeta{
				Name:      "test-offering-1",
				Namespace: namespaceName,
				Labels: map[string]string{
					"test-label": "offering1",
				},
			},
			Spec: catalogv1alpha1.OfferingSpec{
				Metadata: catalogv1alpha1.OfferingMetadata{
					CommonMetadata: catalogv1alpha1.CommonMetadata{
						ShortDescription: "Test Offering",
						DisplayName:      "Test Offering",
					},
				},
				Provider: catalogv1alpha1.ObjectReference{
					Name: "test-provider",
				},
				CRD: catalogv1alpha1.CRDInformation{
					Name:     "test-crd",
					APIGroup: "test-crd-group",
					Kind:     "test-kind",
					Plural:   "test-plural",
					Versions: []catalogv1alpha1.CRDVersion{
						{
							Name: "test-version",
							Schema: &apiextensionsv1.CustomResourceValidation{
								OpenAPIV3Schema: &apiextensionsv1.JSONSchemaProps{
									Properties: map[string]apiextensionsv1.JSONSchemaProps{
										"apiVersion": {Type: "string"},
									},
									Type: "object",
								},
							},
						},
					},
					Region: catalogv1alpha1.ObjectReference{
						Name: "test-region",
					},
				},
			},
		}
		offering2 := &catalogv1alpha1.Offering{
			ObjectMeta: metav1.ObjectMeta{
				Name:      "test-offering-2",
				Namespace: namespaceName,
				Labels: map[string]string{
					"test-label": "offering2",
				},
			},
			Spec: catalogv1alpha1.OfferingSpec{
				Metadata: catalogv1alpha1.OfferingMetadata{
					CommonMetadata: catalogv1alpha1.CommonMetadata{
						ShortDescription: "Test Offering",
						DisplayName:      "Test Offering",
					},
				},
				Provider: catalogv1alpha1.ObjectReference{
					Name: "test-provider",
				},
				CRD: catalogv1alpha1.CRDInformation{
					Name:     "test-crd",
					APIGroup: "test-crd-group",
					Kind:     "test-kind",
					Plural:   "test-plural",
					Versions: []catalogv1alpha1.CRDVersion{
						{
							Name: "test-version",
							Schema: &apiextensionsv1.CustomResourceValidation{
								OpenAPIV3Schema: &apiextensionsv1.JSONSchemaProps{
									Properties: map[string]apiextensionsv1.JSONSchemaProps{
										"apiVersion": {Type: "string"},
									},
									Type: "object",
								},
							},
						},
					},
					Region: catalogv1alpha1.ObjectReference{
						Name: "test-region",
					},
				},
			},
		}
		require.NoError(t, managementClient.Create(ctx, offering1))
		require.NoError(t, managementClient.Create(ctx, offering2))

		client := apiserverv1.NewOfferingServiceClient(conn)
		offeringCtx, cancel := context.WithTimeout(ctx, 60*time.Second)
		t.Cleanup(cancel)
		// list offerings with limit and continuation token.
		require.NoError(t, wait.PollUntil(time.Second, func() (done bool, err error) {
			offerings, err := client.List(offeringCtx, &apiserverv1.ListRequest{
				Account: account.Name,
				Limit:   1,
			})
			if err != nil {
				return false, err
			}
			assert.Len(t, offerings.Items, 1)
			offerings, err = client.List(offeringCtx, &apiserverv1.ListRequest{
				Account:  account.Name,
				Limit:    1,
				Continue: offerings.Metadata.Continue,
			})
			if err != nil {
				return false, err
			}
			assert.Len(t, offerings.Items, 1)
			return true, nil
		}, offeringCtx.Done()))

		// get offering
		require.NoError(t, wait.PollUntil(time.Second, func() (done bool, err error) {
			offering, err := client.Get(offeringCtx, &apiserverv1.GetRequest{
				Account: account.Name,
				Name:    "test-offering-1",
			})
			if err != nil {
				return false, err
			}
			creationTimestamp, err := ptypes.TimestampProto(offering1.CreationTimestamp.Time)
			if err != nil {
				return true, err
			}
			expectedResult := &apiserverv1.Offering{
				Metadata: &apiserverv1.ObjectMeta{
					Name:    "test-offering-1",
					Account: namespaceName,
					Labels: map[string]string{
						"test-label": "offering1",
					},
					Uid:               string(offering1.UID),
					CreationTimestamp: creationTimestamp,
					ResourceVersion:   offering1.ResourceVersion,
					Generation:        offering1.Generation,
				},
				Spec: &apiserverv1.OfferingSpec{
					Metadata: &apiserverv1.OfferingMetadata{
						ShortDescription: "Test Offering",
						DisplayName:      "Test Offering",
					},
					Provider: &apiserverv1.ObjectReference{
						Name: "test-provider",
					},
					Crd: &apiserverv1.CRDInformation{
						Name:     "test-crd",
						ApiGroup: "test-crd-group",
						Kind:     "test-kind",
						Plural:   "test-plural",
						Versions: []*apiserverv1.CRDVersion{
							{
								Name:   "test-version",
								Schema: `{"openAPIV3Schema":{"type":"object","properties":{"apiVersion":{"type":"string"}}}}`,
							},
						},
						Region: &apiserverv1.ObjectReference{
							Name: "test-region",
						},
					},
				},
			}
			assert.Equal(t, expectedResult, offering)
			return true, nil
		}, offeringCtx.Done()))

		// watch offerings
		watchClient, err := client.Watch(offeringCtx, &apiserverv1.WatchRequest{
			Account:       namespaceName,
			LabelSelector: "test-label==offering1",
		})
		require.NoError(t, err)
		// Update an offering object to get Modified event.
		offering1.Spec.Metadata.ShortDescription = "test offering update"
		require.NoError(t, managementClient.Update(ctx, offering1))
		// Delete an offering object to get Delete event.
		require.NoError(t, managementClient.Delete(ctx, offering1))
		expectedEventNum := map[string]int{
			string(watch.Added):    1,
			string(watch.Modified): 1,
			string(watch.Deleted):  1,
		}
		eventCounters := make(map[string]int)
		for {
			event, err := watchClient.Recv()
			if err != nil || event == nil {
				assert.Equal(t, expectedEventNum, eventCounters)
				break
			}
			eventCounters[event.Type]++
		}
	}
}

func regionService(ctx context.Context, conn *grpc.ClientConn, account *catalogv1alpha1.Account, managementClient *testutil.RecordingClient, f *testutil.Framework) func(t *testing.T) {
	return func(t *testing.T) {
		namespaceName := account.Status.Namespace.Name
		// Create region objects in the management cluster.
		region1 := &catalogv1alpha1.Region{
			ObjectMeta: metav1.ObjectMeta{
				Name:      "test-region-1",
				Namespace: namespaceName,
				Labels: map[string]string{
					"test-label": "region1",
				},
			},
			Spec: catalogv1alpha1.RegionSpec{
				Metadata: corev1alpha1.ServiceClusterMetadata{
					Description: "Test Region",
					DisplayName: "Test Region",
				},
				Provider: catalogv1alpha1.ObjectReference{
					Name: "test-provider",
				},
			},
		}
		region2 := &catalogv1alpha1.Region{
			ObjectMeta: metav1.ObjectMeta{
				Name:      "test-region-2",
				Namespace: namespaceName,
				Labels: map[string]string{
					"test-label": "region2",
				},
			},
			Spec: catalogv1alpha1.RegionSpec{
				Metadata: corev1alpha1.ServiceClusterMetadata{
					Description: "Test Region",
					DisplayName: "Test Region",
				},
				Provider: catalogv1alpha1.ObjectReference{
					Name: "test-provider",
				},
			},
		}
		require.NoError(t, managementClient.Create(ctx, region1))
		require.NoError(t, managementClient.Create(ctx, region2))

		client := apiserverv1.NewRegionServiceClient(conn)
		regionCtx, cancel := context.WithTimeout(ctx, 30*time.Second)
		t.Cleanup(cancel)
		// list regions with limit and continuation token.
		require.NoError(t, wait.PollUntil(time.Second, func() (done bool, err error) {
			regions, err := client.List(regionCtx, &apiserverv1.ListRequest{
				Account: account.Name,
				Limit:   1,
			})
			if err != nil {
				return false, err
			}
			assert.Len(t, regions.Items, 1)
			regions, err = client.List(regionCtx, &apiserverv1.ListRequest{
				Account:  account.Name,
				Limit:    1,
				Continue: regions.Metadata.Continue,
			})
			if err != nil {
				return false, err
			}
			assert.Len(t, regions.Items, 1)
			return true, nil
		}, regionCtx.Done()))

		// get region
		require.NoError(t, wait.PollUntil(time.Second, func() (done bool, err error) {
			region, err := client.Get(regionCtx, &apiserverv1.GetRequest{
				Account: account.Name,
				Name:    "test-region-1",
			})
			if err != nil {
				return false, err
			}
			creationTimestamp, err := ptypes.TimestampProto(region1.CreationTimestamp.Time)
			if err != nil {
				return true, err
			}
			expectedResult := &apiserverv1.Region{
				Metadata: &apiserverv1.ObjectMeta{
					Name:    "test-region-1",
					Account: namespaceName,
					Labels: map[string]string{
						"test-label": "region1",
					},
					Uid:               string(region1.UID),
					CreationTimestamp: creationTimestamp,
					ResourceVersion:   region1.ResourceVersion,
					Generation:        region1.Generation,
				},
				Spec: &apiserverv1.RegionSpec{
					Metadata: &apiserverv1.RegionMetadata{
						Description: "Test Region",
						DisplayName: "Test Region",
					},
					Provider: &apiserverv1.ObjectReference{
						Name: "test-provider",
					},
				},
			}
			assert.Equal(t, expectedResult, region)
			return true, nil
		}, regionCtx.Done()))
	}
}<|MERGE_RESOLUTION|>--- conflicted
+++ resolved
@@ -53,7 +53,13 @@
 	"github.com/kubermatic/kubecarrier/pkg/testutil"
 )
 
-const localAPIServerPort = 9443
+const (
+	localAPIServerPort = 9443
+	// Htpasswd
+	username    = "user1"
+	password    = "mickey5"
+	md5password = `$apr1$gxNb79DX$6wi9QaGNM5TA0kBKiC4710`
+)
 
 func newAPIServer(f *testutil.Framework) func(t *testing.T) {
 	return func(t *testing.T) {
@@ -66,11 +72,6 @@
 
 		ns := &corev1.Namespace{}
 		ns.Name = "kubecarrier-system"
-
-		// Enable OIDC and Htpasswd
-		username := "user1"
-		password := "mickey5"
-		md5password := `$apr1$gxNb79DX$6wi9QaGNM5TA0kBKiC4710`
 
 		htpasswdSecret := &corev1.Secret{
 			ObjectMeta: metav1.ObjectMeta{
@@ -153,18 +154,7 @@
 		require.True(t, certPool.AppendCertsFromPEM(servingTLSSecret.Data["ca.crt"]))
 		require.True(t, certPool.AppendCertsFromPEM(servingTLSSecret.Data[corev1.TLSCertKey]))
 
-<<<<<<< HEAD
-		conn, err := newGRPCConn(ctx, certPool, token)
-=======
-		// Htpasswd
-		conn, err := grpc.DialContext(
-			ctx,
-			fmt.Sprintf("localhost:%d", localAPIServerPort),
-			grpc.WithTransportCredentials(
-				credentials.NewClientTLSFromCert(certPool, ""),
-			),
-		)
->>>>>>> f70c2e88
+		conn, err := newGRPCConn(ctx, certPool, gRPCWithAuthToken{token: token})
 		require.NoError(t, err)
 		client := apiserverv1.NewKubeCarrierClient(conn)
 		userInfo, err := client.WhoAmI(ctx, &empty.Empty{}, grpc.PerRPCCredentials(gRPCBasicAuthToken{username: username, password: password}))
@@ -174,15 +164,6 @@
 			assert.Equal(t, "user1", userInfo.User)
 		}
 
-		// OIDC
-		conn, err = grpc.DialContext(
-			ctx,
-			fmt.Sprintf("localhost:%d", localAPIServerPort),
-			grpc.WithTransportCredentials(
-				credentials.NewClientTLSFromCert(certPool, ""),
-			),
-			grpc.WithPerRPCCredentials(gRPCWithAuthToken{token: token}),
-		)
 		require.NoError(t, err)
 		client = apiserverv1.NewKubeCarrierClient(conn)
 		versionCtx, cancel := context.WithTimeout(ctx, 30*time.Second)
@@ -212,18 +193,9 @@
 			return false, err
 		}, versionCtx.Done()), "client version gRPC call")
 
-<<<<<<< HEAD
 		t.Run("auth-modes", func(t *testing.T) {
 			authModes(ctx, certPool, managementClient, f)(t)
 		})
-=======
-		userInfo, err = client.WhoAmI(ctx, &empty.Empty{})
-		if assert.NoError(t, err, "whoami gRPC") {
-			t.Log("User info:")
-			testutil.LogObject(t, userInfo)
-			assert.Equal(t, "admin@kubecarrier.io", userInfo.User)
-		}
->>>>>>> f70c2e88
 
 		// Create an account to test authorization
 		accountName := "kubecarrier-admin"
@@ -253,35 +225,35 @@
 	}
 }
 
-<<<<<<< HEAD
-func newGRPCConn(ctx context.Context, certPool *x509.CertPool, bearerToken string) (*grpc.ClientConn, error) {
+func newGRPCConn(ctx context.Context, certPool *x509.CertPool, creds credentials.PerRPCCredentials) (*grpc.ClientConn, error) {
 	return grpc.DialContext(
 		ctx,
 		fmt.Sprintf("localhost:%d", localAPIServerPort),
 		grpc.WithTransportCredentials(
 			credentials.NewClientTLSFromCert(certPool, ""),
 		),
-		grpc.WithPerRPCCredentials(gRPCWithAuthToken{token: bearerToken}),
+		grpc.WithPerRPCCredentials(creds),
 	)
 }
 
 func authModes(ctx context.Context, certPool *x509.CertPool, managementClient *testutil.RecordingClient, f *testutil.Framework) func(t *testing.T) {
 	return func(t *testing.T) {
-		fetchUserInfo := func(token string) *apiserverv1.UserInfo {
-			conn, err := newGRPCConn(ctx, certPool, token)
+		fetchUserInfo := func(creds credentials.PerRPCCredentials) *apiserverv1.UserInfo {
+			t.Helper()
+			conn, err := newGRPCConn(ctx, certPool, creds)
 			require.NoError(t, err)
 			client := apiserverv1.NewKubeCarrierClient(conn)
-			userinfo, err := client.WhoAmI(ctx, &empty.Empty{}, grpc.PerRPCCredentials(gRPCWithAuthToken{token: token}))
+			userInfo, err := client.WhoAmI(ctx, &empty.Empty{})
 			require.NoError(t, err)
-			return userinfo
+			t.Log("userInfo")
+			testutil.LogObject(t, userInfo)
+			return userInfo
 		}
 
 		t.Run("OIDC", func(t *testing.T) {
 			t.Parallel()
 			token := fetchUserToken(ctx, t, managementClient, f.Config().ManagementExternalKubeconfigPath)
-			userInfo := fetchUserInfo(token)
-			t.Log("User info:")
-			testutil.LogObject(t, userInfo)
+			userInfo := fetchUserInfo(gRPCWithAuthToken{token: token})
 			assert.Equal(t, "admin@kubecarrier.io", userInfo.User)
 		})
 
@@ -292,18 +264,91 @@
 			secret := &corev1.Secret{}
 			require.NoError(t, managementClient.Get(ctx, types.NamespacedName{Namespace: "default", Name: sa.Secrets[0].Name}, secret))
 			token := string(secret.Data["token"])
-			userInfo := fetchUserInfo(token)
-			t.Log("User info:")
-			testutil.LogObject(t, userInfo)
+			userInfo := fetchUserInfo(gRPCWithAuthToken{token: token})
 			assert.Equal(t, "system:serviceaccount:default:default", userInfo.User)
 		})
+
+		t.Run("htpasswd", func(t *testing.T) {
+			userInfo := fetchUserInfo(gRPCBasicAuthToken{username: username, password: password})
+			assert.Equal(t, "user1", userInfo.User)
+		})
 	}
 }
 
-func instanceService(ctx context.Context, conn *grpc.ClientConn, managementClient *testutil.RecordingClient, f *testutil.Framework) func(t *testing.T) {
-=======
+func fetchUserToken(ctx context.Context, t *testing.T, managementClient *testutil.RecordingClient, kubeconfig string) string {
+	const localDexServerPort = 10443
+	pfDex := exec.CommandContext(ctx,
+		"kubectl",
+		"--kubeconfig", kubeconfig,
+		"--namespace", "kubecarrier-system",
+		"port-forward",
+		"service/dex",
+		fmt.Sprintf("%d:https", localDexServerPort),
+	)
+	pfDex.Stdout = os.Stdout
+	pfDex.Stderr = os.Stderr
+
+	require.NoError(t, pfDex.Start())
+	certPool := x509.NewCertPool()
+	dexTLSSecret := &corev1.Secret{}
+	require.NoError(t, managementClient.Get(ctx, types.NamespacedName{Name: "dex-web-server", Namespace: "kubecarrier-system"}, dexTLSSecret))
+	require.True(t, certPool.AppendCertsFromPEM(dexTLSSecret.Data["ca.crt"]))
+	require.True(t, certPool.AppendCertsFromPEM(dexTLSSecret.Data[corev1.TLSCertKey]))
+	token, err := testutil.DexFakeClientCredentialsGrant(
+		ctx,
+		testutil.NewLogger(t),
+		&http.Client{
+			Transport: &http.Transport{
+				TLSClientConfig: &tls.Config{
+					RootCAs:    certPool,
+					ServerName: "dex.kubecarrier-system.svc",
+				},
+			},
+			Timeout: 5 * time.Second,
+		},
+		fmt.Sprintf("https://localhost:%d/auth", localDexServerPort),
+		"admin@example.com",
+		"password",
+	)
+	require.NoError(t, err, "getting token from internal dex instance")
+	return token
+}
+
+type gRPCWithAuthToken struct {
+	token string
+}
+
+var _ credentials.PerRPCCredentials = gRPCWithAuthToken{}
+
+func (w gRPCWithAuthToken) GetRequestMetadata(ctx context.Context, uri ...string) (map[string]string, error) {
+	return map[string]string{
+		"Authorization": "Bearer " + w.token,
+	}, nil
+}
+
+func (w gRPCWithAuthToken) RequireTransportSecurity() bool {
+	return true
+}
+
+type gRPCBasicAuthToken struct {
+	username string
+	password string
+}
+
+var _ credentials.PerRPCCredentials = gRPCBasicAuthToken{}
+
+func (w gRPCBasicAuthToken) GetRequestMetadata(ctx context.Context, uri ...string) (map[string]string, error) {
+	token := base64.StdEncoding.EncodeToString([]byte(w.username + ":" + w.password))
+	return map[string]string{
+		"Authorization": "Basic " + token,
+	}, nil
+}
+
+func (w gRPCBasicAuthToken) RequireTransportSecurity() bool {
+	return true
+}
+
 func instanceService(ctx context.Context, conn *grpc.ClientConn, account *catalogv1alpha1.Account, managementClient *testutil.RecordingClient, f *testutil.Framework) func(t *testing.T) {
->>>>>>> f70c2e88
 	return func(t *testing.T) {
 		serviceClient, err := f.ServiceClient(t)
 		require.NoError(t, err, "creating service client")
@@ -445,79 +490,6 @@
 		require.NoError(t, err, "deleting instance")
 		require.NoError(t, testutil.WaitUntilNotFound(ctx, serviceClient, fakeDB))
 	}
-}
-
-func fetchUserToken(ctx context.Context, t *testing.T, managementClient *testutil.RecordingClient, kubeconfig string) string {
-	const localDexServerPort = 10443
-	pfDex := exec.CommandContext(ctx,
-		"kubectl",
-		"--kubeconfig", kubeconfig,
-		"--namespace", "kubecarrier-system",
-		"port-forward",
-		"service/dex",
-		fmt.Sprintf("%d:https", localDexServerPort),
-	)
-	pfDex.Stdout = os.Stdout
-	pfDex.Stderr = os.Stderr
-
-	require.NoError(t, pfDex.Start())
-	certPool := x509.NewCertPool()
-	dexTLSSecret := &corev1.Secret{}
-	require.NoError(t, managementClient.Get(ctx, types.NamespacedName{Name: "dex-web-server", Namespace: "kubecarrier-system"}, dexTLSSecret))
-	require.True(t, certPool.AppendCertsFromPEM(dexTLSSecret.Data["ca.crt"]))
-	require.True(t, certPool.AppendCertsFromPEM(dexTLSSecret.Data[corev1.TLSCertKey]))
-	token, err := testutil.DexFakeClientCredentialsGrant(
-		ctx,
-		testutil.NewLogger(t),
-		&http.Client{
-			Transport: &http.Transport{
-				TLSClientConfig: &tls.Config{
-					RootCAs:    certPool,
-					ServerName: "dex.kubecarrier-system.svc",
-				},
-			},
-			Timeout: 5 * time.Second,
-		},
-		fmt.Sprintf("https://localhost:%d/auth", localDexServerPort),
-		"admin@example.com",
-		"password",
-	)
-	require.NoError(t, err, "getting token from internal dex instance")
-	return token
-}
-
-type gRPCWithAuthToken struct {
-	token string
-}
-
-var _ credentials.PerRPCCredentials = gRPCWithAuthToken{}
-
-func (w gRPCWithAuthToken) GetRequestMetadata(ctx context.Context, uri ...string) (map[string]string, error) {
-	return map[string]string{
-		"Authorization": "Bearer " + w.token,
-	}, nil
-}
-
-func (w gRPCWithAuthToken) RequireTransportSecurity() bool {
-	return true
-}
-
-type gRPCBasicAuthToken struct {
-	username string
-	password string
-}
-
-var _ credentials.PerRPCCredentials = gRPCBasicAuthToken{}
-
-func (w gRPCBasicAuthToken) GetRequestMetadata(ctx context.Context, uri ...string) (map[string]string, error) {
-	token := base64.StdEncoding.EncodeToString([]byte(w.username + ":" + w.password))
-	return map[string]string{
-		"Authorization": "Basic " + token,
-	}, nil
-}
-
-func (w gRPCBasicAuthToken) RequireTransportSecurity() bool {
-	return true
 }
 
 func accountService(ctx context.Context, conn *grpc.ClientConn, account *catalogv1alpha1.Account, managementClient *testutil.RecordingClient, f *testutil.Framework) func(t *testing.T) {
