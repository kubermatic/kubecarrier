--- conflicted
+++ resolved
@@ -477,12 +477,7 @@
 				return false, err
 			}
 			assert.Len(t, providers.Items, 1)
-<<<<<<< HEAD
-			providers, err = client.List(providerCtx, &apiserverv1.ProviderListRequest{
-=======
-			testutil.LogObject(t, providers)
 			providers, err = client.List(providerCtx, &apiserverv1.ListRequest{
->>>>>>> c53694c5
 				Account:  testName,
 				Limit:    1,
 				Continue: providers.Metadata.Continue,
