--- conflicted
+++ resolved
@@ -89,39 +89,14 @@
 				Name:      "couchdbs",
 				Namespace: provider.Status.NamespaceName,
 			},
-<<<<<<< HEAD
 			Spec: catalogv1alpha1.CatalogEntrySpec{
 				Metadata: catalogv1alpha1.CatalogEntryMetadata{
 					DisplayName: "Couch DB",
 					Description: "The comfy nosql database",
 				},
-				ReferencedCRD: catalogv1alpha1.ObjectReference{
+				BaseCRD: catalogv1alpha1.ObjectReference{
 					Name: crd.Name,
 				},
-=======
-			Scope: apiextensionsv1.NamespaceScoped,
-		},
-	}
-
-	s.Require().NoError(s.masterClient.Create(ctx, s.crd), fmt.Sprintf("creating CRD: %s error", s.crd.Name))
-
-}
-
-func (s *TenantSuite) TestCatalogEntryCreationAndDeletion() {
-	ctx := context.Background()
-	catalogEntry := &catalogv1alpha1.CatalogEntry{
-		ObjectMeta: metav1.ObjectMeta{
-			Name:      "couchdbs",
-			Namespace: fmt.Sprintf("provider-%s", s.provider.Name),
-		},
-		Spec: catalogv1alpha1.CatalogEntrySpec{
-			Metadata: catalogv1alpha1.CatalogEntryMetadata{
-				DisplayName: "Couch DB",
-				Description: "The comfy nosql database",
-			},
-			BaseCRD: catalogv1alpha1.ObjectReference{
-				Name: s.crd.Name,
->>>>>>> 3d80785c
 			},
 		}
 		require.NoError(t, masterClient.Create(ctx, catalogEntry), "creating catalogEntry error")
